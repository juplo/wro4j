--- conflicted
+++ resolved
@@ -58,18 +58,6 @@
     }
   }
 
-<<<<<<< HEAD
-  def doWithDynamicMethods = { ctx ->
-    // TODO Implement registering dynamic methods to classes (optional)
-  }
-
-  def doWithApplicationContext = { applicationContext ->
-    // TODO Implement post initialization spring config (optional)
-  }
-  
-  /** File to watch to trigger onChange  */
-=======
->>>>>>> 74135a1c
   def watchedResources = "file:./grails-app/conf/Wro.groovy"
 
   /** Detect Wro.groovy changes     */
