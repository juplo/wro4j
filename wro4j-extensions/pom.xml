--- conflicted
+++ resolved
@@ -5,11 +5,7 @@
 	<parent>
 		<groupId>ro.isdc.wro4j</groupId>
 		<artifactId>wro4j-parent</artifactId>
-<<<<<<< HEAD
-    <version>1.4.4-SNAPSHOT</version>
-=======
     	<version>1.4.6-SNAPSHOT</version>
->>>>>>> 630d971f
 	</parent>
 
 	<artifactId>wro4j-extensions</artifactId>
@@ -26,14 +22,6 @@
 			<artifactId>servlet-api</artifactId>
 		</dependency>
 		<!-- Other Dependencies -->
-<<<<<<< HEAD
-    <dependency>
-      <groupId>org.slf4j</groupId>
-      <artifactId>slf4j-api</artifactId>
-      <version>${slf4j.version}</version>
-    </dependency>
-=======
->>>>>>> 630d971f
 		<dependency>
 			<groupId>org.apache.commons</groupId>
 			<artifactId>commons-lang3</artifactId>
@@ -69,21 +57,9 @@
 			<groupId>org.dojotoolkit</groupId>
 			<artifactId>dojo-shrinksafe</artifactId>
 		</dependency>
-<<<<<<< HEAD
-	    <dependency>
-	      <groupId>org.jruby</groupId>
-	      <artifactId>jruby-complete</artifactId>
-	    </dependency>
-	    <dependency>
-	      <groupId>sass-gems</groupId>
-	      <artifactId>sass-gems</artifactId>
-	      <version>3.1.12</version>
-	    </dependency>
-=======
 		<!-- <dependency> <groupId>org.codehaus.groovy.maven.runtime</groupId> 
 			<artifactId>gmaven-runtime-default</artifactId> <version>1.0-rc-3</version> 
 			</dependency> -->
->>>>>>> 630d971f
 		<dependency>
 			<groupId>org.codehaus.gmaven.runtime</groupId>
 			<artifactId>gmaven-runtime-1.7</artifactId>
