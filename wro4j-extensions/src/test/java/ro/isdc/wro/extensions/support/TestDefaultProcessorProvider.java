package ro.isdc.wro.extensions.support;

import static org.junit.Assert.assertFalse;
import static org.junit.Assert.assertTrue;

import java.util.Map;

import org.junit.Before;
import org.junit.Test;

import ro.isdc.wro.extensions.processor.js.GoogleClosureCompressorProcessor;
import ro.isdc.wro.extensions.processor.support.DefaultProcessorProvider;
import ro.isdc.wro.model.resource.processor.ResourceProcessor;


/**
 * @author Alex Objelean
 */
public class TestDefaultProcessorProvider {
  private DefaultProcessorProvider victim;

  @Before
  public void setUp() {
    victim = new DefaultProcessorProvider();
  }

  @Test
<<<<<<< HEAD
  public void shouldLoadNonEmptyPostProcessors() throws Exception {
    final Map<String, ResourceProcessor> map = victim.providePostProcessors();
=======
  public void shouldLoadNonEmptyPostProcessors()
      throws Exception {
    final Map<String, ResourcePostProcessor> map = victim.providePostProcessors();
>>>>>>> fa582b9c
    assertFalse(map.isEmpty());
  }

  @Test
<<<<<<< HEAD
  public void shouldLoadNonEmptyPreProcessors() throws Exception {
    final Map<String, ResourceProcessor> map = victim.providePreProcessors();
=======
  public void shouldLoadNonEmptyPreProcessors()
      throws Exception {
    final Map<String, ResourcePreProcessor> map = victim.providePreProcessors();
>>>>>>> fa582b9c
    assertFalse(map.isEmpty());
  }

  @Test
  public void shouldProvideGoogleClosureWhitespace()
      throws Exception {
    assertTrue(victim.providePreProcessors().keySet().contains(GoogleClosureCompressorProcessor.ALIAS_WHITESPACE_ONLY));
  }
}<|MERGE_RESOLUTION|>--- conflicted
+++ resolved
@@ -12,7 +12,6 @@
 import ro.isdc.wro.extensions.processor.support.DefaultProcessorProvider;
 import ro.isdc.wro.model.resource.processor.ResourceProcessor;
 
-
 /**
  * @author Alex Objelean
  */
@@ -25,26 +24,16 @@
   }
 
   @Test
-<<<<<<< HEAD
-  public void shouldLoadNonEmptyPostProcessors() throws Exception {
-    final Map<String, ResourceProcessor> map = victim.providePostProcessors();
-=======
   public void shouldLoadNonEmptyPostProcessors()
       throws Exception {
-    final Map<String, ResourcePostProcessor> map = victim.providePostProcessors();
->>>>>>> fa582b9c
+    final Map<String, ResourceProcessor> map = victim.providePostProcessors();
     assertFalse(map.isEmpty());
   }
 
   @Test
-<<<<<<< HEAD
-  public void shouldLoadNonEmptyPreProcessors() throws Exception {
-    final Map<String, ResourceProcessor> map = victim.providePreProcessors();
-=======
   public void shouldLoadNonEmptyPreProcessors()
       throws Exception {
-    final Map<String, ResourcePreProcessor> map = victim.providePreProcessors();
->>>>>>> fa582b9c
+    final Map<String, ResourceProcessor> map = victim.providePreProcessors();
     assertFalse(map.isEmpty());
   }
 
