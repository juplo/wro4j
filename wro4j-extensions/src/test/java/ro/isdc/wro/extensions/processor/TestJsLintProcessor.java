--- conflicted
+++ resolved
@@ -34,13 +34,7 @@
   @Test(expected = LinterException.class)
   public void testWithOptionsSet()
       throws Exception {
-<<<<<<< HEAD
-    final ThreadLocal<Throwable> cause = new ThreadLocal<Throwable>();
-
     final ResourceProcessor processor = new JsLintProcessor() {
-=======
-    final ResourcePostProcessor processor = new JsLintProcessor() {
->>>>>>> 10778d5c
       @Override
       protected void onLinterException(final LinterException e, final Resource resource) {
         throw e;
@@ -53,13 +47,7 @@
   @Test(expected = LinterException.class)
   public void shouldFailWhenScriptContainsErrors()
       throws Exception {
-<<<<<<< HEAD
-    final ThreadLocal<Throwable> cause = new ThreadLocal<Throwable>();
-
     final ResourceProcessor processor = new JsLintProcessor() {
-=======
-    final ResourcePostProcessor processor = new JsLintProcessor() {
->>>>>>> 10778d5c
       @Override
       protected void onLinterException(final LinterException e, final Resource resource) {
         throw e;
