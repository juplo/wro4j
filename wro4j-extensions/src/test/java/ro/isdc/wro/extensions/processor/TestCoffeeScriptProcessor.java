--- conflicted
+++ resolved
@@ -14,12 +14,8 @@
 import org.junit.Test;
 
 import ro.isdc.wro.WroRuntimeException;
-<<<<<<< HEAD
+import ro.isdc.wro.config.Context;
 import ro.isdc.wro.extensions.processor.js.CoffeeScriptProcessor;
-=======
-import ro.isdc.wro.config.Context;
-import ro.isdc.wro.extensions.processor.js.CoffeScriptProcessor;
->>>>>>> 83c436dd
 import ro.isdc.wro.model.resource.processor.ResourcePostProcessor;
 import ro.isdc.wro.util.WroTestUtils;
 
@@ -35,12 +31,8 @@
 
   @Before
   public void setUp() {
-<<<<<<< HEAD
+    Context.set(Context.standaloneContext());
     processor = new CoffeeScriptProcessor();
-=======
-    Context.set(Context.standaloneContext());
-    processor = new CoffeScriptProcessor();
->>>>>>> 83c436dd
   }
 
 
