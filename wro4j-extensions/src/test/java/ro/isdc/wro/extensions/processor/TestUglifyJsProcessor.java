/*
 * Copyright (c) 2010. All rights reserved.
 */
package ro.isdc.wro.extensions.processor;

import java.io.File;
import java.io.IOException;
import java.io.StringReader;
import java.io.StringWriter;
import java.net.URL;
import java.util.concurrent.Callable;

import org.junit.Before;
import org.junit.Test;

import ro.isdc.wro.WroRuntimeException;
import ro.isdc.wro.extensions.processor.js.UglifyJsProcessor;
<<<<<<< HEAD
import ro.isdc.wro.model.resource.processor.ResourceProcessor;
=======
import ro.isdc.wro.extensions.processor.support.uglify.UglifyJs;
import ro.isdc.wro.model.resource.processor.ResourcePostProcessor;
>>>>>>> beba798b
import ro.isdc.wro.util.WroTestUtils;


/**
 * TestUglifyJsProcessor.
 *
 * @author Alex Objelean
 * @created Created on Apr 21, 2010
 */
public class TestUglifyJsProcessor {
  private File testFolder;


  @Before
  public void setUp() {
    testFolder = new File(ClassLoader.getSystemResource("test").getFile());
  }


  @Test
<<<<<<< HEAD
  public void testFromFolder() throws IOException {
    final ResourceProcessor processor = new UglifyJsProcessor();
=======
  public void shouldUglifyFiles()
    throws IOException {
    final ResourcePostProcessor processor = new UglifyJsProcessor();
>>>>>>> beba798b
    final URL url = getClass().getResource("uglify");

    final File expectedFolder = new File(url.getFile(), "expected");
    WroTestUtils.compareFromDifferentFoldersByExtension(testFolder, expectedFolder, "js", processor);
  }

  @Test
  public void shouldUseReservedNames() throws IOException {
    final ResourcePostProcessor processor = new UglifyJsProcessor() {
      @Override
      protected UglifyJs newEngine() {
        return super.newEngine().setReservedNames("name,value");
      }
    };
    final URL url = getClass().getResource("uglify");

    final File testFolder = new File(url.getFile(), "testReservedNames");
    final File expectedFolder = new File(url.getFile(), "expectedReservedNames");
    WroTestUtils.compareFromDifferentFoldersByExtension(testFolder, expectedFolder, "js", processor);
  }


  @Test
  public void shouldBeThreadSafe()
    throws Exception {
    final UglifyJsProcessor processor = new UglifyJsProcessor() {
      @Override
      protected void onException(final WroRuntimeException e) {
        throw e;
      }
    };
    final Callable<Void> task = new Callable<Void>() {
      public Void call() {
        try {
          processor.process(null, new StringReader("alert(1);"), new StringWriter());
        } catch (final Exception e) {
          throw new RuntimeException(e);
        }
        return null;
      }
    };
    WroTestUtils.runConcurrently(task);
  }

}<|MERGE_RESOLUTION|>--- conflicted
+++ resolved
@@ -15,12 +15,7 @@
 
 import ro.isdc.wro.WroRuntimeException;
 import ro.isdc.wro.extensions.processor.js.UglifyJsProcessor;
-<<<<<<< HEAD
 import ro.isdc.wro.model.resource.processor.ResourceProcessor;
-=======
-import ro.isdc.wro.extensions.processor.support.uglify.UglifyJs;
-import ro.isdc.wro.model.resource.processor.ResourcePostProcessor;
->>>>>>> beba798b
 import ro.isdc.wro.util.WroTestUtils;
 
 
@@ -41,14 +36,9 @@
 
 
   @Test
-<<<<<<< HEAD
-  public void testFromFolder() throws IOException {
-    final ResourceProcessor processor = new UglifyJsProcessor();
-=======
   public void shouldUglifyFiles()
     throws IOException {
-    final ResourcePostProcessor processor = new UglifyJsProcessor();
->>>>>>> beba798b
+    final ResourceProcessor processor = new UglifyJsProcessor();
     final URL url = getClass().getResource("uglify");
 
     final File expectedFolder = new File(url.getFile(), "expected");
