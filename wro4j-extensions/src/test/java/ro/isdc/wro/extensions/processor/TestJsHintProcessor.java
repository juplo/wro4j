/*
 * Copyright (c) 2010. All rights reserved.
 */
package ro.isdc.wro.extensions.processor;

import java.io.File;
import java.io.IOException;
import java.io.StringReader;
import java.io.StringWriter;
import java.net.URL;

import junit.framework.Assert;

import org.junit.Test;

import ro.isdc.wro.extensions.processor.js.JsHintProcessor;
<<<<<<< HEAD
import ro.isdc.wro.model.resource.processor.ResourceProcessor;
=======
import ro.isdc.wro.extensions.processor.support.jshint.JsHintException;
import ro.isdc.wro.model.resource.Resource;
import ro.isdc.wro.model.resource.processor.ResourcePreProcessor;
>>>>>>> 04381620
import ro.isdc.wro.util.WroTestUtils;


/**
 * Test {@link JsHintProcessor}.
 *
 * @author Alex Objelean
 * @created Created on Feb 27, 2011
 */
public class TestJsHintProcessor {
  private final ResourceProcessor processor = new JsHintProcessor();


  @Test
  public void testFromFolder()
    throws IOException {
    final URL url = getClass().getResource("jsHint");

    final File testFolder = new File(url.getFile(), "test");
    final File expectedFolder = new File(url.getFile(), "expected");
    WroTestUtils.compareFromDifferentFoldersByExtension(testFolder, expectedFolder, "js", processor);
  }

  @Test
  public void testWithOptionsSet()
      throws Exception {
    final ThreadLocal<Throwable> cause = new ThreadLocal<Throwable>();

    final JsHintProcessor processor = new JsHintProcessor() {
      protected void onJsHintException(final JsHintException e, final Resource resource)
          throws Exception {
        cause.set(e);
      };
    }.setOptions(new String[] {
      "maxerr=1"
    });

    processor.process(new StringReader("alert(;"), new StringWriter());
    Assert.assertNotNull(cause.get());
  }
}<|MERGE_RESOLUTION|>--- conflicted
+++ resolved
@@ -14,13 +14,9 @@
 import org.junit.Test;
 
 import ro.isdc.wro.extensions.processor.js.JsHintProcessor;
-<<<<<<< HEAD
-import ro.isdc.wro.model.resource.processor.ResourceProcessor;
-=======
 import ro.isdc.wro.extensions.processor.support.jshint.JsHintException;
 import ro.isdc.wro.model.resource.Resource;
-import ro.isdc.wro.model.resource.processor.ResourcePreProcessor;
->>>>>>> 04381620
+import ro.isdc.wro.model.resource.processor.ResourceProcessor;
 import ro.isdc.wro.util.WroTestUtils;
 
 
@@ -50,6 +46,7 @@
     final ThreadLocal<Throwable> cause = new ThreadLocal<Throwable>();
 
     final JsHintProcessor processor = new JsHintProcessor() {
+      @Override
       protected void onJsHintException(final JsHintException e, final Resource resource)
           throws Exception {
         cause.set(e);
