--- conflicted
+++ resolved
@@ -78,36 +78,6 @@
     WroTestUtils.compareFromDifferentFoldersByExtension(testFolder, expectedFolder, "css", processor);
   }
 
-<<<<<<< HEAD
-  private static class ChainedProcessor implements ResourceProcessor {
-    private List<ResourceProcessor> processors = new ArrayList<ResourceProcessor>();
-    private ChainedProcessor(final List<ResourceProcessor> processors) {
-      this.processors = processors;
-    }
-    public static ChainedProcessor create(final ResourceProcessor ... processors) {
-      final List<ResourceProcessor> processorsAsList = new ArrayList<ResourceProcessor>();
-      if (processors != null) {
-        processorsAsList.addAll(Arrays.asList(processors));
-      }
-      return new ChainedProcessor(processorsAsList);
-    }
-    @Override
-    public void process(final Resource resource, final Reader reader, final Writer writer)
-        throws IOException {
-      Reader tempReader = reader;
-      Writer tempWriter = null;
-      for (final ResourceProcessor processor : processors) {
-        tempWriter = new StringWriter();
-        initProcessor(processor);
-        processor.process(resource, tempReader, tempWriter);
-        tempReader = new StringReader(tempWriter.toString());
-      }
-      writer.write(tempWriter.toString());
-    }
-  }
-
-=======
->>>>>>> c7559b7f
   @Test
   public void shouldBeThreadSafe() throws Exception {
     final NodeLessCssProcessor processor = new NodeLessCssProcessor() {
