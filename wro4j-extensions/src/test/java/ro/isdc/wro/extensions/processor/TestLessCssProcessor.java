--- conflicted
+++ resolved
@@ -13,88 +13,16 @@
 import org.mockito.MockitoAnnotations;
 
 import ro.isdc.wro.extensions.processor.css.LessCssProcessor;
-<<<<<<< HEAD
-import ro.isdc.wro.extensions.processor.support.less.LessCss;
-import ro.isdc.wro.model.resource.ResourceType;
-import ro.isdc.wro.model.resource.processor.ResourceProcessor;
-import ro.isdc.wro.util.Function;
-import ro.isdc.wro.util.WroTestUtils;
-
-=======
 import ro.isdc.wro.extensions.processor.css.NodeLessCssProcessor;
 import ro.isdc.wro.model.resource.Resource;
-import ro.isdc.wro.model.resource.processor.ResourcePreProcessor;
+import ro.isdc.wro.model.resource.processor.ResourceProcessor;
 import ro.isdc.wro.model.resource.processor.decorator.LazyProcessorDecorator;
 import ro.isdc.wro.util.LazyInitializer;
->>>>>>> 682c8cd1
 
 /**
  * @author Alex Objelean
  */
 public class TestLessCssProcessor {
-<<<<<<< HEAD
-  private static final Logger LOG = LoggerFactory.getLogger(TestLessCssProcessor.class);
-
-  @Test
-  public void testFromFolder()
-      throws Exception {
-    final ResourceProcessor processor = new LessCssProcessor();
-    final URL url = getClass().getResource("lesscss");
-
-    final File testFolder = new File(url.getFile(), "test");
-    final File expectedFolder = new File(url.getFile(), "expected");
-    WroTestUtils.compareFromDifferentFoldersByExtension(testFolder, expectedFolder, "css", processor);
-  }
-
-
-  @Test
-  public void executeMultipleTimesDoesntThrowOutOfMemoryException() {
-    final LessCss lessCss = new LessCss();
-    for (int i = 0; i < 100; i++) {
-      lessCss.less("#id {.class {color: red;}}");
-    }
-  }
-
-  @Test
-  public void shouldBeThreadSafe() throws Exception {
-    final LessCssProcessor processor = new LessCssProcessor() {
-      @Override
-      protected void onException(final WroRuntimeException e) {
-        throw e;
-      }
-    };
-    final Callable<Void> task = new Callable<Void>() {
-      @Override
-      public Void call() {
-        try {
-          processor.process(null, new StringReader("#id {.class {color: red;}}"), new StringWriter());
-        } catch (final Exception e) {
-          throw new RuntimeException(e);
-        }
-        return null;
-      }
-    };
-    WroTestUtils.runConcurrently(task);
-  }
-
-  /**
-   * Test that processing invalid less css produces exceptions
-   */
-  @Test
-  public void shouldFailWhenInvalidLessCssIsProcessed()
-      throws Exception {
-    final ResourceProcessor processor = new LessCssProcessor() {
-      @Override
-      protected void onException(final WroRuntimeException e) {
-        LOG.debug("[FAIL] Exception message is: {}", e.getMessage());
-        throw e;
-      };
-    };
-    final URL url = getClass().getResource("lesscss");
-
-    final File testFolder = new File(url.getFile(), "invalid");
-    WroTestUtils.forEachFileInFolder(testFolder, new Function<File, Void>() {
-=======
   @Mock
   private Resource mockResource;
   @Mock
@@ -104,20 +32,19 @@
   @Mock
   private NodeLessCssProcessor mockNodeProcessor;
   @Mock
-  private ResourcePreProcessor mockRhinoProcessor;
-  private ResourcePreProcessor victim;
+  private ResourceProcessor mockRhinoProcessor;
+  private ResourceProcessor victim;
   
   @Before
   public void setUp() {
     MockitoAnnotations.initMocks(this);
     //use lazy initialization to defer constructor invocation
-    victim = new LazyProcessorDecorator(new LazyInitializer<ResourcePreProcessor>() {
->>>>>>> 682c8cd1
+    victim = new LazyProcessorDecorator(new LazyInitializer<ResourceProcessor>() {
       @Override
-      protected ResourcePreProcessor initialize() {
+      protected ResourceProcessor initialize() {
         return new LessCssProcessor() {
           @Override
-          protected ResourcePreProcessor createRhinoProcessor() {
+          protected ResourceProcessor createRhinoProcessor() {
             return mockRhinoProcessor;
           }
           
