package ro.isdc.wro.extensions.processor;

import static org.junit.Assert.assertEquals;
import static org.mockito.Mockito.verify;
import static org.mockito.Mockito.when;

import java.io.Reader;
import java.io.StringReader;
import java.io.StringWriter;
import java.io.Writer;
import java.util.ArrayList;
import java.util.List;

import org.apache.commons.io.IOUtils;
import org.junit.Before;
import org.junit.Test;
import org.mockito.Mock;
import org.mockito.Mockito;
import org.mockito.MockitoAnnotations;

import ro.isdc.wro.config.Context;
import ro.isdc.wro.extensions.processor.css.LessCssProcessor;
import ro.isdc.wro.extensions.processor.css.NodeLessCssProcessor;
import ro.isdc.wro.manager.factory.BaseWroManagerFactory;
import ro.isdc.wro.model.group.processor.Injector;
import ro.isdc.wro.model.group.processor.InjectorBuilder;
import ro.isdc.wro.model.group.processor.PreProcessorExecutor;
import ro.isdc.wro.model.resource.Resource;
import ro.isdc.wro.model.resource.processor.ResourceProcessor;
import ro.isdc.wro.model.resource.processor.decorator.LazyProcessorDecorator;
import ro.isdc.wro.model.resource.processor.factory.SimpleProcessorsFactory;
import ro.isdc.wro.model.resource.processor.impl.css.CssImportPreProcessor;
import ro.isdc.wro.model.resource.processor.support.ProcessingCriteria;
import ro.isdc.wro.model.resource.processor.support.ProcessingType;
import ro.isdc.wro.util.LazyInitializer;

/**
 * @author Alex Objelean
 */
public class TestLessCssProcessor {
  @Mock
  private Resource mockResource;
  @Mock
  private Reader mockReader;
  @Mock
  private Writer mockWriter;
  @Mock
  private NodeLessCssProcessor mockNodeProcessor;
  @Mock
<<<<<<< HEAD
  private ResourceProcessor mockRhinoProcessor;
  private ResourceProcessor victim;
  
=======
  private ResourcePreProcessor mockRhinoProcessor;
  private ResourcePreProcessor victim;

>>>>>>> 8b2fb809
  @Before
  public void setUp() {
    Context.set(Context.standaloneContext());
    MockitoAnnotations.initMocks(this);
    //use lazy initialization to defer constructor invocation
    victim = new LazyProcessorDecorator(new LazyInitializer<ResourceProcessor>() {
      @Override
      protected ResourceProcessor initialize() {
        return new LessCssProcessor() {
          @Override
          protected ResourceProcessor createRhinoProcessor() {
            return mockRhinoProcessor;
          }

          @Override
          protected NodeLessCssProcessor createNodeProcessor() {
            return mockNodeProcessor;
          }
        };
      }
    });
  }

  @Test
  public void shouldUseNodeProcessorWhenSupported() throws Exception {
    when(mockNodeProcessor.isSupported()).thenReturn(true);
    victim.process(mockResource, mockReader, mockWriter);
    verify(mockNodeProcessor, Mockito.times(1)).process(mockResource, mockReader, mockWriter);
    verify(mockRhinoProcessor, Mockito.never()).process(mockResource, mockReader, mockWriter);
  }

  @Test
  public void shouldUseFallbackProcessorWhenNodeNotSupported() throws Exception {
    when(mockNodeProcessor.isSupported()).thenReturn(false);
    victim.process(mockResource, mockReader, mockWriter);
    verify(mockNodeProcessor, Mockito.never()).process(mockResource, mockReader, mockWriter);
    verify(mockRhinoProcessor, Mockito.times(1)).process(mockResource, mockReader, mockWriter);
  }


  @Test
  public void shouldWorkAsAPreProcessorWithCssImportPreProcessor() throws Exception {
    final BaseWroManagerFactory managerFactory = new BaseWroManagerFactory();
    managerFactory.setProcessorsFactory(new SimpleProcessorsFactory().addPreProcessor(
        new CssImportPreProcessor()).addPreProcessor(new LessCssProcessor()));
    final Injector injector = InjectorBuilder.create(managerFactory).build();
    final PreProcessorExecutor preProcessorExecutor = new PreProcessorExecutor();
    injector.inject(preProcessorExecutor);

    final List<Resource> resources = new ArrayList<Resource>();
    final String baseFolder = "ro/isdc/wro/extensions/processor/lesscss";
    resources.add(Resource.create(String.format("classpath:%s/test/import.css", baseFolder)));
    final String noImports = preProcessorExecutor.processAndMerge(resources, ProcessingCriteria.create(ProcessingType.IMPORT_ONLY, true));
    final StringWriter actual = new StringWriter();
    new LessCssProcessor().process(null, new StringReader(noImports), actual);

    final String expected = IOUtils.toString(managerFactory.create().getUriLocatorFactory().locate(
        String.format("classpath:%s/expected/import.cssx", baseFolder)));
    assertEquals(expected, actual.toString());
  }
}<|MERGE_RESOLUTION|>--- conflicted
+++ resolved
@@ -22,6 +22,7 @@
 import ro.isdc.wro.extensions.processor.css.LessCssProcessor;
 import ro.isdc.wro.extensions.processor.css.NodeLessCssProcessor;
 import ro.isdc.wro.manager.factory.BaseWroManagerFactory;
+import ro.isdc.wro.model.group.Group;
 import ro.isdc.wro.model.group.processor.Injector;
 import ro.isdc.wro.model.group.processor.InjectorBuilder;
 import ro.isdc.wro.model.group.processor.PreProcessorExecutor;
@@ -33,6 +34,7 @@
 import ro.isdc.wro.model.resource.processor.support.ProcessingCriteria;
 import ro.isdc.wro.model.resource.processor.support.ProcessingType;
 import ro.isdc.wro.util.LazyInitializer;
+
 
 /**
  * @author Alex Objelean
@@ -47,20 +49,14 @@
   @Mock
   private NodeLessCssProcessor mockNodeProcessor;
   @Mock
-<<<<<<< HEAD
   private ResourceProcessor mockRhinoProcessor;
   private ResourceProcessor victim;
-  
-=======
-  private ResourcePreProcessor mockRhinoProcessor;
-  private ResourcePreProcessor victim;
 
->>>>>>> 8b2fb809
   @Before
   public void setUp() {
     Context.set(Context.standaloneContext());
     MockitoAnnotations.initMocks(this);
-    //use lazy initialization to defer constructor invocation
+    // use lazy initialization to defer constructor invocation
     victim = new LazyProcessorDecorator(new LazyInitializer<ResourceProcessor>() {
       @Override
       protected ResourceProcessor initialize() {
@@ -80,7 +76,8 @@
   }
 
   @Test
-  public void shouldUseNodeProcessorWhenSupported() throws Exception {
+  public void shouldUseNodeProcessorWhenSupported()
+      throws Exception {
     when(mockNodeProcessor.isSupported()).thenReturn(true);
     victim.process(mockResource, mockReader, mockWriter);
     verify(mockNodeProcessor, Mockito.times(1)).process(mockResource, mockReader, mockWriter);
@@ -88,19 +85,20 @@
   }
 
   @Test
-  public void shouldUseFallbackProcessorWhenNodeNotSupported() throws Exception {
+  public void shouldUseFallbackProcessorWhenNodeNotSupported()
+      throws Exception {
     when(mockNodeProcessor.isSupported()).thenReturn(false);
     victim.process(mockResource, mockReader, mockWriter);
     verify(mockNodeProcessor, Mockito.never()).process(mockResource, mockReader, mockWriter);
     verify(mockRhinoProcessor, Mockito.times(1)).process(mockResource, mockReader, mockWriter);
   }
 
-
   @Test
-  public void shouldWorkAsAPreProcessorWithCssImportPreProcessor() throws Exception {
+  public void shouldWorkAsAPreProcessorWithCssImportPreProcessor()
+      throws Exception {
     final BaseWroManagerFactory managerFactory = new BaseWroManagerFactory();
-    managerFactory.setProcessorsFactory(new SimpleProcessorsFactory().addPreProcessor(
-        new CssImportPreProcessor()).addPreProcessor(new LessCssProcessor()));
+    managerFactory.setProcessorsFactory(new SimpleProcessorsFactory().addPreProcessor(new CssImportPreProcessor()).addPreProcessor(
+        new LessCssProcessor()));
     final Injector injector = InjectorBuilder.create(managerFactory).build();
     final PreProcessorExecutor preProcessorExecutor = new PreProcessorExecutor();
     injector.inject(preProcessorExecutor);
@@ -108,11 +106,15 @@
     final List<Resource> resources = new ArrayList<Resource>();
     final String baseFolder = "ro/isdc/wro/extensions/processor/lesscss";
     resources.add(Resource.create(String.format("classpath:%s/test/import.css", baseFolder)));
-    final String noImports = preProcessorExecutor.processAndMerge(resources, ProcessingCriteria.create(ProcessingType.IMPORT_ONLY, true));
+
+    final Group group = new Group("g1");
+    group.setResources(resources);
+    final String noImports = preProcessorExecutor.processAndMerge(group,
+        ProcessingCriteria.create(ProcessingType.IMPORT_ONLY, true));
     final StringWriter actual = new StringWriter();
     new LessCssProcessor().process(null, new StringReader(noImports), actual);
 
-    final String expected = IOUtils.toString(managerFactory.create().getUriLocatorFactory().locate(
+    final String expected = IOUtils.toString(managerFactory.create().getResourceLocatorFactory().locate(
         String.format("classpath:%s/expected/import.cssx", baseFolder)));
     assertEquals(expected, actual.toString());
   }
