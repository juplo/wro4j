--- conflicted
+++ resolved
@@ -5,12 +5,7 @@
 
 import java.io.File;
 import java.io.FileReader;
-<<<<<<< HEAD
-import java.io.InputStreamReader;
-import java.io.Reader;
-=======
 import java.io.InputStream;
->>>>>>> 6c82f5cb
 import java.io.StringReader;
 import java.io.StringWriter;
 import java.net.URL;
@@ -25,11 +20,7 @@
 import ro.isdc.wro.WroRuntimeException;
 import ro.isdc.wro.extensions.processor.css.LessCssProcessor;
 import ro.isdc.wro.extensions.processor.support.less.LessCss;
-<<<<<<< HEAD
 import ro.isdc.wro.model.resource.processor.ResourceProcessor;
-=======
-import ro.isdc.wro.model.resource.processor.ResourcePostProcessor;
->>>>>>> 6c82f5cb
 import ro.isdc.wro.model.resource.processor.ResourcePreProcessor;
 import ro.isdc.wro.util.Function;
 import ro.isdc.wro.util.WroTestUtils;
@@ -93,11 +84,7 @@
   @Test
   public void shouldFailWhenInvalidLessCssIsProcessed()
       throws Exception {
-<<<<<<< HEAD
     final ResourceProcessor processor = new LessCssProcessor() {
-=======
-    final ResourcePreProcessor processor = new LessCssProcessor() {
->>>>>>> 6c82f5cb
       @Override
       protected void onException(final WroRuntimeException e) {
         LOG.debug("[FAIL] Exception message is: {}", e.getMessage());
@@ -114,19 +101,12 @@
         try {
           processor.process(null, new FileReader(input), new StringWriter());
           Assert.fail("Expected to fail, but didn't");
-<<<<<<< HEAD
-        } catch (WroRuntimeException e) {
-          //expected to throw exception, continue 
-=======
         } catch (final WroRuntimeException e) {
           //expected to throw exception, continue
->>>>>>> 6c82f5cb
         }
         return null;
       }
     });
-<<<<<<< HEAD
-=======
   }
 
   @Test
@@ -137,6 +117,5 @@
         return LessCss.class.getResourceAsStream(LessCss.DEFAULT_LESS_JS);
       }
     }.less("#id {}");
->>>>>>> 6c82f5cb
   }
 }