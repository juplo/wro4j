/*
 * Copyright (c) 2008. All rights reserved.
 */
package ro.isdc.wro.extensions.processor;

import java.io.File;
import java.io.IOException;
import java.io.StringReader;
import java.io.StringWriter;
import java.net.URL;
import java.util.concurrent.Callable;

import org.junit.Before;
import org.junit.Test;

import ro.isdc.wro.extensions.processor.css.YUICssCompressorProcessor;
import ro.isdc.wro.model.resource.ResourceType;
<<<<<<< HEAD
import ro.isdc.wro.model.resource.processor.ResourceProcessor;
=======
import ro.isdc.wro.model.resource.processor.ResourcePreProcessor;
>>>>>>> 8166dfff
import ro.isdc.wro.util.WroTestUtils;


/**
 * Test YUI css compressor processor.
 *
 * @author Alex Objelean
 * @created Created on Nov 28, 2008
 */
public class TestYUICssCompressorProcessor {
  private ResourcePreProcessor victim;
  @Before
  public void setUp() {
    victim = new YUICssCompressorProcessor();
  }

  @Test
  public void shouldMininimizeCss()
    throws IOException {
<<<<<<< HEAD
    final ResourceProcessor processor = new YUICssCompressorProcessor();
=======
>>>>>>> 8166dfff
    final URL url = getClass().getResource("yui");

    final File testFolder = new File(url.getFile(), "test");
    final File expectedFolder = new File(url.getFile(), "expected");
    WroTestUtils.compareFromDifferentFoldersByExtension(testFolder, expectedFolder, "css", victim);
  }

  @Test
  public void shouldBeThreadSafe() throws Exception {
<<<<<<< HEAD
    final ResourceProcessor processor = new YUICssCompressorProcessor();
=======
>>>>>>> 8166dfff
    final Callable<Void> task = new Callable<Void>() {
      @Override
      public Void call() {
        try {
<<<<<<< HEAD
          processor.process(null, new StringReader("#id {.class {color: red;}}"), new StringWriter());
=======
          victim.process(null, new StringReader("#id {.class {color: red;}}"), new StringWriter());
>>>>>>> 8166dfff
        } catch (final Exception e) {
          throw new RuntimeException(e);
        }
        return null;
      }
    };
    WroTestUtils.runConcurrently(task);
  }


  @Test
  public void shouldSupportCorrectResourceTypes() {
    WroTestUtils.assertProcessorSupportResourceTypes(victim, ResourceType.CSS);
  }


  @Test
  public void shouldNotFailWhenProcessingInvalidCss() throws Exception {
    victim.process(null, new StringReader("invalid CSS!!@#!@#!"), new StringWriter());
  }
}<|MERGE_RESOLUTION|>--- conflicted
+++ resolved
@@ -15,11 +15,7 @@
 
 import ro.isdc.wro.extensions.processor.css.YUICssCompressorProcessor;
 import ro.isdc.wro.model.resource.ResourceType;
-<<<<<<< HEAD
 import ro.isdc.wro.model.resource.processor.ResourceProcessor;
-=======
-import ro.isdc.wro.model.resource.processor.ResourcePreProcessor;
->>>>>>> 8166dfff
 import ro.isdc.wro.util.WroTestUtils;
 
 
@@ -30,7 +26,7 @@
  * @created Created on Nov 28, 2008
  */
 public class TestYUICssCompressorProcessor {
-  private ResourcePreProcessor victim;
+  private ResourceProcessor victim;
   @Before
   public void setUp() {
     victim = new YUICssCompressorProcessor();
@@ -39,10 +35,6 @@
   @Test
   public void shouldMininimizeCss()
     throws IOException {
-<<<<<<< HEAD
-    final ResourceProcessor processor = new YUICssCompressorProcessor();
-=======
->>>>>>> 8166dfff
     final URL url = getClass().getResource("yui");
 
     final File testFolder = new File(url.getFile(), "test");
@@ -52,19 +44,11 @@
 
   @Test
   public void shouldBeThreadSafe() throws Exception {
-<<<<<<< HEAD
-    final ResourceProcessor processor = new YUICssCompressorProcessor();
-=======
->>>>>>> 8166dfff
     final Callable<Void> task = new Callable<Void>() {
       @Override
       public Void call() {
         try {
-<<<<<<< HEAD
-          processor.process(null, new StringReader("#id {.class {color: red;}}"), new StringWriter());
-=======
           victim.process(null, new StringReader("#id {.class {color: red;}}"), new StringWriter());
->>>>>>> 8166dfff
         } catch (final Exception e) {
           throw new RuntimeException(e);
         }
