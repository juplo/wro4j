/*
 * Copyright (c) 2011. All rights reserved.
 */
package ro.isdc.wro.extensions.processor;

import java.io.File;
import java.io.StringReader;
import java.io.StringWriter;
import java.net.URL;
import java.util.concurrent.Callable;

import org.junit.Test;

import ro.isdc.wro.extensions.processor.js.JsonHPackProcessor;
<<<<<<< HEAD
import ro.isdc.wro.model.resource.processor.ResourceProcessor;
=======
import ro.isdc.wro.model.resource.ResourceType;
import ro.isdc.wro.model.resource.processor.ResourcePostProcessor;
>>>>>>> 316b3553
import ro.isdc.wro.util.WroTestUtils;


/**
 * Test json hpack processor.
 *
 * @author Alex Objelean
 * @created Created on June 07, 2011
 */
public class TestJsonHPackProcessor {

  @Test
  public void testPackFromFolder()
      throws Exception {
    final ResourceProcessor processor = JsonHPackProcessor.packProcessor();
    final URL url = getClass().getResource("jsonhpack");

    final File testFolder = new File(url.getFile(), "test");
    final File expectedFolder = new File(url.getFile(), "pack");
    WroTestUtils.compareFromDifferentFoldersByExtension(testFolder, expectedFolder, "js", processor);
  }

  @Test
  public void testUnpackFromFolder()
      throws Exception {
    final ResourceProcessor processor = JsonHPackProcessor.unpackProcessor();
    final URL url = getClass().getResource("jsonhpack");

    final File testFolder = new File(url.getFile(), "pack");
    final File expectedFolder = new File(url.getFile(), "unpack");
    WroTestUtils.compareFromDifferentFoldersByExtension(testFolder, expectedFolder, "js", processor);
  }


  @Test
  public void shouldBeThreadSafe() throws Exception {
    genericThreadSafeTest(true);
    genericThreadSafeTest(false);
  }

  private void genericThreadSafeTest(final boolean pack)
      throws Exception {
<<<<<<< HEAD
    final ResourceProcessor processor = new JsonHPackProcessor(pack) {
      @Override
      protected void onException(final WroRuntimeException e) {
        throw e;
      }
    };
=======
    final ResourcePostProcessor processor = new JsonHPackProcessor(pack);
>>>>>>> 316b3553
    final Callable<Void> task = new Callable<Void>() {
      public Void call() {
        try {
          processor.process(null, new StringReader("{p : 1}"), new StringWriter());
        } catch (final Exception e) {
          throw new RuntimeException(e);
        }
        return null;
      }
    };
    WroTestUtils.runConcurrently(task);
  }


  @Test
  public void shouldSupportCorrectResourceTypes() {
    WroTestUtils.assertProcessorSupportResourceTypes(new JsonHPackProcessor(true), ResourceType.JS);
  }
}<|MERGE_RESOLUTION|>--- conflicted
+++ resolved
@@ -12,12 +12,8 @@
 import org.junit.Test;
 
 import ro.isdc.wro.extensions.processor.js.JsonHPackProcessor;
-<<<<<<< HEAD
+import ro.isdc.wro.model.resource.ResourceType;
 import ro.isdc.wro.model.resource.processor.ResourceProcessor;
-=======
-import ro.isdc.wro.model.resource.ResourceType;
-import ro.isdc.wro.model.resource.processor.ResourcePostProcessor;
->>>>>>> 316b3553
 import ro.isdc.wro.util.WroTestUtils;
 
 
@@ -58,18 +54,9 @@
     genericThreadSafeTest(false);
   }
 
-  private void genericThreadSafeTest(final boolean pack)
+  private void genericThreadSafeTest(boolean pack)
       throws Exception {
-<<<<<<< HEAD
-    final ResourceProcessor processor = new JsonHPackProcessor(pack) {
-      @Override
-      protected void onException(final WroRuntimeException e) {
-        throw e;
-      }
-    };
-=======
-    final ResourcePostProcessor processor = new JsonHPackProcessor(pack);
->>>>>>> 316b3553
+    final ResourceProcessor processor = new JsonHPackProcessor(pack);
     final Callable<Void> task = new Callable<Void>() {
       public Void call() {
         try {
