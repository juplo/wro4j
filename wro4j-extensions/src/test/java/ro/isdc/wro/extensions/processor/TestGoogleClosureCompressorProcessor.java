/*
 * Copyright (c) 2010. All rights reserved.
 */
package ro.isdc.wro.extensions.processor;

import java.io.File;
import java.io.IOException;
import java.io.StringReader;
import java.io.StringWriter;
import java.net.URL;

import junit.framework.Assert;

import org.junit.After;
import org.junit.Before;
import org.junit.Test;

import ro.isdc.wro.config.Context;
import ro.isdc.wro.extensions.processor.js.GoogleClosureCompressorProcessor;
<<<<<<< HEAD
=======
import ro.isdc.wro.model.resource.Resource;
import ro.isdc.wro.model.resource.processor.ResourcePreProcessor;
>>>>>>> 8a5a61a2
import ro.isdc.wro.util.WroTestUtils;

import com.google.javascript.jscomp.CompilationLevel;
import com.google.javascript.jscomp.CompilerOptions;
import com.google.javascript.jscomp.JSSourceFile;


/**
 * Test google closure js processor.
 *
 * @author Alex Objelean
 * @created Created on Apr 18, 2010
 */
public class TestGoogleClosureCompressorProcessor {
  private File testFolder;
  private GoogleClosureCompressorProcessor processor;


  @Before
  public void setUp() {
    testFolder = new File(ClassLoader.getSystemResource("test").getFile());
    processor = new GoogleClosureCompressorProcessor() {
      @Override
      protected CompilerOptions newCompilerOptions() {
        final CompilerOptions options = super.newCompilerOptions();
        // explicitly set this to null to make test pass also when running mvn test from command line.
        // the reason are some weird characters used in jquery-core
        options.setOutputCharset(null);
        return options;
      }
    };
    Context.set(Context.standaloneContext());
  }

  @Test
  public void testWhiteSpaceOnly()
    throws IOException {
    processor.setCompilationLevel(CompilationLevel.WHITESPACE_ONLY);
    final URL url = getClass().getResource("google");

    final File expectedFolder = new File(url.getFile(), "expectedWhitespaceOnly");
    WroTestUtils.compareFromDifferentFoldersByExtension(testFolder, expectedFolder, "js", processor);
  }


  @Test
  public void testSimpleOptimization()
    throws IOException {
    processor.setCompilationLevel(CompilationLevel.SIMPLE_OPTIMIZATIONS);
    final URL url = getClass().getResource("google");

    final File expectedFolder = new File(url.getFile(), "expectedSimple");
    WroTestUtils.compareFromDifferentFoldersByExtension(testFolder, expectedFolder, "js", processor);
  }


  @Test
  public void testAdvancedOptimization()
    throws IOException {
    processor.setCompilationLevel(CompilationLevel.ADVANCED_OPTIMIZATIONS);
    final URL url = getClass().getResource("google");

    final File expectedFolder = new File(url.getFile(), "expectedAdvanced");
    WroTestUtils.compareFromDifferentFoldersByExtension(testFolder, expectedFolder, "js", processor);
  }

  @After
  public void tearDown() {
    Context.unset();
  }

  @Test
  public void shouldAcceptNullExterns()
      throws IOException {
    processor = new GoogleClosureCompressorProcessor(CompilationLevel.ADVANCED_OPTIMIZATIONS) {
      @Override
      protected JSSourceFile[] getExterns(final Resource resource) {
        return null;
      }
    };
    final StringWriter sw = new StringWriter();
    processor.process(new StringReader("function test( ) {}"), sw);
    Assert.assertEquals("", sw.toString());
  }

  @Test
  public void invalidExtern()
      throws IOException {
    processor = new GoogleClosureCompressorProcessor(CompilationLevel.ADVANCED_OPTIMIZATIONS) {
      @Override
      protected JSSourceFile[] getExterns(final Resource resource) {
        return new JSSourceFile[] {
          JSSourceFile.fromFile(new File("INVALID"))
        };
      }
    };
    final StringWriter sw = new StringWriter();
    processor.process(new StringReader("alert(1);"), sw);
    //will leave result unchanged, because the processing is not successful.
    Assert.assertEquals("alert(1);", sw.toString());
  }
}<|MERGE_RESOLUTION|>--- conflicted
+++ resolved
@@ -11,17 +11,12 @@
 
 import junit.framework.Assert;
 
-import org.junit.After;
 import org.junit.Before;
 import org.junit.Test;
 
 import ro.isdc.wro.config.Context;
 import ro.isdc.wro.extensions.processor.js.GoogleClosureCompressorProcessor;
-<<<<<<< HEAD
-=======
 import ro.isdc.wro.model.resource.Resource;
-import ro.isdc.wro.model.resource.processor.ResourcePreProcessor;
->>>>>>> 8a5a61a2
 import ro.isdc.wro.util.WroTestUtils;
 
 import com.google.javascript.jscomp.CompilationLevel;
@@ -88,11 +83,6 @@
     WroTestUtils.compareFromDifferentFoldersByExtension(testFolder, expectedFolder, "js", processor);
   }
 
-  @After
-  public void tearDown() {
-    Context.unset();
-  }
-
   @Test
   public void shouldAcceptNullExterns()
       throws IOException {
