package ro.isdc.wro.model.resource.locator.factory;

import static org.junit.Assert.assertEquals;
import static org.junit.Assert.assertTrue;

import org.junit.Before;
import org.junit.Test;

import ro.isdc.wro.extensions.locator.WebjarResourceLocator;


/**
 * @author Alex Objelean
 */
public class TestDefaultUriLocatorFactory {
  private DefaultResourceLocatorFactory victim;

  @Before
  public void setUp() {
    victim = new DefaultResourceLocatorFactory();
  }

  @Test
  public void shouldHaveSeveralDefaultLocators() {
<<<<<<< HEAD
    assertEquals(6, victim.getLocatorFactories().size());
=======
    assertEquals(7, victim.getUriLocators().size());
>>>>>>> bdb8a1ef
  }

  @Test
  public void shouldContainWebjarLocator() {
    boolean hasWebjarLocator = false;
    for (final ResourceLocatorFactory locator : victim.getLocatorFactories()) {
      if (locator instanceof WebjarResourceLocator) {
        hasWebjarLocator = true;
      }
    }
    assertTrue(hasWebjarLocator);
  }
}<|MERGE_RESOLUTION|>--- conflicted
+++ resolved
@@ -22,11 +22,7 @@
 
   @Test
   public void shouldHaveSeveralDefaultLocators() {
-<<<<<<< HEAD
-    assertEquals(6, victim.getLocatorFactories().size());
-=======
-    assertEquals(7, victim.getUriLocators().size());
->>>>>>> bdb8a1ef
+    assertEquals(7, victim.getLocatorFactories().size());
   }
 
   @Test
