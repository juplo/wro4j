--- conflicted
+++ resolved
@@ -19,13 +19,8 @@
 import ro.isdc.wro.model.resource.Resource;
 import ro.isdc.wro.model.resource.ResourceType;
 import ro.isdc.wro.model.resource.SupportedResourceType;
-<<<<<<< HEAD
+import ro.isdc.wro.model.resource.processor.Destroyable;
 import ro.isdc.wro.model.resource.processor.ResourceProcessor;
-=======
-import ro.isdc.wro.model.resource.processor.Destroyable;
-import ro.isdc.wro.model.resource.processor.ResourcePostProcessor;
-import ro.isdc.wro.model.resource.processor.ResourcePreProcessor;
->>>>>>> d1a5ea35
 import ro.isdc.wro.util.ObjectFactory;
 
 
@@ -38,11 +33,7 @@
  */
 @SupportedResourceType(ResourceType.JS)
 public class BeautifyJsProcessor
-<<<<<<< HEAD
-  implements ResourceProcessor {
-=======
-  implements ResourcePreProcessor, ResourcePostProcessor, Destroyable {
->>>>>>> d1a5ea35
+  implements ResourceProcessor, Destroyable {
   private static final Logger LOG = LoggerFactory.getLogger(BeautifyJsProcessor.class);
   public static final String ALIAS_BEAUTIFY = "beautifyJs";
   /**
@@ -102,14 +93,11 @@
   protected void onException(final WroRuntimeException e) {
     throw e;
   }
-<<<<<<< HEAD
-=======
 
 
   /**
    * {@inheritDoc}
    */
-  @Override
   public void process(final Reader reader, final Writer writer)
     throws IOException {
     process(null, reader, writer);
@@ -119,5 +107,4 @@
   public void destroy() throws Exception {
     enginePool.destroy();
   }
->>>>>>> d1a5ea35
-}
+}