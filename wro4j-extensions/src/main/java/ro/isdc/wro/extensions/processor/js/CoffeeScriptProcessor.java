--- conflicted
+++ resolved
@@ -1,93 +1,81 @@
-/*
- * Copyright (C) 2010.
- * All rights reserved.
- */
-package ro.isdc.wro.extensions.processor.js;
-
-import java.io.IOException;
-import java.io.Reader;
-import java.io.Writer;
-
-import org.apache.commons.io.IOUtils;
-import org.slf4j.Logger;
-import org.slf4j.LoggerFactory;
-
-import ro.isdc.wro.WroRuntimeException;
-import ro.isdc.wro.extensions.processor.algorithm.coffeescript.CoffeeScript;
-import ro.isdc.wro.model.resource.Resource;
-import ro.isdc.wro.model.resource.ResourceType;
-import ro.isdc.wro.model.resource.SupportedResourceType;
-import ro.isdc.wro.model.resource.processor.ResourcePreProcessor;
-
-
-/**
- * Uses coffee script {@link http://jashkenas.github.com/coffee-script/} to compile to javascript code.
- *
- * @author Alex Objelean
- * @created 26 Mar 2011
- * @since 1.3.6
- */
-@SupportedResourceType(ResourceType.JS)
-public class CoffeeScriptProcessor
-  implements ResourcePreProcessor {
-  private static final Logger LOG = LoggerFactory.getLogger(CoffeeScriptProcessor.class);
-  /**
-   * Engine.
-   */
-  private CoffeeScript engine;
-
-  /**
-   * {@inheritDoc}
-   */
-  public void process(final Resource resource, final Reader reader, final Writer writer)
-    throws IOException {
-    final String content = IOUtils.toString(reader);
-    try {
-      writer.write(getEngine().compile(content));
-    } catch (final WroRuntimeException e) {
-      onException(e);
-      writer.write(content);
-      LOG.warn("Exception while applying " + getClass().getSimpleName() + " processor on the resource, no processing applied...", e);
-    } finally {
-      reader.close();
-      writer.close();
-    }
-  }
-
-  /**
-   * Invoked when a processing exception occurs.
-   */
-  protected void onException(final WroRuntimeException e) {
-  }
-
-
-  /**
-   * @return PackerJs engine.
-   */
-  private CoffeeScript getEngine() {
-    if (engine == null) {
-      engine = newCoffeeScript();
-    }
-    return engine;
-  }
-<<<<<<< HEAD
-=======
-
-  /**
-   * @return the {@link CoffeeScript} engine implementation. Override it to provide a different version of the coffeeScript.js
-   *         library. Useful for upgrading the processor outside the wro4j release.
-   */
-  protected CoffeeScript newCoffeeScript() {
-    return new CoffeeScript();
-  }
-
-
-  /**
-   * {@inheritDoc}
-   */
-  public void process(final Reader reader, final Writer writer)
-    throws IOException {
-    process(null, reader, writer);
-  }
->>>>>>> 1543df3f
-}
+/*
+ * Copyright (C) 2010.
+ * All rights reserved.
+ */
+package ro.isdc.wro.extensions.processor.js;
+
+import java.io.IOException;
+import java.io.Reader;
+import java.io.Writer;
+
+import org.apache.commons.io.IOUtils;
+import org.slf4j.Logger;
+import org.slf4j.LoggerFactory;
+
+import ro.isdc.wro.WroRuntimeException;
+import ro.isdc.wro.extensions.processor.algorithm.coffeescript.CoffeeScript;
+import ro.isdc.wro.model.resource.Resource;
+import ro.isdc.wro.model.resource.ResourceType;
+import ro.isdc.wro.model.resource.SupportedResourceType;
+import ro.isdc.wro.model.resource.processor.ResourcePreProcessor;
+
+
+/**
+ * Uses coffee script {@link http://jashkenas.github.com/coffee-script/} to compile to javascript code.
+ *
+ * @author Alex Objelean
+ * @created 26 Mar 2011
+ * @since 1.3.6
+ */
+@SupportedResourceType(ResourceType.JS)
+public class CoffeeScriptProcessor
+  implements ResourcePreProcessor {
+  private static final Logger LOG = LoggerFactory.getLogger(CoffeeScriptProcessor.class);
+  /**
+   * Engine.
+   */
+  private CoffeeScript engine;
+
+  /**
+   * {@inheritDoc}
+   */
+  public void process(final Resource resource, final Reader reader, final Writer writer)
+    throws IOException {
+    final String content = IOUtils.toString(reader);
+    try {
+      writer.write(getEngine().compile(content));
+    } catch (final WroRuntimeException e) {
+      onException(e);
+      writer.write(content);
+      LOG.warn("Exception while applying " + getClass().getSimpleName() + " processor on the resource, no processing applied...", e);
+    } finally {
+      reader.close();
+      writer.close();
+    }
+  }
+
+  /**
+   * Invoked when a processing exception occurs.
+   */
+  protected void onException(final WroRuntimeException e) {
+  }
+
+
+  /**
+   * @return PackerJs engine.
+   */
+  private CoffeeScript getEngine() {
+    if (engine == null) {
+      engine = newCoffeeScript();
+    }
+    return engine;
+  }
+
+  /**
+   * @return the {@link CoffeeScript} engine implementation. Override it to provide a different version of the coffeeScript.js
+   *         library. Useful for upgrading the processor outside the wro4j release.
+   */
+  protected CoffeeScript newCoffeeScript() {
+    return new CoffeeScript();
+  }
+}