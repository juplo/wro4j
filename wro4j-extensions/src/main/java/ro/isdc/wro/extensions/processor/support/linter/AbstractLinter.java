--- conflicted
+++ resolved
@@ -33,15 +33,11 @@
  */
 public abstract class AbstractLinter {
   private static final Logger LOG = LoggerFactory.getLogger(AbstractLinter.class);
-<<<<<<< HEAD
-  private ResourceLocatorFactory webjarLocatorFactory;
-=======
   /**
    * Required to make jshint not complain.
    */
   private static final String DEFINE_WINDOW = "var window = {};";
-  private WebjarUriLocator webjarLocator;
->>>>>>> 0ecb877a
+  private ResourceLocatorFactory webjarLocatorFactory;
   private final OptionsBuilder optionsBuilder = new OptionsBuilder();
   /**
    * Options to apply to js hint processing
