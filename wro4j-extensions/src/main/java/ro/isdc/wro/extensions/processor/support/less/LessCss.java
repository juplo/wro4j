/*
 *  Copyright wro4j@2011.
 */
package ro.isdc.wro.extensions.processor.support.less;

import java.io.IOException;
import java.io.InputStream;

import org.mozilla.javascript.RhinoException;
import org.mozilla.javascript.ScriptableObject;
import org.slf4j.Logger;
import org.slf4j.LoggerFactory;

import ro.isdc.wro.WroRuntimeException;
import ro.isdc.wro.extensions.script.RhinoScriptBuilder;
import ro.isdc.wro.extensions.script.RhinoUtils;
import ro.isdc.wro.util.StopWatch;
import ro.isdc.wro.util.WroUtil;


/**
 * This class is not thread-safe.<br/>
 * The underlying implementation use the less.js version <code>1.2.0</code> project: {@link https
 * ://github.com/cloudhead/less.js}.
 *
 * @author Alex Objelean
 * @since 1.3.0
 */
public class LessCss {
  private static final Logger LOG = LoggerFactory.getLogger(LessCss.class);
  /**
   * The name of the sass script to be used by default.
   */
  public static final String DEFAULT_LESS_JS = "less-1.2.0.min.js";
  private static final String SCRIPT_RUN = "run.js";
  private static final String SCRIPT_INIT = "init.js";
  private ScriptableObject scope;

  /**
   * Initialize script builder for evaluation.
   */
  private RhinoScriptBuilder initScriptBuilder() {
    try {
      RhinoScriptBuilder builder = null;
      if (scope == null) {
<<<<<<< HEAD
        final String SCRIPT_INIT = "init.js";
        final InputStream initStream = getClass().getResourceAsStream(SCRIPT_INIT);
        final String SCRIPT_RUN = "run.js";
        final InputStream runStream = getClass().getResourceAsStream(SCRIPT_RUN);
=======
        final InputStream initStream = LessCss.class.getResourceAsStream(SCRIPT_INIT);
        final InputStream runStream = LessCss.class.getResourceAsStream(SCRIPT_RUN);
>>>>>>> 6c82f5cb
        builder = RhinoScriptBuilder.newClientSideAwareChain().evaluateChain(initStream, SCRIPT_INIT).evaluateChain(
          getScriptAsStream(), DEFAULT_LESS_JS).evaluateChain(runStream, SCRIPT_RUN);
        scope = builder.getScope();
      } else {
        builder = RhinoScriptBuilder.newChain(scope);
      }
      return builder;
    } catch (final IOException ex) {
      throw new IllegalStateException("Failed reading javascript less.js", ex);
    } catch (final Exception e) {
      LOG.error("Processing error:" + e.getMessage(), e);
      throw new WroRuntimeException("Processing error", e);
    }
  }

  /**
   * @return stream of the less.js script.
   */
  protected InputStream getScriptAsStream() {
    return LessCss.class.getResourceAsStream(DEFAULT_LESS_JS);
  }


  /**
   * @param data css content to process.
   * @return processed css content.
   */
  public String less(final String data) {
    final StopWatch stopWatch = new StopWatch();
    stopWatch.start("initContext");
    final RhinoScriptBuilder builder = initScriptBuilder();
    stopWatch.stop();

    stopWatch.start("lessify");
    try {
      final String execute = "lessIt(" + WroUtil.toJSMultiLineString(data) + ");";
      final Object result = builder.evaluate(execute, "lessIt");
      return String.valueOf(result);
    } catch (final RhinoException e) {
      throw new WroRuntimeException(RhinoUtils.createExceptionMessage(e), e);
    } finally {
      stopWatch.stop();
      LOG.debug(stopWatch.prettyPrint());
    }
  }
}
<|MERGE_RESOLUTION|>--- conflicted
+++ resolved
@@ -1,100 +1,93 @@
-/*
- *  Copyright wro4j@2011.
- */
-package ro.isdc.wro.extensions.processor.support.less;
-
-import java.io.IOException;
-import java.io.InputStream;
-
-import org.mozilla.javascript.RhinoException;
-import org.mozilla.javascript.ScriptableObject;
-import org.slf4j.Logger;
-import org.slf4j.LoggerFactory;
-
-import ro.isdc.wro.WroRuntimeException;
-import ro.isdc.wro.extensions.script.RhinoScriptBuilder;
-import ro.isdc.wro.extensions.script.RhinoUtils;
-import ro.isdc.wro.util.StopWatch;
-import ro.isdc.wro.util.WroUtil;
-
-
-/**
- * This class is not thread-safe.<br/>
- * The underlying implementation use the less.js version <code>1.2.0</code> project: {@link https
- * ://github.com/cloudhead/less.js}.
- *
- * @author Alex Objelean
- * @since 1.3.0
- */
-public class LessCss {
-  private static final Logger LOG = LoggerFactory.getLogger(LessCss.class);
-  /**
-   * The name of the sass script to be used by default.
-   */
-  public static final String DEFAULT_LESS_JS = "less-1.2.0.min.js";
-  private static final String SCRIPT_RUN = "run.js";
-  private static final String SCRIPT_INIT = "init.js";
-  private ScriptableObject scope;
-
-  /**
-   * Initialize script builder for evaluation.
-   */
-  private RhinoScriptBuilder initScriptBuilder() {
-    try {
-      RhinoScriptBuilder builder = null;
-      if (scope == null) {
-<<<<<<< HEAD
-        final String SCRIPT_INIT = "init.js";
-        final InputStream initStream = getClass().getResourceAsStream(SCRIPT_INIT);
-        final String SCRIPT_RUN = "run.js";
-        final InputStream runStream = getClass().getResourceAsStream(SCRIPT_RUN);
-=======
-        final InputStream initStream = LessCss.class.getResourceAsStream(SCRIPT_INIT);
-        final InputStream runStream = LessCss.class.getResourceAsStream(SCRIPT_RUN);
->>>>>>> 6c82f5cb
-        builder = RhinoScriptBuilder.newClientSideAwareChain().evaluateChain(initStream, SCRIPT_INIT).evaluateChain(
-          getScriptAsStream(), DEFAULT_LESS_JS).evaluateChain(runStream, SCRIPT_RUN);
-        scope = builder.getScope();
-      } else {
-        builder = RhinoScriptBuilder.newChain(scope);
-      }
-      return builder;
-    } catch (final IOException ex) {
-      throw new IllegalStateException("Failed reading javascript less.js", ex);
-    } catch (final Exception e) {
-      LOG.error("Processing error:" + e.getMessage(), e);
-      throw new WroRuntimeException("Processing error", e);
-    }
-  }
-
-  /**
-   * @return stream of the less.js script.
-   */
-  protected InputStream getScriptAsStream() {
-    return LessCss.class.getResourceAsStream(DEFAULT_LESS_JS);
-  }
-
-
-  /**
-   * @param data css content to process.
-   * @return processed css content.
-   */
-  public String less(final String data) {
-    final StopWatch stopWatch = new StopWatch();
-    stopWatch.start("initContext");
-    final RhinoScriptBuilder builder = initScriptBuilder();
-    stopWatch.stop();
-
-    stopWatch.start("lessify");
-    try {
-      final String execute = "lessIt(" + WroUtil.toJSMultiLineString(data) + ");";
-      final Object result = builder.evaluate(execute, "lessIt");
-      return String.valueOf(result);
-    } catch (final RhinoException e) {
-      throw new WroRuntimeException(RhinoUtils.createExceptionMessage(e), e);
-    } finally {
-      stopWatch.stop();
-      LOG.debug(stopWatch.prettyPrint());
-    }
-  }
-}
+/*
+ *  Copyright wro4j@2011.
+ */
+package ro.isdc.wro.extensions.processor.support.less;
+
+import java.io.IOException;
+import java.io.InputStream;
+
+import org.mozilla.javascript.RhinoException;
+import org.mozilla.javascript.ScriptableObject;
+import org.slf4j.Logger;
+import org.slf4j.LoggerFactory;
+
+import ro.isdc.wro.WroRuntimeException;
+import ro.isdc.wro.extensions.script.RhinoScriptBuilder;
+import ro.isdc.wro.extensions.script.RhinoUtils;
+import ro.isdc.wro.util.StopWatch;
+import ro.isdc.wro.util.WroUtil;
+
+
+/**
+ * This class is not thread-safe.<br/>
+ * The underlying implementation use the less.js version <code>1.2.0</code> project: {@link https
+ * ://github.com/cloudhead/less.js}.
+ *
+ * @author Alex Objelean
+ * @since 1.3.0
+ */
+public class LessCss {
+  private static final Logger LOG = LoggerFactory.getLogger(LessCss.class);
+  /**
+   * The name of the sass script to be used by default.
+   */
+  public static final String DEFAULT_LESS_JS = "less-1.2.0.min.js";
+  private static final String SCRIPT_RUN = "run.js";
+  private static final String SCRIPT_INIT = "init.js";
+  private ScriptableObject scope;
+
+  /**
+   * Initialize script builder for evaluation.
+   */
+  private RhinoScriptBuilder initScriptBuilder() {
+    try {
+      RhinoScriptBuilder builder = null;
+      if (scope == null) {
+        final InputStream initStream = LessCss.class.getResourceAsStream(SCRIPT_INIT);
+        final InputStream runStream = LessCss.class.getResourceAsStream(SCRIPT_RUN);
+        builder = RhinoScriptBuilder.newClientSideAwareChain().evaluateChain(initStream, SCRIPT_INIT).evaluateChain(
+          getScriptAsStream(), DEFAULT_LESS_JS).evaluateChain(runStream, SCRIPT_RUN);
+        scope = builder.getScope();
+      } else {
+        builder = RhinoScriptBuilder.newChain(scope);
+      }
+      return builder;
+    } catch (final IOException ex) {
+      throw new IllegalStateException("Failed reading javascript less.js", ex);
+    } catch (final Exception e) {
+      LOG.error("Processing error:" + e.getMessage(), e);
+      throw new WroRuntimeException("Processing error", e);
+    }
+  }
+
+  /**
+   * @return stream of the less.js script.
+   */
+  protected InputStream getScriptAsStream() {
+    return LessCss.class.getResourceAsStream(DEFAULT_LESS_JS);
+  }
+
+
+  /**
+   * @param data css content to process.
+   * @return processed css content.
+   */
+  public String less(final String data) {
+    final StopWatch stopWatch = new StopWatch();
+    stopWatch.start("initContext");
+    final RhinoScriptBuilder builder = initScriptBuilder();
+    stopWatch.stop();
+
+    stopWatch.start("lessify");
+    try {
+      final String execute = "lessIt(" + WroUtil.toJSMultiLineString(data) + ");";
+      final Object result = builder.evaluate(execute, "lessIt");
+      return String.valueOf(result);
+    } catch (final RhinoException e) {
+      throw new WroRuntimeException(RhinoUtils.createExceptionMessage(e), e);
+    } finally {
+      stopWatch.stop();
+      LOG.debug(stopWatch.prettyPrint());
+    }
+  }
+}