/*
 * Copyright (C) 2011. All rights reserved.
 */
package ro.isdc.wro.extensions.processor.js;

import java.io.IOException;
import java.io.Reader;
import java.io.Writer;

import org.apache.commons.io.IOUtils;
import org.apache.commons.lang3.StringUtils;
import org.slf4j.Logger;
import org.slf4j.LoggerFactory;

import ro.isdc.wro.WroRuntimeException;
import ro.isdc.wro.extensions.processor.support.ObjectPoolHelper;
import ro.isdc.wro.extensions.processor.support.jsonhpack.JsonHPack;
import ro.isdc.wro.model.group.processor.Minimize;
import ro.isdc.wro.model.resource.Resource;
import ro.isdc.wro.model.resource.ResourceType;
import ro.isdc.wro.model.resource.SupportedResourceType;
<<<<<<< HEAD
import ro.isdc.wro.model.resource.processor.ResourceProcessor;
=======
import ro.isdc.wro.model.resource.processor.Destroyable;
import ro.isdc.wro.model.resource.processor.ResourcePostProcessor;
import ro.isdc.wro.model.resource.processor.ResourcePreProcessor;
>>>>>>> d1a5ea35
import ro.isdc.wro.util.ObjectFactory;


/**
 * A processor using json.hpack compression algorithm: @see https://github.com/WebReflection/json.hpack
 *
 * @author Alex Objelean
 * @since 1.3.8
 * @created 7 Jun 2011
 */
@Minimize
@SupportedResourceType(ResourceType.JS)
public class JsonHPackProcessor
<<<<<<< HEAD
    implements ResourceProcessor {
=======
    implements ResourcePreProcessor, ResourcePostProcessor, Destroyable {
>>>>>>> d1a5ea35
  private static final Logger LOG = LoggerFactory.getLogger(JsonHPackProcessor.class);
  public static final String ALIAS_PACK = "jsonh-pack";
  public static final String ALIAS_UNPACK = "jsonh-unpack";
  /**
   * Engine.
   */
  private ObjectPoolHelper<JsonHPack> enginePool;
  /**
   * If true, the packing will be used, otherwise unpack.
   */
  private boolean pack;

  public JsonHPackProcessor(final boolean pack) {
    this.pack = pack;
    enginePool = new ObjectPoolHelper<JsonHPack>(new ObjectFactory<JsonHPack>() {
      @Override
      public JsonHPack create() {
        return newEngine();
      }
    });
  }

  public static JsonHPackProcessor packProcessor() {
    return new JsonHPackProcessor(true);
  }

  public static JsonHPackProcessor unpackProcessor() {
    return new JsonHPackProcessor(false);
  }


  /**
   * {@inheritDoc}
   */
  @Override
  public void process(final Resource resource, final Reader reader, final Writer writer)
      throws IOException {
    final String content = IOUtils.toString(reader);
    try {
      writer.write(doProcess(content));
    } catch (final WroRuntimeException e) {
      onException(e);
      final String resourceUri = resource == null ? StringUtils.EMPTY : "[" + resource.getUri() + "]";
      LOG.warn("Exception while applying hpack processor on the " + resourceUri
          + " resource, no processing applied...", e);
    } finally {
      reader.close();
      writer.close();
    }
  }


  private String doProcess(final String content) {
    final JsonHPack engine = enginePool.getObject();
    try {
      if (pack) {
        return engine.pack(content);
      }
      return engine.unpack(content);
    } finally {
      enginePool.returnObject(engine);
    }
  }

  /**
   * Invoked when a processing exception occurs.
   */
  protected void onException(final WroRuntimeException e) {
    throw e;
  }

  /**
   * @return the {@link JsonHPack} engine implementation. Override it to provide a different version of the
   *         json.hpack.js library. Useful for upgrading the processor outside the wro4j release.
   */
  protected JsonHPack newEngine() {
    return new JsonHPack();
  }
<<<<<<< HEAD
=======

  /**
   * {@inheritDoc}
   */
  @Override
  public void process(final Reader reader, final Writer writer)
      throws IOException {
    process(null, reader, writer);
  }

  @Override
  public void destroy() throws Exception {
    enginePool.destroy();
  }
>>>>>>> d1a5ea35
}<|MERGE_RESOLUTION|>--- conflicted
+++ resolved
@@ -19,13 +19,8 @@
 import ro.isdc.wro.model.resource.Resource;
 import ro.isdc.wro.model.resource.ResourceType;
 import ro.isdc.wro.model.resource.SupportedResourceType;
-<<<<<<< HEAD
+import ro.isdc.wro.model.resource.processor.Destroyable;
 import ro.isdc.wro.model.resource.processor.ResourceProcessor;
-=======
-import ro.isdc.wro.model.resource.processor.Destroyable;
-import ro.isdc.wro.model.resource.processor.ResourcePostProcessor;
-import ro.isdc.wro.model.resource.processor.ResourcePreProcessor;
->>>>>>> d1a5ea35
 import ro.isdc.wro.util.ObjectFactory;
 
 
@@ -39,11 +34,7 @@
 @Minimize
 @SupportedResourceType(ResourceType.JS)
 public class JsonHPackProcessor
-<<<<<<< HEAD
-    implements ResourceProcessor {
-=======
-    implements ResourcePreProcessor, ResourcePostProcessor, Destroyable {
->>>>>>> d1a5ea35
+    implements ResourceProcessor, Destroyable {
   private static final Logger LOG = LoggerFactory.getLogger(JsonHPackProcessor.class);
   public static final String ALIAS_PACK = "jsonh-pack";
   public static final String ALIAS_UNPACK = "jsonh-unpack";
@@ -122,13 +113,10 @@
   protected JsonHPack newEngine() {
     return new JsonHPack();
   }
-<<<<<<< HEAD
-=======
 
   /**
    * {@inheritDoc}
    */
-  @Override
   public void process(final Reader reader, final Writer writer)
       throws IOException {
     process(null, reader, writer);
@@ -138,5 +126,4 @@
   public void destroy() throws Exception {
     enginePool.destroy();
   }
->>>>>>> d1a5ea35
 }