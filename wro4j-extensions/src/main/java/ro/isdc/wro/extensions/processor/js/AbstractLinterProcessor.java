--- conflicted
+++ resolved
@@ -87,18 +87,17 @@
   }
 
   /**
-<<<<<<< HEAD
    * @return the linter to use for js code validation.
    */
   protected abstract AbstractLinter newLinter();
-=======
+
+  /**
    * {@inheritDoc}
    */
   @Override
   public void process(final Reader reader, final Writer writer) throws IOException {
     process(null, reader, writer);
   }
->>>>>>> f7fdc9da
 
   /**
    * Called when {@link LinterException} is thrown. Allows subclasses to re-throw this exception as a
