/*
 * Copyright 2011 wro4j
 *
 * Licensed under the Apache License, Version 2.0 (the "License");
 * you may not use this file except in compliance with the License.
 * You may obtain a copy of the License at
 *
 *    http://www.apache.org/licenses/LICENSE-2.0
 *
 * Unless required by applicable law or agreed to in writing, software
 * distributed under the License is distributed on an "AS IS" BASIS,
 * WITHOUT WARRANTIES OR CONDITIONS OF ANY KIND, either express or implied.
 * See the License for the specific language governing permissions and
 * limitations under the License.
 */
package ro.isdc.wro.extensions.model.factory;

import groovy.lang.GroovyShell;
import groovy.lang.Script;

import java.io.IOException;
import java.io.InputStream;
import java.io.InputStreamReader;

import org.slf4j.Logger;
import org.slf4j.LoggerFactory;

import ro.isdc.wro.WroRuntimeException;
import ro.isdc.wro.model.WroModel;
import ro.isdc.wro.model.factory.AbstractWroModelFactory;


/**
 * Creates {@link ro.isdc.wro.model.WroModel} from a groovy DSL.
 *
 * @author Romain Philibert
 * @created 19 Jul 2011
 * @since 1.4.0
 */
public class GroovyModelFactory
  extends AbstractWroModelFactory {
  private static final Logger LOG = LoggerFactory.getLogger(GroovyModelFactory.class);
  /**
   * Default name of the file used to retrieve the model.
   */
  private static final String DEFAULT_FILE_NAME = "wro.groovy";


  /**
   * {@inheritDoc}
   */
  @Override
  public WroModel create() {
    final Script script;
    try {
<<<<<<< HEAD
      final InputStream configResource = getModelResourceLocator().getInputStream();
      script = new GroovyShell().parse(new InputStreamReader(configResource));

=======
      script = new GroovyShell().parse(new InputStreamReader(getModelResourceAsStream()));
      LOG.debug("Parsing groovy script to build the model");
>>>>>>> 0dcb39bb
      final WroModel model = GroovyModelParser.parse(script);
      LOG.debug("groovy model: {}", model);
      if (model == null) {
        throw new WroRuntimeException("Invalid content provided, cannot build model!");
      }
      return model;
    } catch (final IOException e) {
      throw new WroRuntimeException("Invalid model found!", e);
    }
  }

  /**
   * {@inheritDoc}
   */
  @Override
  protected String getDefaultModelFilename() {
    return DEFAULT_FILE_NAME;
  }
}<|MERGE_RESOLUTION|>--- conflicted
+++ resolved
@@ -53,14 +53,9 @@
   public WroModel create() {
     final Script script;
     try {
-<<<<<<< HEAD
       final InputStream configResource = getModelResourceLocator().getInputStream();
       script = new GroovyShell().parse(new InputStreamReader(configResource));
-
-=======
-      script = new GroovyShell().parse(new InputStreamReader(getModelResourceAsStream()));
       LOG.debug("Parsing groovy script to build the model");
->>>>>>> 0dcb39bb
       final WroModel model = GroovyModelParser.parse(script);
       LOG.debug("groovy model: {}", model);
       if (model == null) {
