/*
 * Copyright (C) 2010. All rights reserved.
 */
package ro.isdc.wro.extensions.processor.js;

import java.io.IOException;
import java.io.Reader;
import java.io.Writer;

import org.apache.commons.io.IOUtils;
import org.slf4j.Logger;
import org.slf4j.LoggerFactory;

import ro.isdc.wro.WroRuntimeException;
import ro.isdc.wro.extensions.processor.css.RhinoLessCssProcessor;
import ro.isdc.wro.extensions.processor.support.ObjectPoolHelper;
import ro.isdc.wro.extensions.processor.support.typescript.TypeScriptCompiler;
import ro.isdc.wro.model.resource.Resource;
import ro.isdc.wro.model.resource.ResourceType;
import ro.isdc.wro.model.resource.SupportedResourceType;
<<<<<<< HEAD
import ro.isdc.wro.model.resource.processor.ResourceProcessor;
=======
import ro.isdc.wro.model.resource.processor.Destroyable;
import ro.isdc.wro.model.resource.processor.ResourcePostProcessor;
import ro.isdc.wro.model.resource.processor.ResourcePreProcessor;
>>>>>>> d1a5ea35
import ro.isdc.wro.util.ObjectFactory;


/**
 * Compiles TypeScript into javascript in a cross platform manner. Uses rhino to interpret javascript implementation of
 * the compiler.
 *
 * @author Alex Objelean
 * @since 1.6.3
 * @created 21 Jan 2013
 */
@SupportedResourceType(ResourceType.JS)
public class RhinoTypeScriptProcessor
<<<<<<< HEAD
    implements ResourceProcessor {
=======
    implements ResourcePreProcessor, ResourcePostProcessor, Destroyable {
>>>>>>> d1a5ea35
  private static final Logger LOG = LoggerFactory.getLogger(RhinoLessCssProcessor.class);

  public static final String ALIAS = "rhinoTypeScript";

  private ObjectPoolHelper<TypeScriptCompiler> enginePool;

  public RhinoTypeScriptProcessor() {
    enginePool = new ObjectPoolHelper<TypeScriptCompiler>(new ObjectFactory<TypeScriptCompiler>() {
      @Override
      public TypeScriptCompiler create() {
        return newCompiler();
      }
    });
  }

  /**
   * {@inheritDoc}
   */
  @Override
  public void process(final Resource resource, final Reader reader, final Writer writer)
      throws IOException {
    LOG.debug("processing resource: {}", resource);
    final String content = IOUtils.toString(reader);
    final TypeScriptCompiler compiler = enginePool.getObject();
    try {
      writer.write(compiler.compile(content));
    } catch (final Exception e) {
      onException(e, content);
    } finally {
      // return for later reuse
      enginePool.returnObject(compiler);
      reader.close();
      writer.close();
    }
  }

  /**
   * Invoked when a processing exception occurs.
   */
  protected void onException(final Exception e, final String content) {
    throw WroRuntimeException.wrap(e);
  }

  /**
   * @return the {@link TypeScriptCompiler} engine implementation. Override it to provide a different version of the typescript.js
   *         library. Useful for upgrading the processor outside the wro4j release.
   */
  protected TypeScriptCompiler newCompiler() {
    return new TypeScriptCompiler();
  }
<<<<<<< HEAD
=======

  /**
   * {@inheritDoc}
   */
  @Override
  public void process(final Reader reader, final Writer writer)
      throws IOException {
    process(null, reader, writer);
  }

  @Override
  public void destroy() throws Exception {
    enginePool.destroy();
  }
>>>>>>> d1a5ea35
}<|MERGE_RESOLUTION|>--- conflicted
+++ resolved
@@ -18,13 +18,8 @@
 import ro.isdc.wro.model.resource.Resource;
 import ro.isdc.wro.model.resource.ResourceType;
 import ro.isdc.wro.model.resource.SupportedResourceType;
-<<<<<<< HEAD
+import ro.isdc.wro.model.resource.processor.Destroyable;
 import ro.isdc.wro.model.resource.processor.ResourceProcessor;
-=======
-import ro.isdc.wro.model.resource.processor.Destroyable;
-import ro.isdc.wro.model.resource.processor.ResourcePostProcessor;
-import ro.isdc.wro.model.resource.processor.ResourcePreProcessor;
->>>>>>> d1a5ea35
 import ro.isdc.wro.util.ObjectFactory;
 
 
@@ -38,11 +33,7 @@
  */
 @SupportedResourceType(ResourceType.JS)
 public class RhinoTypeScriptProcessor
-<<<<<<< HEAD
-    implements ResourceProcessor {
-=======
-    implements ResourcePreProcessor, ResourcePostProcessor, Destroyable {
->>>>>>> d1a5ea35
+    implements ResourceProcessor, Destroyable {
   private static final Logger LOG = LoggerFactory.getLogger(RhinoLessCssProcessor.class);
 
   public static final String ALIAS = "rhinoTypeScript";
@@ -93,21 +84,9 @@
   protected TypeScriptCompiler newCompiler() {
     return new TypeScriptCompiler();
   }
-<<<<<<< HEAD
-=======
-
-  /**
-   * {@inheritDoc}
-   */
-  @Override
-  public void process(final Reader reader, final Writer writer)
-      throws IOException {
-    process(null, reader, writer);
-  }
 
   @Override
   public void destroy() throws Exception {
     enginePool.destroy();
   }
->>>>>>> d1a5ea35
 }