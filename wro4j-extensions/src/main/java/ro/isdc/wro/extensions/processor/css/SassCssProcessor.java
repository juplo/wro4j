--- conflicted
+++ resolved
@@ -1,98 +1,94 @@
-/*
- * Copyright (C) 2010. All rights reserved.
- */
-package ro.isdc.wro.extensions.processor.css;
-
-import java.io.IOException;
-import java.io.Reader;
-import java.io.Writer;
-
-import org.apache.commons.io.IOUtils;
-import org.apache.commons.lang3.StringUtils;
-import org.slf4j.Logger;
-import org.slf4j.LoggerFactory;
-
-import ro.isdc.wro.WroRuntimeException;
-import ro.isdc.wro.extensions.processor.support.ObjectPoolHelper;
-import ro.isdc.wro.extensions.processor.support.sass.SassCss;
-import ro.isdc.wro.model.resource.Resource;
-import ro.isdc.wro.model.resource.ResourceType;
-import ro.isdc.wro.model.resource.SupportedResourceType;
-import ro.isdc.wro.model.resource.processor.ResourceProcessor;
-import ro.isdc.wro.util.ObjectFactory;
-
-
-/**
- * A processor using sass engine:
- * 
- * @author Alex Objelean
- * @created 27 Oct 2010
- */
-@SupportedResourceType(ResourceType.CSS)
-public class SassCssProcessor
-  implements ResourceProcessor {
-  private static final Logger LOG = LoggerFactory.getLogger(SassCssProcessor.class);
-  public static final String ALIAS = "sassCss";
-  
-  private ObjectPoolHelper<SassCss> enginePool;
-<<<<<<< HEAD
-
-=======
-  
->>>>>>> 328af75e
-  /**
-   * default constructor that sets the engine used to RHINO for backwards compatibility.
-   */
-  public SassCssProcessor() {
-    enginePool = new ObjectPoolHelper<SassCss>(new ObjectFactory<SassCss>() {
-      @Override
-      public SassCss create() {
-        return newEngine();
-      }
-    });
-  }
-  
-  
-  /**
-   * {@inheritDoc}
-   */
-  public void process(final Resource resource, final Reader reader, final Writer writer)
-      throws IOException {
-    final String content = IOUtils.toString(reader);
-    final SassCss engine = enginePool.getObject();
-    try {
-      writer.write(newEngine().process(content));
-    } catch (final WroRuntimeException e) {
-      onException(e);
-      writer.write(content);
-      final String resourceUri = resource == null ? StringUtils.EMPTY : "[" + resource.getUri() + "]";
-      LOG.warn("Exception while applying " + SassCss.class.getClass().getSimpleName() + " processor on the " + resourceUri
-          + " resource, no processing applied...", e);
-    } finally {
-      reader.close();
-      writer.close();
-      try {
-        enginePool.returnObject(engine);
-      } catch (final Exception e) {
-        //should never happen
-        LOG.error("Cannot return lessCss engine to the pool", e);
-      }
-    }
-  }
-  
-  /**
-   * Invoked when a processing exception occurs.
-   */
-  protected void onException(final WroRuntimeException e) {
-  }
-  
-  /**
-   * Method for processing with Rhino based engine
-   * 
-   * @param content
-   * @return
-   */
-  protected SassCss newEngine() {
-    return new SassCss();
-  }
-}
+/*
+ * Copyright (C) 2010. All rights reserved.
+ */
+package ro.isdc.wro.extensions.processor.css;
+
+import java.io.IOException;
+import java.io.Reader;
+import java.io.Writer;
+
+import org.apache.commons.io.IOUtils;
+import org.apache.commons.lang3.StringUtils;
+import org.slf4j.Logger;
+import org.slf4j.LoggerFactory;
+
+import ro.isdc.wro.WroRuntimeException;
+import ro.isdc.wro.extensions.processor.support.ObjectPoolHelper;
+import ro.isdc.wro.extensions.processor.support.sass.SassCss;
+import ro.isdc.wro.model.resource.Resource;
+import ro.isdc.wro.model.resource.ResourceType;
+import ro.isdc.wro.model.resource.SupportedResourceType;
+import ro.isdc.wro.model.resource.processor.ResourceProcessor;
+import ro.isdc.wro.util.ObjectFactory;
+
+
+/**
+ * A processor using sass engine:
+ * 
+ * @author Alex Objelean
+ * @created 27 Oct 2010
+ */
+@SupportedResourceType(ResourceType.CSS)
+public class SassCssProcessor
+  implements ResourceProcessor {
+  private static final Logger LOG = LoggerFactory.getLogger(SassCssProcessor.class);
+  public static final String ALIAS = "sassCss";
+  
+  private ObjectPoolHelper<SassCss> enginePool;
+  
+  /**
+   * default constructor that sets the engine used to RHINO for backwards compatibility.
+   */
+  public SassCssProcessor() {
+    enginePool = new ObjectPoolHelper<SassCss>(new ObjectFactory<SassCss>() {
+      @Override
+      public SassCss create() {
+        return newEngine();
+      }
+    });
+  }
+  
+  
+  /**
+   * {@inheritDoc}
+   */
+  public void process(final Resource resource, final Reader reader, final Writer writer)
+      throws IOException {
+    final String content = IOUtils.toString(reader);
+    final SassCss engine = enginePool.getObject();
+    try {
+      writer.write(newEngine().process(content));
+    } catch (final WroRuntimeException e) {
+      onException(e);
+      writer.write(content);
+      final String resourceUri = resource == null ? StringUtils.EMPTY : "[" + resource.getUri() + "]";
+      LOG.warn("Exception while applying " + SassCss.class.getClass().getSimpleName() + " processor on the " + resourceUri
+          + " resource, no processing applied...", e);
+    } finally {
+      reader.close();
+      writer.close();
+      try {
+        enginePool.returnObject(engine);
+      } catch (final Exception e) {
+        //should never happen
+        LOG.error("Cannot return lessCss engine to the pool", e);
+      }
+    }
+  }
+  
+  /**
+   * Invoked when a processing exception occurs.
+   */
+  protected void onException(final WroRuntimeException e) {
+  }
+  
+  /**
+   * Method for processing with Rhino based engine
+   * 
+   * @param content
+   * @return
+   */
+  protected SassCss newEngine() {
+    return new SassCss();
+  }
+}