<<<<<<< HEAD
/*
 * Copyright (C) 2010. All rights reserved.
 */
package ro.isdc.wro.extensions.processor.css;

import java.io.IOException;
import java.io.Reader;
import java.io.Writer;

import org.apache.commons.io.IOUtils;
import org.apache.commons.lang3.StringUtils;
import org.slf4j.Logger;
import org.slf4j.LoggerFactory;

import ro.isdc.wro.WroRuntimeException;
import ro.isdc.wro.extensions.processor.support.ObjectPoolHelper;
import ro.isdc.wro.extensions.processor.support.sass.SassCss;
import ro.isdc.wro.model.resource.Resource;
import ro.isdc.wro.model.resource.ResourceType;
import ro.isdc.wro.model.resource.SupportedResourceType;
import ro.isdc.wro.model.resource.processor.ResourceProcessor;
import ro.isdc.wro.util.ObjectFactory;


/**
 * A processor using sass engine:
 * 
 * @author Alex Objelean
 * @created 27 Oct 2010
 */
@SupportedResourceType(ResourceType.CSS)
public class SassCssProcessor
  implements ResourceProcessor {
  private static final Logger LOG = LoggerFactory.getLogger(SassCssProcessor.class);
  public static final String ALIAS = "sassCss";
  
  
  private ObjectPoolHelper<SassCss> enginePool;
  
  /**
   * default constructor that sets the engine used to RHINO for backwards compatibility.
   */
  public SassCssProcessor() {
    enginePool = new ObjectPoolHelper<SassCss>(new ObjectFactory<SassCss>() {
      @Override
      public SassCss create() {
        return newEngine();
      }
    });
  }
  
  /**
   * {@inheritDoc}
   */
  @Override
  public void process(final Resource resource, final Reader reader, final Writer writer)
      throws IOException {
    final String content = IOUtils.toString(reader);
    final SassCss engine = enginePool.getObject();
    try {
      writer.write(newEngine().process(content));
    } catch (final WroRuntimeException e) {
      final String resourceUri = resource == null ? StringUtils.EMPTY : "[" + resource.getUri() + "]";
      LOG.error("Exception while applying " + SassCss.class.getClass().getSimpleName() + " processor on the " + resourceUri
          + " resource, no processing applied...", e);
      onException(e);
      writer.write(content);
    } finally {
      reader.close();
      writer.close();
      try {
        enginePool.returnObject(engine);
      } catch (final Exception e) {
        //should never happen
        LOG.error("Cannot return lessCss engine to the pool", e);
      }
    }
  }
  
  /**
   * Invoked when a processing exception occurs. By default the exception is thrown further.
   */
  protected void onException(final WroRuntimeException e) {
    throw e;
  }
  
  /**
   * Method for processing with Rhino based engine
   * 
   * @param content
   * @return
   */
  protected SassCss newEngine() {
    return new SassCss();
  }   
}
=======
/*
 * Copyright (C) 2010. All rights reserved.
 */
package ro.isdc.wro.extensions.processor.css;

import java.io.IOException;
import java.io.Reader;
import java.io.Writer;

import org.apache.commons.io.IOUtils;
import org.apache.commons.lang3.StringUtils;
import org.slf4j.Logger;
import org.slf4j.LoggerFactory;

import ro.isdc.wro.WroRuntimeException;
import ro.isdc.wro.extensions.processor.support.ObjectPoolHelper;
import ro.isdc.wro.extensions.processor.support.sass.SassCss;
import ro.isdc.wro.model.resource.Resource;
import ro.isdc.wro.model.resource.ResourceType;
import ro.isdc.wro.model.resource.SupportedResourceType;
import ro.isdc.wro.model.resource.processor.Destroyable;
import ro.isdc.wro.model.resource.processor.ResourcePostProcessor;
import ro.isdc.wro.model.resource.processor.ResourcePreProcessor;
import ro.isdc.wro.util.ObjectFactory;


/**
 * A processor using sass engine:
 *
 * @author Alex Objelean
 * @created 27 Oct 2010
 */
@SupportedResourceType(ResourceType.CSS)
public class SassCssProcessor
    implements ResourcePreProcessor, ResourcePostProcessor, Destroyable {
  private static final Logger LOG = LoggerFactory.getLogger(SassCssProcessor.class);
  public static final String ALIAS = "sassCss";
  public static final String ALIAS_RUBY = "rubySassCss";


  private ObjectPoolHelper<SassCss> enginePool;

  /**
   * default constructor that sets the engine used to RHINO for backwards compatibility.
   */
  public SassCssProcessor() {
    enginePool = new ObjectPoolHelper<SassCss>(new ObjectFactory<SassCss>() {
      @Override
      public SassCss create() {
        return newEngine();
      }
    });
  }

  /**
   * {@inheritDoc}
   */
  @Override
  public void process(final Resource resource, final Reader reader, final Writer writer)
      throws IOException {
    final String content = IOUtils.toString(reader);
    final SassCss engine = enginePool.getObject();
    try {
      writer.write(engine.process(content));
    } catch (final WroRuntimeException e) {
      final String resourceUri = resource == null ? StringUtils.EMPTY : "[" + resource.getUri() + "]";
      LOG.error("Exception while applying " + SassCss.class.getClass().getSimpleName() + " processor on the " + resourceUri
          + " resource, no processing applied...", e);
      onException(e);
      writer.write(content);
    } finally {
      reader.close();
      writer.close();
      try {
        enginePool.returnObject(engine);
      } catch (final Exception e) {
        //should never happen
        LOG.error("Cannot return lessCss engine to the pool", e);
      }
    }
  }

  /**
   * Invoked when a processing exception occurs. By default the exception is thrown further.
   */
  protected void onException(final WroRuntimeException e) {
    throw e;
  }

  /**
   * Method for processing with Rhino based engine
   *
   * @param content
   * @return
   */
  protected SassCss newEngine() {
    return new SassCss();
  }

  /**
   * {@inheritDoc}
   */
  @Override
  public void process(final Reader reader, final Writer writer)
      throws IOException {
    process(null, reader, writer);
  }

  @Override
  public void destroy() throws Exception {
    enginePool.destroy();
  }
}
>>>>>>> d1a5ea35
<|MERGE_RESOLUTION|>--- conflicted
+++ resolved
@@ -1,4 +1,3 @@
-<<<<<<< HEAD
 /*
  * Copyright (C) 2010. All rights reserved.
  */
@@ -19,6 +18,7 @@
 import ro.isdc.wro.model.resource.Resource;
 import ro.isdc.wro.model.resource.ResourceType;
 import ro.isdc.wro.model.resource.SupportedResourceType;
+import ro.isdc.wro.model.resource.processor.Destroyable;
 import ro.isdc.wro.model.resource.processor.ResourceProcessor;
 import ro.isdc.wro.util.ObjectFactory;
 
@@ -31,7 +31,7 @@
  */
 @SupportedResourceType(ResourceType.CSS)
 public class SassCssProcessor
-  implements ResourceProcessor {
+  implements ResourceProcessor, Destroyable {
   private static final Logger LOG = LoggerFactory.getLogger(SassCssProcessor.class);
   public static final String ALIAS = "sassCss";
   
@@ -94,119 +94,8 @@
   protected SassCss newEngine() {
     return new SassCss();
   }   
-}
-=======
-/*
- * Copyright (C) 2010. All rights reserved.
- */
-package ro.isdc.wro.extensions.processor.css;
-
-import java.io.IOException;
-import java.io.Reader;
-import java.io.Writer;
-
-import org.apache.commons.io.IOUtils;
-import org.apache.commons.lang3.StringUtils;
-import org.slf4j.Logger;
-import org.slf4j.LoggerFactory;
-
-import ro.isdc.wro.WroRuntimeException;
-import ro.isdc.wro.extensions.processor.support.ObjectPoolHelper;
-import ro.isdc.wro.extensions.processor.support.sass.SassCss;
-import ro.isdc.wro.model.resource.Resource;
-import ro.isdc.wro.model.resource.ResourceType;
-import ro.isdc.wro.model.resource.SupportedResourceType;
-import ro.isdc.wro.model.resource.processor.Destroyable;
-import ro.isdc.wro.model.resource.processor.ResourcePostProcessor;
-import ro.isdc.wro.model.resource.processor.ResourcePreProcessor;
-import ro.isdc.wro.util.ObjectFactory;
-
-
-/**
- * A processor using sass engine:
- *
- * @author Alex Objelean
- * @created 27 Oct 2010
- */
-@SupportedResourceType(ResourceType.CSS)
-public class SassCssProcessor
-    implements ResourcePreProcessor, ResourcePostProcessor, Destroyable {
-  private static final Logger LOG = LoggerFactory.getLogger(SassCssProcessor.class);
-  public static final String ALIAS = "sassCss";
-  public static final String ALIAS_RUBY = "rubySassCss";
-
-
-  private ObjectPoolHelper<SassCss> enginePool;
-
-  /**
-   * default constructor that sets the engine used to RHINO for backwards compatibility.
-   */
-  public SassCssProcessor() {
-    enginePool = new ObjectPoolHelper<SassCss>(new ObjectFactory<SassCss>() {
-      @Override
-      public SassCss create() {
-        return newEngine();
-      }
-    });
-  }
-
-  /**
-   * {@inheritDoc}
-   */
-  @Override
-  public void process(final Resource resource, final Reader reader, final Writer writer)
-      throws IOException {
-    final String content = IOUtils.toString(reader);
-    final SassCss engine = enginePool.getObject();
-    try {
-      writer.write(engine.process(content));
-    } catch (final WroRuntimeException e) {
-      final String resourceUri = resource == null ? StringUtils.EMPTY : "[" + resource.getUri() + "]";
-      LOG.error("Exception while applying " + SassCss.class.getClass().getSimpleName() + " processor on the " + resourceUri
-          + " resource, no processing applied...", e);
-      onException(e);
-      writer.write(content);
-    } finally {
-      reader.close();
-      writer.close();
-      try {
-        enginePool.returnObject(engine);
-      } catch (final Exception e) {
-        //should never happen
-        LOG.error("Cannot return lessCss engine to the pool", e);
-      }
-    }
-  }
-
-  /**
-   * Invoked when a processing exception occurs. By default the exception is thrown further.
-   */
-  protected void onException(final WroRuntimeException e) {
-    throw e;
-  }
-
-  /**
-   * Method for processing with Rhino based engine
-   *
-   * @param content
-   * @return
-   */
-  protected SassCss newEngine() {
-    return new SassCss();
-  }
-
-  /**
-   * {@inheritDoc}
-   */
-  @Override
-  public void process(final Reader reader, final Writer writer)
-      throws IOException {
-    process(null, reader, writer);
-  }
-
   @Override
   public void destroy() throws Exception {
     enginePool.destroy();
   }
-}
->>>>>>> d1a5ea35
+}