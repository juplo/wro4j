--- conflicted
+++ resolved
@@ -20,13 +20,8 @@
 import ro.isdc.wro.model.resource.Resource;
 import ro.isdc.wro.model.resource.ResourceType;
 import ro.isdc.wro.model.resource.SupportedResourceType;
-<<<<<<< HEAD
+import ro.isdc.wro.model.resource.processor.Destroyable;
 import ro.isdc.wro.model.resource.processor.ResourceProcessor;
-=======
-import ro.isdc.wro.model.resource.processor.Destroyable;
-import ro.isdc.wro.model.resource.processor.ResourcePostProcessor;
-import ro.isdc.wro.model.resource.processor.ResourcePreProcessor;
->>>>>>> d1a5ea35
 import ro.isdc.wro.util.ObjectFactory;
 
 
@@ -39,11 +34,7 @@
 @Minimize
 @SupportedResourceType(ResourceType.JS)
 public class PackerJsProcessor
-<<<<<<< HEAD
-  implements ResourceProcessor {
-=======
-  implements ResourcePreProcessor, ResourcePostProcessor, Destroyable {
->>>>>>> d1a5ea35
+  implements ResourceProcessor, Destroyable {
   private static final Logger LOG = LoggerFactory.getLogger(PackerJsProcessor.class);
   public static final String ALIAS = "packerJs";
   private ObjectPoolHelper<PackerJs> enginePool;
@@ -94,14 +85,11 @@
   protected PackerJs newPackerJs() {
     return new PackerJs();
   }
-<<<<<<< HEAD
-=======
 
 
   /**
    * {@inheritDoc}
    */
-  @Override
   public void process(final Reader reader, final Writer writer)
     throws IOException {
     process(null, reader, writer);
@@ -111,5 +99,4 @@
   public void destroy() throws Exception {
     enginePool.destroy();
   }
->>>>>>> d1a5ea35
-}
+}