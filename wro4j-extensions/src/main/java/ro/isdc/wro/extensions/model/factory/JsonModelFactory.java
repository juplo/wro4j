/**
 * Copyright Alex Objelean
 */
package ro.isdc.wro.extensions.model.factory;

import java.io.InputStream;
import java.io.InputStreamReader;
import java.lang.reflect.Type;

import org.slf4j.Logger;
import org.slf4j.LoggerFactory;

import ro.isdc.wro.WroRuntimeException;
import ro.isdc.wro.config.Context;
import ro.isdc.wro.model.WroModel;
import ro.isdc.wro.model.factory.WroModelFactory;
import ro.isdc.wro.model.resource.locator.ResourceLocator;
import ro.isdc.wro.model.resource.locator.support.ServletContextResourceLocator;

import com.google.gson.Gson;
import com.google.gson.reflect.TypeToken;


/**
 * TODO: validate duplicate groups & null resource type
 * <p/>
 * Creates {@link WroModel} from a json.
 *
 * @author Alex Objelean
 * @created 13 Mar 2011
 * @since 1.3.6
 */
public class JsonModelFactory
  implements WroModelFactory {
  private static final Logger LOG = LoggerFactory.getLogger(JsonModelFactory.class);
  /**
   * Default name of the file used to retrieve the model.
   */
  protected static final String DEFAULT_FILE_NAME = "wro.json";

  /**
   * {@inheritDoc}
   */
  @Override
  public WroModel create() {
    try {
      final Type type = new TypeToken<WroModel>() {}.getType();
<<<<<<< HEAD
      final InputStream is = getModelResourceLocator().getInputStream();
      if (is == null) {
        throw new WroRuntimeException("Invalid model stream provided!");
      }
      final WroModel model = new Gson().fromJson(new InputStreamReader(is), type);
=======
      final InputStream is = getModelResourceAsStream();
      if (is == null) {
        throw new WroRuntimeException("Invalid model stream provided!");
      }
      final WroModel model = new Gson().fromJson(new InputStreamReader(getModelResourceAsStream()), type);
>>>>>>> a9d014e3
      LOG.debug("json model: {}", model);
      if (model == null) {
        throw new WroRuntimeException("Invalid content provided, cannot build model!");
      }
      return model;
    } catch (final Exception e) {
      throw new WroRuntimeException("Invalid model found!", e);
    }
  }

<<<<<<< HEAD
  protected ResourceLocator getModelResourceLocator() {
    return new ServletContextResourceLocator(Context.get().getServletContext(), "/WEB-INF/wro.xml");
=======
  /**
   * Override this method, in order to provide different json model location.
   *
   * @return stream of the json representation of the model.
   * @throws IOException if the stream couldn't be read.
   */
  protected InputStream getModelResourceAsStream() throws IOException {
    return Context.get().getServletContext().getResourceAsStream("/WEB-INF/wro.json");
>>>>>>> a9d014e3
  }

  /**
   * {@inheritDoc}
   */
  @Override
  public void destroy() {}

}
<|MERGE_RESOLUTION|>--- conflicted
+++ resolved
@@ -1,92 +1,73 @@
-/**
- * Copyright Alex Objelean
- */
-package ro.isdc.wro.extensions.model.factory;
-
-import java.io.InputStream;
-import java.io.InputStreamReader;
-import java.lang.reflect.Type;
-
-import org.slf4j.Logger;
-import org.slf4j.LoggerFactory;
-
-import ro.isdc.wro.WroRuntimeException;
-import ro.isdc.wro.config.Context;
-import ro.isdc.wro.model.WroModel;
-import ro.isdc.wro.model.factory.WroModelFactory;
-import ro.isdc.wro.model.resource.locator.ResourceLocator;
-import ro.isdc.wro.model.resource.locator.support.ServletContextResourceLocator;
-
-import com.google.gson.Gson;
-import com.google.gson.reflect.TypeToken;
-
-
-/**
- * TODO: validate duplicate groups & null resource type
- * <p/>
- * Creates {@link WroModel} from a json.
- *
- * @author Alex Objelean
- * @created 13 Mar 2011
- * @since 1.3.6
- */
-public class JsonModelFactory
-  implements WroModelFactory {
-  private static final Logger LOG = LoggerFactory.getLogger(JsonModelFactory.class);
-  /**
-   * Default name of the file used to retrieve the model.
-   */
-  protected static final String DEFAULT_FILE_NAME = "wro.json";
-
-  /**
-   * {@inheritDoc}
-   */
-  @Override
-  public WroModel create() {
-    try {
-      final Type type = new TypeToken<WroModel>() {}.getType();
-<<<<<<< HEAD
-      final InputStream is = getModelResourceLocator().getInputStream();
-      if (is == null) {
-        throw new WroRuntimeException("Invalid model stream provided!");
-      }
-      final WroModel model = new Gson().fromJson(new InputStreamReader(is), type);
-=======
-      final InputStream is = getModelResourceAsStream();
-      if (is == null) {
-        throw new WroRuntimeException("Invalid model stream provided!");
-      }
-      final WroModel model = new Gson().fromJson(new InputStreamReader(getModelResourceAsStream()), type);
->>>>>>> a9d014e3
-      LOG.debug("json model: {}", model);
-      if (model == null) {
-        throw new WroRuntimeException("Invalid content provided, cannot build model!");
-      }
-      return model;
-    } catch (final Exception e) {
-      throw new WroRuntimeException("Invalid model found!", e);
-    }
-  }
-
-<<<<<<< HEAD
-  protected ResourceLocator getModelResourceLocator() {
-    return new ServletContextResourceLocator(Context.get().getServletContext(), "/WEB-INF/wro.xml");
-=======
-  /**
-   * Override this method, in order to provide different json model location.
-   *
-   * @return stream of the json representation of the model.
-   * @throws IOException if the stream couldn't be read.
-   */
-  protected InputStream getModelResourceAsStream() throws IOException {
-    return Context.get().getServletContext().getResourceAsStream("/WEB-INF/wro.json");
->>>>>>> a9d014e3
-  }
-
-  /**
-   * {@inheritDoc}
-   */
-  @Override
-  public void destroy() {}
-
-}
+/**
+ * Copyright Alex Objelean
+ */
+package ro.isdc.wro.extensions.model.factory;
+
+import java.io.InputStream;
+import java.io.InputStreamReader;
+import java.lang.reflect.Type;
+
+import org.slf4j.Logger;
+import org.slf4j.LoggerFactory;
+
+import ro.isdc.wro.WroRuntimeException;
+import ro.isdc.wro.config.Context;
+import ro.isdc.wro.model.WroModel;
+import ro.isdc.wro.model.factory.WroModelFactory;
+import ro.isdc.wro.model.resource.locator.ResourceLocator;
+import ro.isdc.wro.model.resource.locator.support.ServletContextResourceLocator;
+
+import com.google.gson.Gson;
+import com.google.gson.reflect.TypeToken;
+
+
+/**
+ * TODO: validate duplicate groups & null resource type
+ * <p/>
+ * Creates {@link WroModel} from a json.
+ *
+ * @author Alex Objelean
+ * @created 13 Mar 2011
+ * @since 1.3.6
+ */
+public class JsonModelFactory
+  implements WroModelFactory {
+  private static final Logger LOG = LoggerFactory.getLogger(JsonModelFactory.class);
+  /**
+   * Default name of the file used to retrieve the model.
+   */
+  protected static final String DEFAULT_FILE_NAME = "wro.json";
+
+  /**
+   * {@inheritDoc}
+   */
+  @Override
+  public WroModel create() {
+    try {
+      final Type type = new TypeToken<WroModel>() {}.getType();
+      final InputStream is = getModelResourceLocator().getInputStream();
+      if (is == null) {
+        throw new WroRuntimeException("Invalid model stream provided!");
+      }
+      final WroModel model = new Gson().fromJson(new InputStreamReader(is), type);
+      LOG.debug("json model: {}", model);
+      if (model == null) {
+        throw new WroRuntimeException("Invalid content provided, cannot build model!");
+      }
+      return model;
+    } catch (final Exception e) {
+      throw new WroRuntimeException("Invalid model found!", e);
+    }
+  }
+
+  protected ResourceLocator getModelResourceLocator() {
+    return new ServletContextResourceLocator(Context.get().getServletContext(), "/WEB-INF/" + DEFAULT_FILE_NAME);
+  }
+
+  /**
+   * {@inheritDoc}
+   */
+  @Override
+  public void destroy() {}
+
+}