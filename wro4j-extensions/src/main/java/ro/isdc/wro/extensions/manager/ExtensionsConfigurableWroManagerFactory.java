/**
 * Copyright Alex Objelean
 */
package ro.isdc.wro.extensions.manager;

import com.google.javascript.jscomp.CompilationLevel;
import org.apache.commons.lang3.Validate;
import ro.isdc.wro.extensions.processor.css.CssLintProcessor;
import ro.isdc.wro.extensions.processor.css.LessCssProcessor;
import ro.isdc.wro.extensions.processor.css.SassCssProcessor;
import ro.isdc.wro.extensions.processor.css.YUICssCompressorProcessor;
<<<<<<< HEAD
import ro.isdc.wro.extensions.processor.js.BeautifyJsProcessor;
import ro.isdc.wro.extensions.processor.js.CJsonProcessor;
import ro.isdc.wro.extensions.processor.js.CoffeeScriptProcessor;
import ro.isdc.wro.extensions.processor.js.DojoShrinksafeCompressorProcessor;
import ro.isdc.wro.extensions.processor.js.DustJsProcessor;
import ro.isdc.wro.extensions.processor.js.GoogleClosureCompressorProcessor;
import ro.isdc.wro.extensions.processor.js.JsHintProcessor;
import ro.isdc.wro.extensions.processor.js.JsLintProcessor;
import ro.isdc.wro.extensions.processor.js.JsonHPackProcessor;
import ro.isdc.wro.extensions.processor.js.PackerJsProcessor;
import ro.isdc.wro.extensions.processor.js.UglifyJsProcessor;
import ro.isdc.wro.extensions.processor.js.YUIJsCompressorProcessor;
=======
import ro.isdc.wro.extensions.processor.js.*;
>>>>>>> 14f0c804
import ro.isdc.wro.manager.factory.ConfigurableWroManagerFactory;
import ro.isdc.wro.model.resource.processor.ResourcePostProcessor;
import ro.isdc.wro.model.resource.processor.ResourcePreProcessor;

import java.util.Map;


/**
 * An implementation of {@link ConfigurableWroManagerFactory} that adds processors defined in extensions module.
 *
 * @author Alex Objelean
 */
public class ExtensionsConfigurableWroManagerFactory
    extends ConfigurableWroManagerFactory {

  /**
   * {@inheritDoc}
   */
  @Override
  protected void contributePostProcessors(final Map<String, ResourcePostProcessor> map) {
    pupulateMapWithExtensionsProcessors(map);
  }

  /**
   * {@inheritDoc}
   */
  @Override
  protected void contributePreProcessors(final Map<String, ResourcePreProcessor> map) {
    pupulateMapWithExtensionsProcessors(map);
  }

  /**
   * Populates a map of processors with processors existing in extensions module.
   *
   * @param <T>
   *          type of processors (pre or post). This can be one of the following: {@link ResourcePreProcessor} or
   *          {@link ResourcePostProcessor}.
   * @param map
   *          to populate.
   */
  @SuppressWarnings("unchecked")
  public static <T> void pupulateMapWithExtensionsProcessors(final Map<String, T> map) {
    Validate.notNull(map);
    map.put(YUICssCompressorProcessor.ALIAS, (T) new YUICssCompressorProcessor());
    map.put(YUIJsCompressorProcessor.ALIAS_NO_MUNGE, (T) YUIJsCompressorProcessor.noMungeCompressor());
    map.put(YUIJsCompressorProcessor.ALIAS_MUNGE, (T) YUIJsCompressorProcessor.doMungeCompressor());
    map.put(DojoShrinksafeCompressorProcessor.ALIAS, (T) new DojoShrinksafeCompressorProcessor());
    map.put(UglifyJsProcessor.ALIAS_UGLIFY, (T) new UglifyJsProcessor());
    map.put(BeautifyJsProcessor.ALIAS_BEAUTIFY, (T) new BeautifyJsProcessor());
    map.put(PackerJsProcessor.ALIAS, (T) new PackerJsProcessor());
    map.put(LessCssProcessor.ALIAS, (T) new LessCssProcessor());
    map.put(SassCssProcessor.ALIAS, (T) new SassCssProcessor());
    map.put(SassCssProcessor.ALIAS_RUBY, (T) new SassCssProcessor(SassCssProcessor.Engines.RUBY));
    map.put(GoogleClosureCompressorProcessor.ALIAS_SIMPLE, (T) new GoogleClosureCompressorProcessor());
    map.put(GoogleClosureCompressorProcessor.ALIAS_ADVANCED, (T) new GoogleClosureCompressorProcessor(
        CompilationLevel.ADVANCED_OPTIMIZATIONS));
    map.put(CoffeeScriptProcessor.ALIAS, (T) new CoffeeScriptProcessor());
    map.put(DustJsProcessor.ALIAS, (T) new DustJsProcessor());
    map.put(CJsonProcessor.ALIAS_PACK, (T) CJsonProcessor.packProcessor());
    map.put(CJsonProcessor.ALIAS_UNPACK, (T) CJsonProcessor.unpackProcessor());
    map.put(JsonHPackProcessor.ALIAS_PACK, (T) JsonHPackProcessor.packProcessor());
    map.put(JsonHPackProcessor.ALIAS_UNPACK, (T) JsonHPackProcessor.unpackProcessor());
    map.put(JsHintProcessor.ALIAS, (T) new JsHintProcessor());
    map.put(JsLintProcessor.ALIAS, (T) new JsLintProcessor());
    map.put(CssLintProcessor.ALIAS, (T) new CssLintProcessor());
  }
}
<|MERGE_RESOLUTION|>--- conflicted
+++ resolved
@@ -1,94 +1,92 @@
-/**
- * Copyright Alex Objelean
- */
-package ro.isdc.wro.extensions.manager;
-
-import com.google.javascript.jscomp.CompilationLevel;
-import org.apache.commons.lang3.Validate;
-import ro.isdc.wro.extensions.processor.css.CssLintProcessor;
-import ro.isdc.wro.extensions.processor.css.LessCssProcessor;
-import ro.isdc.wro.extensions.processor.css.SassCssProcessor;
-import ro.isdc.wro.extensions.processor.css.YUICssCompressorProcessor;
-<<<<<<< HEAD
-import ro.isdc.wro.extensions.processor.js.BeautifyJsProcessor;
-import ro.isdc.wro.extensions.processor.js.CJsonProcessor;
-import ro.isdc.wro.extensions.processor.js.CoffeeScriptProcessor;
-import ro.isdc.wro.extensions.processor.js.DojoShrinksafeCompressorProcessor;
-import ro.isdc.wro.extensions.processor.js.DustJsProcessor;
-import ro.isdc.wro.extensions.processor.js.GoogleClosureCompressorProcessor;
-import ro.isdc.wro.extensions.processor.js.JsHintProcessor;
-import ro.isdc.wro.extensions.processor.js.JsLintProcessor;
-import ro.isdc.wro.extensions.processor.js.JsonHPackProcessor;
-import ro.isdc.wro.extensions.processor.js.PackerJsProcessor;
-import ro.isdc.wro.extensions.processor.js.UglifyJsProcessor;
-import ro.isdc.wro.extensions.processor.js.YUIJsCompressorProcessor;
-=======
-import ro.isdc.wro.extensions.processor.js.*;
->>>>>>> 14f0c804
-import ro.isdc.wro.manager.factory.ConfigurableWroManagerFactory;
-import ro.isdc.wro.model.resource.processor.ResourcePostProcessor;
-import ro.isdc.wro.model.resource.processor.ResourcePreProcessor;
-
-import java.util.Map;
-
-
-/**
- * An implementation of {@link ConfigurableWroManagerFactory} that adds processors defined in extensions module.
- *
- * @author Alex Objelean
- */
-public class ExtensionsConfigurableWroManagerFactory
-    extends ConfigurableWroManagerFactory {
-
-  /**
-   * {@inheritDoc}
-   */
-  @Override
-  protected void contributePostProcessors(final Map<String, ResourcePostProcessor> map) {
-    pupulateMapWithExtensionsProcessors(map);
-  }
-
-  /**
-   * {@inheritDoc}
-   */
-  @Override
-  protected void contributePreProcessors(final Map<String, ResourcePreProcessor> map) {
-    pupulateMapWithExtensionsProcessors(map);
-  }
-
-  /**
-   * Populates a map of processors with processors existing in extensions module.
-   *
-   * @param <T>
-   *          type of processors (pre or post). This can be one of the following: {@link ResourcePreProcessor} or
-   *          {@link ResourcePostProcessor}.
-   * @param map
-   *          to populate.
-   */
-  @SuppressWarnings("unchecked")
-  public static <T> void pupulateMapWithExtensionsProcessors(final Map<String, T> map) {
-    Validate.notNull(map);
-    map.put(YUICssCompressorProcessor.ALIAS, (T) new YUICssCompressorProcessor());
-    map.put(YUIJsCompressorProcessor.ALIAS_NO_MUNGE, (T) YUIJsCompressorProcessor.noMungeCompressor());
-    map.put(YUIJsCompressorProcessor.ALIAS_MUNGE, (T) YUIJsCompressorProcessor.doMungeCompressor());
-    map.put(DojoShrinksafeCompressorProcessor.ALIAS, (T) new DojoShrinksafeCompressorProcessor());
-    map.put(UglifyJsProcessor.ALIAS_UGLIFY, (T) new UglifyJsProcessor());
-    map.put(BeautifyJsProcessor.ALIAS_BEAUTIFY, (T) new BeautifyJsProcessor());
-    map.put(PackerJsProcessor.ALIAS, (T) new PackerJsProcessor());
-    map.put(LessCssProcessor.ALIAS, (T) new LessCssProcessor());
-    map.put(SassCssProcessor.ALIAS, (T) new SassCssProcessor());
-    map.put(SassCssProcessor.ALIAS_RUBY, (T) new SassCssProcessor(SassCssProcessor.Engines.RUBY));
-    map.put(GoogleClosureCompressorProcessor.ALIAS_SIMPLE, (T) new GoogleClosureCompressorProcessor());
-    map.put(GoogleClosureCompressorProcessor.ALIAS_ADVANCED, (T) new GoogleClosureCompressorProcessor(
-        CompilationLevel.ADVANCED_OPTIMIZATIONS));
-    map.put(CoffeeScriptProcessor.ALIAS, (T) new CoffeeScriptProcessor());
-    map.put(DustJsProcessor.ALIAS, (T) new DustJsProcessor());
-    map.put(CJsonProcessor.ALIAS_PACK, (T) CJsonProcessor.packProcessor());
-    map.put(CJsonProcessor.ALIAS_UNPACK, (T) CJsonProcessor.unpackProcessor());
-    map.put(JsonHPackProcessor.ALIAS_PACK, (T) JsonHPackProcessor.packProcessor());
-    map.put(JsonHPackProcessor.ALIAS_UNPACK, (T) JsonHPackProcessor.unpackProcessor());
-    map.put(JsHintProcessor.ALIAS, (T) new JsHintProcessor());
-    map.put(JsLintProcessor.ALIAS, (T) new JsLintProcessor());
-    map.put(CssLintProcessor.ALIAS, (T) new CssLintProcessor());
-  }
-}
+/**
+ * Copyright Alex Objelean
+ */
+package ro.isdc.wro.extensions.manager;
+
+import java.util.Map;
+
+import org.apache.commons.lang3.Validate;
+
+import ro.isdc.wro.extensions.processor.css.CssLintProcessor;
+import ro.isdc.wro.extensions.processor.css.LessCssProcessor;
+import ro.isdc.wro.extensions.processor.css.SassCssProcessor;
+import ro.isdc.wro.extensions.processor.css.YUICssCompressorProcessor;
+import ro.isdc.wro.extensions.processor.js.BeautifyJsProcessor;
+import ro.isdc.wro.extensions.processor.js.CJsonProcessor;
+import ro.isdc.wro.extensions.processor.js.CoffeeScriptProcessor;
+import ro.isdc.wro.extensions.processor.js.DojoShrinksafeCompressorProcessor;
+import ro.isdc.wro.extensions.processor.js.DustJsProcessor;
+import ro.isdc.wro.extensions.processor.js.GoogleClosureCompressorProcessor;
+import ro.isdc.wro.extensions.processor.js.JsHintProcessor;
+import ro.isdc.wro.extensions.processor.js.JsLintProcessor;
+import ro.isdc.wro.extensions.processor.js.JsonHPackProcessor;
+import ro.isdc.wro.extensions.processor.js.PackerJsProcessor;
+import ro.isdc.wro.extensions.processor.js.UglifyJsProcessor;
+import ro.isdc.wro.extensions.processor.js.YUIJsCompressorProcessor;
+import ro.isdc.wro.manager.factory.ConfigurableWroManagerFactory;
+import ro.isdc.wro.model.resource.processor.ResourcePostProcessor;
+import ro.isdc.wro.model.resource.processor.ResourcePreProcessor;
+
+import com.google.javascript.jscomp.CompilationLevel;
+
+
+/**
+ * An implementation of {@link ConfigurableWroManagerFactory} that adds processors defined in extensions module.
+ *
+ * @author Alex Objelean
+ */
+public class ExtensionsConfigurableWroManagerFactory
+    extends ConfigurableWroManagerFactory {
+
+  /**
+   * {@inheritDoc}
+   */
+  @Override
+  protected void contributePostProcessors(final Map<String, ResourcePostProcessor> map) {
+    pupulateMapWithExtensionsProcessors(map);
+  }
+
+  /**
+   * {@inheritDoc}
+   */
+  @Override
+  protected void contributePreProcessors(final Map<String, ResourcePreProcessor> map) {
+    pupulateMapWithExtensionsProcessors(map);
+  }
+
+  /**
+   * Populates a map of processors with processors existing in extensions module.
+   *
+   * @param <T>
+   *          type of processors (pre or post). This can be one of the following: {@link ResourcePreProcessor} or
+   *          {@link ResourcePostProcessor}.
+   * @param map
+   *          to populate.
+   */
+  @SuppressWarnings("unchecked")
+  public static <T> void pupulateMapWithExtensionsProcessors(final Map<String, T> map) {
+    Validate.notNull(map);
+    map.put(YUICssCompressorProcessor.ALIAS, (T) new YUICssCompressorProcessor());
+    map.put(YUIJsCompressorProcessor.ALIAS_NO_MUNGE, (T) YUIJsCompressorProcessor.noMungeCompressor());
+    map.put(YUIJsCompressorProcessor.ALIAS_MUNGE, (T) YUIJsCompressorProcessor.doMungeCompressor());
+    map.put(DojoShrinksafeCompressorProcessor.ALIAS, (T) new DojoShrinksafeCompressorProcessor());
+    map.put(UglifyJsProcessor.ALIAS_UGLIFY, (T) new UglifyJsProcessor());
+    map.put(BeautifyJsProcessor.ALIAS_BEAUTIFY, (T) new BeautifyJsProcessor());
+    map.put(PackerJsProcessor.ALIAS, (T) new PackerJsProcessor());
+    map.put(LessCssProcessor.ALIAS, (T) new LessCssProcessor());
+    map.put(SassCssProcessor.ALIAS, (T) new SassCssProcessor());
+    map.put(SassCssProcessor.ALIAS_RUBY, (T) new SassCssProcessor(SassCssProcessor.Engines.RUBY));
+    map.put(GoogleClosureCompressorProcessor.ALIAS_SIMPLE, (T) new GoogleClosureCompressorProcessor());
+    map.put(GoogleClosureCompressorProcessor.ALIAS_ADVANCED, (T) new GoogleClosureCompressorProcessor(
+        CompilationLevel.ADVANCED_OPTIMIZATIONS));
+    map.put(CoffeeScriptProcessor.ALIAS, (T) new CoffeeScriptProcessor());
+    map.put(DustJsProcessor.ALIAS, (T) new DustJsProcessor());
+    map.put(CJsonProcessor.ALIAS_PACK, (T) CJsonProcessor.packProcessor());
+    map.put(CJsonProcessor.ALIAS_UNPACK, (T) CJsonProcessor.unpackProcessor());
+    map.put(JsonHPackProcessor.ALIAS_PACK, (T) JsonHPackProcessor.packProcessor());
+    map.put(JsonHPackProcessor.ALIAS_UNPACK, (T) JsonHPackProcessor.unpackProcessor());
+    map.put(JsHintProcessor.ALIAS, (T) new JsHintProcessor());
+    map.put(JsLintProcessor.ALIAS, (T) new JsLintProcessor());
+    map.put(CssLintProcessor.ALIAS, (T) new CssLintProcessor());
+  }
+}