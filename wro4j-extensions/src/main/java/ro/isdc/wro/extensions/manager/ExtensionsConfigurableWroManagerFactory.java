--- conflicted
+++ resolved
@@ -1,233 +1,18 @@
-/**
- * Copyright Alex Objelean
- */
-package ro.isdc.wro.extensions.manager;
-
-<<<<<<< HEAD
-import java.util.Map;
-
-import org.apache.commons.lang3.Validate;
-
-import ro.isdc.wro.extensions.processor.css.BourbonCssProcessor;
-import ro.isdc.wro.extensions.processor.css.CssLintProcessor;
-import ro.isdc.wro.extensions.processor.css.LessCssProcessor;
-import ro.isdc.wro.extensions.processor.css.RubySassCssProcessor;
-import ro.isdc.wro.extensions.processor.css.SassCssProcessor;
-import ro.isdc.wro.extensions.processor.css.YUICssCompressorProcessor;
-import ro.isdc.wro.extensions.processor.js.BeautifyJsProcessor;
-import ro.isdc.wro.extensions.processor.js.CJsonProcessor;
-import ro.isdc.wro.extensions.processor.js.CoffeeScriptProcessor;
-import ro.isdc.wro.extensions.processor.js.DojoShrinksafeCompressorProcessor;
-import ro.isdc.wro.extensions.processor.js.DustJsProcessor;
-import ro.isdc.wro.extensions.processor.js.GoogleClosureCompressorProcessor;
-import ro.isdc.wro.extensions.processor.js.HandlebarsJsProcessor;
-import ro.isdc.wro.extensions.processor.js.HoganJsProcessor;
-import ro.isdc.wro.extensions.processor.js.JsHintProcessor;
-import ro.isdc.wro.extensions.processor.js.JsLintProcessor;
-import ro.isdc.wro.extensions.processor.js.JsonHPackProcessor;
-import ro.isdc.wro.extensions.processor.js.PackerJsProcessor;
-import ro.isdc.wro.extensions.processor.js.UglifyJsProcessor;
-import ro.isdc.wro.extensions.processor.js.YUIJsCompressorProcessor;
-import ro.isdc.wro.manager.factory.ConfigurableWroManagerFactory;
-import ro.isdc.wro.model.resource.processor.ResourceProcessor;
-import ro.isdc.wro.model.resource.processor.decorator.LazyProcessorDecorator;
-import ro.isdc.wro.util.LazyInitializer;
-
-import com.google.javascript.jscomp.CompilationLevel;
-=======
-import ro.isdc.wro.manager.factory.ConfigurableWroManagerFactory;
->>>>>>> 109d7094
-
-
-/**
- * An implementation of {@link ConfigurableWroManagerFactory} that adds processors defined in extensions module.
- * 
- * @author Alex Objelean
- * @deprecated Use {@link ConfigurableWroManagerFactory} instead.
- */
-@Deprecated
-public class ExtensionsConfigurableWroManagerFactory
-    extends ConfigurableWroManagerFactory {
-<<<<<<< HEAD
-  
-  /**
-   * {@inheritDoc}
-   */
-  @Override
-  protected void contributePostProcessors(final Map<String, ResourceProcessor> map) {
-    populateMapWithExtensionsProcessors(map);
-  }
-
-
-  /**
-   * {@inheritDoc}
-   */
-  @Override
-  protected void contributePreProcessors(final Map<String, ResourceProcessor> map) {
-    populateMapWithExtensionsProcessors(map);
-  }
-  
-  /**
-   * Populates a map of processors with processors existing in extensions module. Use lazy initializer to avoid unused
-   * dependency runtime requirement. Probably future implementation will use a different approach, by loading processors
-   * from configuration property file (ex: by scanning classpath or META-INF folder). Current implementation is good
-   * enough to load processors on demand.
-   * 
-   * @param map
-   *          to populate.
-   */
-  public static void populateMapWithExtensionsProcessors(final Map<String, ResourceProcessor> map) {
-    Validate.notNull(map);
-    map.put(YUICssCompressorProcessor.ALIAS, new LazyProcessorDecorator(new LazyInitializer<ResourceProcessor>() {
-      @Override
-      protected ResourceProcessor initialize() {
-        return new YUICssCompressorProcessor();
-      }
-    }));
-    map.put(YUIJsCompressorProcessor.ALIAS_NO_MUNGE, new LazyProcessorDecorator(
-        new LazyInitializer<ResourceProcessor>() {
-          @Override
-          protected ResourceProcessor initialize() {
-            return YUIJsCompressorProcessor.noMungeCompressor();
-          }
-        }));
-    map.put(YUIJsCompressorProcessor.ALIAS_MUNGE, new LazyProcessorDecorator(
-        new LazyInitializer<ResourceProcessor>() {
-          @Override
-          protected ResourceProcessor initialize() {
-            return YUIJsCompressorProcessor.doMungeCompressor();
-          }
-        }));
-    map.put(DojoShrinksafeCompressorProcessor.ALIAS, new LazyProcessorDecorator(
-        new LazyInitializer<ResourceProcessor>() {
-          @Override
-          protected ResourceProcessor initialize() {
-            return new DojoShrinksafeCompressorProcessor();
-          }
-        }));
-    map.put(UglifyJsProcessor.ALIAS_UGLIFY, new LazyProcessorDecorator(new LazyInitializer<ResourceProcessor>() {
-      @Override
-      protected ResourceProcessor initialize() {
-        return new UglifyJsProcessor();
-      }
-    }));
-    map.put(BeautifyJsProcessor.ALIAS_BEAUTIFY, new LazyProcessorDecorator(new LazyInitializer<ResourceProcessor>() {
-      @Override
-      protected ResourceProcessor initialize() {
-        return new BeautifyJsProcessor();
-      }
-    }));
-    map.put(PackerJsProcessor.ALIAS, new LazyProcessorDecorator(new LazyInitializer<ResourceProcessor>() {
-      @Override
-      protected ResourceProcessor initialize() {
-        return new PackerJsProcessor();
-      }
-    }));
-    map.put(LessCssProcessor.ALIAS, new LazyProcessorDecorator(new LazyInitializer<ResourceProcessor>() {
-      @Override
-      protected ResourceProcessor initialize() {
-        return new LessCssProcessor();
-      }
-    }));
-    map.put(SassCssProcessor.ALIAS, new LazyProcessorDecorator(new LazyInitializer<ResourceProcessor>() {
-      @Override
-      protected ResourceProcessor initialize() {
-        return new SassCssProcessor();
-      }
-    }));
-    map.put(RubySassCssProcessor.ALIAS, new LazyProcessorDecorator(new LazyInitializer<ResourceProcessor>() {
-      @Override
-      protected ResourceProcessor initialize() {
-        return new RubySassCssProcessor();
-      }
-    }));
-    map.put(BourbonCssProcessor.ALIAS, new LazyProcessorDecorator(new LazyInitializer<ResourceProcessor>() {
-      @Override
-      protected ResourceProcessor initialize() {
-        return new BourbonCssProcessor();
-      }
-    }));
-    map.put(GoogleClosureCompressorProcessor.ALIAS_SIMPLE, new LazyProcessorDecorator(
-        new LazyInitializer<ResourceProcessor>() {
-          @Override
-          protected ResourceProcessor initialize() {
-            return new GoogleClosureCompressorProcessor(CompilationLevel.SIMPLE_OPTIMIZATIONS);
-          }
-        }));
-    map.put(GoogleClosureCompressorProcessor.ALIAS_ADVANCED, new LazyProcessorDecorator(
-        new LazyInitializer<ResourceProcessor>() {
-          @Override
-          protected ResourceProcessor initialize() {
-            return new GoogleClosureCompressorProcessor(CompilationLevel.ADVANCED_OPTIMIZATIONS);
-          }
-        }));
-    map.put(CoffeeScriptProcessor.ALIAS, new LazyProcessorDecorator(new LazyInitializer<ResourceProcessor>() {
-      @Override
-      protected ResourceProcessor initialize() {
-        return new CoffeeScriptProcessor();
-      }
-    }));
-    map.put(CJsonProcessor.ALIAS_PACK, new LazyProcessorDecorator(new LazyInitializer<ResourceProcessor>() {
-      @Override
-      protected ResourceProcessor initialize() {
-        return CJsonProcessor.packProcessor();
-      }
-    }));
-    map.put(CJsonProcessor.ALIAS_UNPACK, new LazyProcessorDecorator(new LazyInitializer<ResourceProcessor>() {
-      @Override
-      protected ResourceProcessor initialize() {
-        return CJsonProcessor.unpackProcessor();
-      }
-    }));
-    map.put(JsonHPackProcessor.ALIAS_PACK, new LazyProcessorDecorator(new LazyInitializer<ResourceProcessor>() {
-      @Override
-      protected ResourceProcessor initialize() {
-        return JsonHPackProcessor.packProcessor();
-      }
-    }));
-    map.put(JsonHPackProcessor.ALIAS_UNPACK, new LazyProcessorDecorator(new LazyInitializer<ResourceProcessor>() {
-      @Override
-      protected ResourceProcessor initialize() {
-        return JsonHPackProcessor.unpackProcessor();
-      }
-    }));
-    map.put(JsHintProcessor.ALIAS, new LazyProcessorDecorator(new LazyInitializer<ResourceProcessor>() {
-      @Override
-      protected ResourceProcessor initialize() {
-        return new JsHintProcessor();
-      }
-    }));
-    map.put(JsLintProcessor.ALIAS, new LazyProcessorDecorator(new LazyInitializer<ResourceProcessor>() {
-      @Override
-      protected ResourceProcessor initialize() {
-        return new JsLintProcessor();
-      }
-    }));
-    map.put(CssLintProcessor.ALIAS, new LazyProcessorDecorator(new LazyInitializer<ResourceProcessor>() {
-      @Override
-      protected ResourceProcessor initialize() {
-        return new CssLintProcessor();
-      }
-    }));
-    map.put(DustJsProcessor.ALIAS, new LazyProcessorDecorator(new LazyInitializer<ResourceProcessor>() {
-      @Override
-      protected ResourceProcessor initialize() {
-        return new DustJsProcessor();
-      }
-    }));
-    map.put(HoganJsProcessor.ALIAS, new LazyProcessorDecorator(new LazyInitializer<ResourceProcessor>() {
-      @Override
-      protected ResourceProcessor initialize() {
-        return new HoganJsProcessor();
-      }
-    }));
-    map.put(HandlebarsJsProcessor.ALIAS, new LazyProcessorDecorator(new LazyInitializer<ResourceProcessor>() {
-      @Override
-      protected ResourceProcessor initialize() {
-        return new HandlebarsJsProcessor();
-      }
-    }));
-  }
-=======
->>>>>>> 109d7094
-}
+/**
+ * Copyright Alex Objelean
+ */
+package ro.isdc.wro.extensions.manager;
+
+import ro.isdc.wro.manager.factory.ConfigurableWroManagerFactory;
+
+
+/**
+ * An implementation of {@link ConfigurableWroManagerFactory} that adds processors defined in extensions module.
+ * 
+ * @author Alex Objelean
+ * @deprecated Use {@link ConfigurableWroManagerFactory} instead.
+ */
+@Deprecated
+public class ExtensionsConfigurableWroManagerFactory
+    extends ConfigurableWroManagerFactory {
+}