--- conflicted
+++ resolved
@@ -1,15 +1,11 @@
 package ro.isdc.wro.extensions.processor.js;
 
 import org.apache.commons.io.FilenameUtils;
+
 import ro.isdc.wro.extensions.processor.support.JsTemplateCompiler;
 import ro.isdc.wro.extensions.processor.support.dustjs.DustJs;
 import ro.isdc.wro.model.resource.Resource;
-<<<<<<< HEAD
-import ro.isdc.wro.model.resource.processor.ResourceProcessor;
-import ro.isdc.wro.util.ObjectFactory;
 
-=======
->>>>>>> 7a589561
 
 /**
  * A processor for dustJs template framework. Uses <a href="http://akdubya.github.com/dustjs/">dustjs</a> library to
@@ -19,38 +15,19 @@
  * @since 1.4.5
  * @created 8 Mar 2012
  */
-<<<<<<< HEAD
-public class DustJsProcessor implements ResourceProcessor {
-  public static final String ALIAS = "DustJs";
-
-  private final ObjectPoolHelper<DustJs> enginePool;
-
-  public DustJsProcessor() {
-    enginePool = new ObjectPoolHelper<DustJs>(new ObjectFactory<DustJs>() {
-      @Override
-      public DustJs create() {
-        return new DustJs();
-      }
-    });
-  }
-=======
 public class DustJsProcessor extends JsTemplateCompilerProcessor {
   public static final String ALIAS = "dustJs";
->>>>>>> 7a589561
 
   @Override
-<<<<<<< HEAD
-  public void process(final Resource resource, final Reader reader, final Writer writer) throws IOException {
-    final String content = IOUtils.toString(reader);
-    final DustJs dustJs = enginePool.getObject();
-=======
   protected JsTemplateCompiler createCompiler() {
     return new DustJs();
   }
 
+  /**
+   * {@inheritDoc}
+   */
   @Override
   protected String getArgument(Resource resource) {
->>>>>>> 7a589561
     final String name = resource == null ? "" : FilenameUtils.getBaseName(resource.getUri());
     return String.format("'%s'", name);
   }
