--- conflicted
+++ resolved
@@ -41,11 +41,6 @@
 import ro.isdc.wro.model.resource.util.CRC32HashBuilder;
 import ro.isdc.wro.model.resource.util.MD5HashBuilder;
 import ro.isdc.wro.util.WroTestUtils;
-<<<<<<< HEAD
-import ro.isdc.wro.util.WroUtil;
-=======
-import ro.isdc.wro.util.encoding.CharsetToolkit;
->>>>>>> d389182c
 import ro.isdc.wro.util.io.UnclosableBufferedInputStream;
 
 
@@ -125,13 +120,6 @@
     genericProcessAndCompare("/wildcardRepeatedResources.js", "classpath:ro/isdc/wro/manager/wildcardRepeated-out.js");
   }
 
-<<<<<<< HEAD
-  // @Test
-  // public void testChineseEncoding()
-  // throws IOException {
-  // genericProcessAndCompare("/chineseEncoding.js", "classpath:ro/isdc/wro/manager/wildcardRepeated-out.js");
-  // }
-=======
   @Test
   public void testMinimizeAttributeIsFalseOnResource()
       throws IOException {
@@ -149,7 +137,6 @@
 //      throws IOException {
 //    genericProcessAndCompare("/chineseEncoding.js", "classpath:ro/isdc/wro/manager/wildcardRepeated-out.js");
 //  }
->>>>>>> d389182c
 
   @Test
   public void testWildcardGroupResources()
