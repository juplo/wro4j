--- conflicted
+++ resolved
@@ -98,14 +98,8 @@
         Mockito.mock(HttpServletResponse.class, Mockito.RETURNS_DEEP_STUBS), Mockito.mock(FilterConfig.class));
 
     Context.set(context, newConfigWithUpdatePeriodValue(0));
-<<<<<<< HEAD
-    managerFactory = new InjectableWroManagerFactoryDecorator(
-        new BaseWroManagerFactory().setModelFactory(getValidModelFactory()));
-   MockitoAnnotations.initMocks(this);
-=======
     
     managerFactory = new BaseWroManagerFactory().setModelFactory(getValidModelFactory());
->>>>>>> 42fcf6e6
     
     final Injector injector = new InjectorBuilder(managerFactory).setResourceAuthorizationManager(
         mockAuthorizationManager).build();
