/*
 * Copyright (c) 2008. All rights reserved.
 */
package ro.isdc.wro.manager;

import static org.junit.Assert.assertEquals;
import static org.mockito.Mockito.atLeastOnce;
import static org.mockito.Mockito.verify;

import java.io.BufferedInputStream;
import java.io.ByteArrayInputStream;
import java.io.ByteArrayOutputStream;
import java.io.File;
import java.io.IOException;
import java.io.InputStream;
import java.io.Reader;
import java.io.Writer;
import java.net.URL;
import java.util.Arrays;

import javax.servlet.FilterConfig;
import javax.servlet.http.HttpServletRequest;
import javax.servlet.http.HttpServletResponse;

import org.apache.commons.io.output.WriterOutputStream;
import org.junit.After;
import org.junit.AfterClass;
import org.junit.Assert;
import org.junit.Before;
import org.junit.BeforeClass;
import org.junit.Test;
import org.mockito.Mock;
import org.mockito.Mockito;
import org.mockito.MockitoAnnotations;
import org.mockito.invocation.InvocationOnMock;
import org.mockito.stubbing.Answer;
import org.slf4j.Logger;
import org.slf4j.LoggerFactory;

import ro.isdc.wro.WroRuntimeException;
import ro.isdc.wro.cache.CacheKey;
import ro.isdc.wro.cache.CacheStrategy;
import ro.isdc.wro.cache.CacheValue;
import ro.isdc.wro.config.Context;
import ro.isdc.wro.config.jmx.WroConfiguration;
import ro.isdc.wro.http.support.DelegatingServletOutputStream;
import ro.isdc.wro.http.support.HttpHeader;
import ro.isdc.wro.manager.callback.LifecycleCallback;
import ro.isdc.wro.manager.callback.PerformanceLoggerCallback;
import ro.isdc.wro.manager.factory.BaseWroManagerFactory;
import ro.isdc.wro.manager.factory.NoProcessorsWroManagerFactory;
import ro.isdc.wro.manager.factory.WroManagerFactory;
import ro.isdc.wro.manager.runnable.ReloadModelRunnable;
import ro.isdc.wro.model.WroModel;
import ro.isdc.wro.model.factory.WroModelFactory;
import ro.isdc.wro.model.factory.XmlModelFactory;
import ro.isdc.wro.model.group.DefaultGroupExtractor;
import ro.isdc.wro.model.group.Group;
import ro.isdc.wro.model.group.GroupExtractor;
import ro.isdc.wro.model.group.processor.Injector;
import ro.isdc.wro.model.group.processor.InjectorBuilder;
import ro.isdc.wro.model.resource.Resource;
import ro.isdc.wro.model.resource.ResourceType;
import ro.isdc.wro.model.resource.processor.Destroyable;
import ro.isdc.wro.model.resource.locator.ResourceLocator;
import ro.isdc.wro.model.resource.locator.support.UrlResourceLocator;
import ro.isdc.wro.model.resource.processor.ResourceProcessor;
import ro.isdc.wro.model.resource.processor.factory.SimpleProcessorsFactory;
import ro.isdc.wro.model.resource.processor.impl.PlaceholderProcessor;
import ro.isdc.wro.model.resource.support.MutableResourceAuthorizationManager;
import ro.isdc.wro.model.resource.support.hash.CRC32HashStrategy;
import ro.isdc.wro.model.resource.support.hash.MD5HashStrategy;
import ro.isdc.wro.util.AbstractDecorator;
import ro.isdc.wro.util.ObjectFactory;
import ro.isdc.wro.util.WroTestUtils;
import ro.isdc.wro.util.WroUtil;
import ro.isdc.wro.util.io.UnclosableBufferedInputStream;


/**
 * TestWroManager.java.
 * 
 * @author Alex Objelean
 * @created Created on Nov 3, 2008
 */
public class TestWroManager {
  private static final Logger LOG = LoggerFactory.getLogger(TestWroManager.class);
  @Mock
  private MutableResourceAuthorizationManager mockAuthorizationManager;
  @Mock
  private CacheStrategy<CacheKey, CacheValue> mockCacheStrategy;
  @Mock
  private WroModelFactory mockModelFactory;
  /**
   * Used to test simple operations.
   */
  private WroManager victim;
  /**
   * Used to test more complex use-cases.
   */
  private WroManagerFactory managerFactory;
  
  @BeforeClass
  public static void onBeforeClass() {
    assertEquals(0, Context.countActive());
  }
  
  @AfterClass
  public static void onAfterClass() {
    assertEquals(0, Context.countActive());
  }
  
  @Before
  public void setUp() {
    MockitoAnnotations.initMocks(this);
    final Context context = Context.webContext(Mockito.mock(HttpServletRequest.class),
        Mockito.mock(HttpServletResponse.class, Mockito.RETURNS_DEEP_STUBS), Mockito.mock(FilterConfig.class));
    Context.set(context, newConfigWithUpdatePeriodValue(0));
    
    managerFactory = new BaseWroManagerFactory().setModelFactory(getValidModelFactory()).setResourceAuthorizationManager(
        mockAuthorizationManager);
    
    final Injector injector = new InjectorBuilder(managerFactory).build();
    victim = managerFactory.create();
    injector.inject(victim);
  }
  
  /**
   * A processor which which uses a {@link WroManager} during processor, in order to process a single group, whose
   * resource is the pre processed resource of this processor.
   */
  private static final class WroManagerProcessor
<<<<<<< HEAD
    implements ResourceProcessor {
=======
      implements ResourcePreProcessor {
>>>>>>> 6f5e55d8
    
    private BaseWroManagerFactory createManagerFactory(final Resource resource) {
      return new BaseWroManagerFactory() {
        @Override
        protected void onAfterInitializeManager(final WroManager manager) {
          manager.registerCallback(new ObjectFactory<LifecycleCallback>() {
            public LifecycleCallback create() {
              return new PerformanceLoggerCallback();
            }
          });
        };
        
        @Override
        protected WroModelFactory newModelFactory() {
          return WroTestUtils.simpleModelFactory(new WroModel().addGroup(new Group("group").addResource(resource)));
        }
      };
    }
    
    public void process(final Resource resource, final Reader reader, final Writer writer)
        throws IOException {
      LOG.debug("resource: {}", resource);
      
      final HttpServletRequest request = Mockito.mock(HttpServletRequest.class);
      final HttpServletResponse response = Context.get().getResponse();
      
      Mockito.when(response.getOutputStream()).thenReturn(
          new DelegatingServletOutputStream(new WriterOutputStream(writer)));
      Mockito.when(request.getRequestURI()).thenReturn("");
      
      final WroConfiguration config = new WroConfiguration();
      // we don't need caching here, otherwise we'll have clashing during unit tests.
      config.setDebug(true);
      config.setDisableCache(true);
      Context.unset();
      Context.set(Context.webContext(request, response, Mockito.mock(FilterConfig.class)), config);
      
      // create a groupExtractor which always return the same group name.
      final String groupName = "group";
      final GroupExtractor groupExtractor = new DefaultGroupExtractor() {
        @Override
        public String getGroupName(final HttpServletRequest request) {
          return groupName;
        }
        
        @Override
        public ResourceType getResourceType(final HttpServletRequest request) {
          return resource.getType();
        }
      };
      // this manager will make sure that we always process a model holding one group which has only one resource.
      final WroManagerFactory managerFactory = createManagerFactory(resource).setGroupExtractor(groupExtractor);
      managerFactory.create().process();
    }
  }
  
  private class GenericTestBuilder {
    /**
     * Perform a processing on a group extracted from requestUri and compares with the expectedResourceUri content.
     * 
     * @param requestUri
     *          contains the group name to process.
     * @param expectedResourceUri
     *          the uri of the resource which has the expected content.
     */
    public void processAndCompare(final String requestUri, final String expectedResourceUri)
        throws Exception {
      final HttpServletRequest request = Mockito.mock(HttpServletRequest.class);
      final HttpServletResponse response = Context.get().getResponse();
      
      final ByteArrayOutputStream out = new ByteArrayOutputStream();
      Mockito.when(response.getOutputStream()).thenReturn(new DelegatingServletOutputStream(out));
      Mockito.when(request.getRequestURI()).thenReturn(requestUri);
      
      final WroConfiguration config = new WroConfiguration();
      config.setIgnoreFailingProcessor(true);
      Context.unset();
      Context.set(Context.webContext(request, response, Mockito.mock(FilterConfig.class)), config);
      
      onBeforeProcess();
      
      managerFactory.create().process();
      
      // compare written bytes to output stream with the content from specified css.
      final InputStream expectedInputStream = new UnclosableBufferedInputStream(
          WroTestUtils.getInputStream(expectedResourceUri));
      final InputStream actualInputStream = new BufferedInputStream(new ByteArrayInputStream(out.toByteArray()));
      expectedInputStream.reset();
      WroTestUtils.compare(expectedInputStream, actualInputStream);
      expectedInputStream.close();
      actualInputStream.close();
    }
    
    /**
     * Allow to execute custom logic before the actual processing is done.
     */
    protected void onBeforeProcess() {
    }
  }
  
  /**
   * @return a {@link XmlModelFactory} pointing to a valid config resource.
   */
  private static XmlModelFactory getValidModelFactory() {
    return new XmlModelFactory() {
      @Override
      protected ResourceLocator getModelResourceLocator() {
        return new UrlResourceLocator(TestWroManager.class.getResource("wro.xml"));
      }
    };
  }
  
  @Test(expected = NullPointerException.class)
  public void cannotRegisterNullCallback() {
    final WroManager manager = new BaseWroManagerFactory().create();
    manager.registerCallback(null);
  }
  
  /**
   * Ignored because it fails when running the test from command line.
   */
  @Test
  public void testFromFolder()
    throws Exception {
    final ResourceProcessor processor = new WroManagerProcessor();
    final URL url = getClass().getResource("wroManager");
    
    final File testFolder = new File(url.getFile(), "test");
    final File expectedFolder = new File(url.getFile(), "expected");
    WroTestUtils.compareFromDifferentFoldersByExtension(testFolder, expectedFolder, "js", processor);
  }
  
  /**
   * Initialize {@link WroConfiguration} object with cacheUpdatePeriod & modelUpdatePeriod equal with provided argument.
   */
  private WroConfiguration newConfigWithUpdatePeriodValue(final long periodValue) {
    final WroConfiguration config = new WroConfiguration();
    config.setCacheUpdatePeriod(periodValue);
    config.setModelUpdatePeriod(periodValue);
    config.setDisableCache(true);
    return config;
  }
  
  @Test
  public void shouldClearAuthorizationManagerWhenCachePeriodChanged() {
    victim.onCachePeriodChanged(1);
    verify(mockAuthorizationManager, atLeastOnce()).clear();
  }
  
  @Test
  public void shouldClearAuthorizationManagerWhenModelPeriodChanged() {
    victim.onModelPeriodChanged(1);
    verify(mockAuthorizationManager, atLeastOnce()).clear();
  }
  
  @Test
  public void testNoProcessorWroManagerFactory()
      throws IOException {
    final WroManagerFactory factory = new NoProcessorsWroManagerFactory().setModelFactory(getValidModelFactory());
    
    final HttpServletRequest request = Mockito.mock(HttpServletRequest.class);
    final HttpServletResponse response = Context.get().getResponse();
    
    final ByteArrayOutputStream out = new ByteArrayOutputStream();
    Mockito.when(response.getOutputStream()).thenReturn(new DelegatingServletOutputStream(out));
    Mockito.when(request.getRequestURI()).thenReturn("/app/g1.css");
    Context.unset();
    Context.set(Context.webContext(request, response, Mockito.mock(FilterConfig.class)));
    
    factory.create().process();
    
    // compare written bytes to output stream with the content from specified css.
    WroTestUtils.compare(WroTestUtils.getInputStream("classpath:ro/isdc/wro/manager/noProcessorsResult.css"),
        new ByteArrayInputStream(out.toByteArray()));
  }
  
  @Test
  public void testDuplicatedResourcesShouldBeSkipped()
      throws Exception {
    new GenericTestBuilder().processAndCompare("/repeatedResources.js", "classpath:ro/isdc/wro/manager/repeated-out.js");
  }
  
  @Test
  public void testWildcardDuplicatedResourcesShouldBeSkiped()
      throws Exception {
    new GenericTestBuilder().processAndCompare("/wildcardRepeatedResources.js",
        "classpath:ro/isdc/wro/manager/wildcardRepeated-out.js");
  }
  
  @Test
  public void testMinimizeAttributeIsFalseOnResource()
      throws Exception {
    new GenericTestBuilder().processAndCompare("/resourceMinimizeFalse.js", "classpath:ro/isdc/wro/manager/sample.js");
  }
  
  @Test
  public void testMinimizeAttributeIsTrueOnResource()
      throws Exception {
    new GenericTestBuilder().processAndCompare("/resourceMinimizeTrue.js",
        "classpath:ro/isdc/wro/manager/sample.min.js");
  }
  
  @Test
  public void testWildcardGroupResources()
      throws Exception {
    new GenericTestBuilder().processAndCompare("/wildcardResources.js", "classpath:ro/isdc/wro/manager/wildcard-out.js");
  }
  
  /**
   * Test that when ignoreMissingResource is true and IOException is thrown by a processor, no exception is thrown.
   */
  @Test
  public void testCssWithInvalidImport()
      throws Exception {
    new GenericTestBuilder().processAndCompare("/invalidImport.css",
        "classpath:ro/isdc/wro/manager/invalidImport-out.css");
  }
  
  @Test(expected = WroRuntimeException.class)
  public void shouldNotIgnoreInvalidImportWhenImportedResourceIsMissing()
      throws Exception {
    genericIgnoreMissingResourceTest(false);
  }
  
  @Test
  public void shouldIgnoreInvalidImportWhenImportedResourceIsMissing()
      throws Exception {
    genericIgnoreMissingResourceTest(true);
  }
  
  private void genericIgnoreMissingResourceTest(final boolean ignoreFlag)
      throws Exception {
    new GenericTestBuilder() {
      @Override
      protected void onBeforeProcess() {
        final WroConfiguration config = Context.get().getConfig();
        config.setIgnoreFailingProcessor(ignoreFlag);
        config.setIgnoreMissingResources(ignoreFlag);
      };
    }.processAndCompare("/invalidImport.css", "classpath:ro/isdc/wro/manager/invalidImport-out.css");
  }
  
  @Test
  public void processValidModel()
      throws IOException {
    final HttpServletRequest request = Mockito.mock(HttpServletRequest.class);
    final HttpServletResponse response = Mockito.mock(HttpServletResponse.class, Mockito.RETURNS_DEEP_STUBS);
    Mockito.when(request.getRequestURI()).thenReturn("/app/g1.css");
    
    // Test also that ETag header value contains quotes
    Mockito.doAnswer(new Answer<Void>() {
      public Void answer(final InvocationOnMock invocation)
          throws Throwable {
        LOG.debug("Header: {}", Arrays.toString(invocation.getArguments()));
        final Object[] arguments = invocation.getArguments();
        if (HttpHeader.ETAG.toString().equals(arguments[0])) {
          final String etagHeaderValue = (String) arguments[1];
          Assert.assertTrue(etagHeaderValue.matches("\".*?\""));
        }
        return null;
      }
    }).when(response).setHeader(Mockito.anyString(), Mockito.anyString());
    Context.unset();
    Context.set(Context.webContext(request, response, Mockito.mock(FilterConfig.class)));
    
    managerFactory.create().process();
  }
  
  @Test
  public void testManagerWithSchedulerAndUpdatePeriodSet()
      throws Exception {
    final HttpServletRequest request = Mockito.mock(HttpServletRequest.class);
    Mockito.when(request.getRequestURI()).thenReturn("/app/g1.css");
    final Context context = Context.webContext(request,
        Mockito.mock(HttpServletResponse.class, Mockito.RETURNS_DEEP_STUBS), Mockito.mock(FilterConfig.class));
    final WroConfiguration config = new WroConfiguration();
    // make it run each 1 second
    config.setModelUpdatePeriod(1);
    config.setCacheUpdatePeriod(1);
    Context.unset();
    Context.set(context, config);
    
    managerFactory.create().process();
    // let scheduler run a while
    Thread.sleep(1100);
  }
  
  /**
   * Test how manager behaves when the update period value is greater than zero and the scheduler starts.
   * 
   * @throws Exception
   */
  @Test
  public void testManagerWhenSchedulerIsStarted()
      throws Exception {
    newConfigWithUpdatePeriodValue(1);
    final HttpServletRequest request = Mockito.mock(HttpServletRequest.class);
    final HttpServletResponse response = Context.get().getResponse();
    Mockito.when(request.getRequestURI()).thenReturn("/app/g1.css");
    Context.unset();
    Context.set(Context.webContext(request, response, Mockito.mock(FilterConfig.class)));
    
    managerFactory.create().process();
    // allow thread to do its job
    Thread.sleep(300);
  }
  
  @Test
  public void testAggregatedComputedFolder()
      throws Exception {
    final HttpServletRequest request = Mockito.mock(HttpServletRequest.class);
    final HttpServletResponse response = Context.get().getResponse();
    Mockito.when(request.getRequestURI()).thenReturn("/wro4j/wro/g1.css");
    Context.unset();
    Context.set(Context.webContext(request, response, Mockito.mock(FilterConfig.class)));
    
    managerFactory.create().process();
    
    Assert.assertEquals("/wro4j/wro/", Context.get().getAggregatedFolderPath());
  }
  
  @Test
  public void testAggregatedComputedFolder2()
      throws Exception {
    final HttpServletRequest request = Mockito.mock(HttpServletRequest.class);
    final HttpServletResponse response = Context.get().getResponse();
    Mockito.when(request.getRequestURI()).thenReturn("/wro4j/wro/path/to/g1.css");
    Context.unset();
    Context.set(Context.webContext(request, response, Mockito.mock(FilterConfig.class)));
    
    managerFactory.create().process();
    
    Assert.assertEquals("/wro4j/wro/path/to/", Context.get().getAggregatedFolderPath());
  }
  
  @Test(expected = WroRuntimeException.class)
  public void shouldNotProcessGroupWithNoResources()
      throws Exception {
    final HttpServletRequest request = Mockito.mock(HttpServletRequest.class);
    final HttpServletResponse response = Context.get().getResponse();
    Mockito.when(request.getRequestURI()).thenReturn("/noResources.css");
    
    final WroConfiguration config = new WroConfiguration();
    config.setIgnoreEmptyGroup(false);
    Context.unset();
    Context.set(Context.webContext(request, response, Mockito.mock(FilterConfig.class)), config);
    
    final WroModel model = new WroModel();
    model.addGroup(new Group("noResources"));
    final WroManagerFactory managerFactory = new BaseWroManagerFactory().setModelFactory(WroUtil.factoryFor(model));
    managerFactory.create().process();
  }
  
  @Test
  public void testCRC32Fingerprint()
      throws Exception {
    final WroManagerFactory factory = new BaseWroManagerFactory().setModelFactory(getValidModelFactory()).setHashStrategy(
        new CRC32HashStrategy());
    final WroManager manager = factory.create();
    final String path = manager.encodeVersionIntoGroupPath("g3", ResourceType.CSS, true);
    assertEquals("1d62dbaf/g3.css?minimize=true", path);
  }
  
  @Test
  public void testMD5Fingerprint()
      throws Exception {
    final WroManagerFactory factory = new BaseWroManagerFactory().setModelFactory(getValidModelFactory()).setHashStrategy(
        new MD5HashStrategy());
    final WroManager manager = factory.create();
    final String path = manager.encodeVersionIntoGroupPath("g3", ResourceType.CSS, true);
    assertEquals("9394d6cdd0a75a5f695c84eda410103f/g3.css?minimize=true", path);
  }
  
  @Test
  public void testSHA1DefaultHashBuilder()
      throws Exception {
    final WroManager manager = managerFactory.create();
    final String path = manager.encodeVersionIntoGroupPath("g3", ResourceType.CSS, true);
    assertEquals("aebaedcdec8131230d47259be7a628b5dfeff6ba/g3.css?minimize=true", path);
  }
  
  @Test
  public void cacheShouldNotBeClearedAfterModelReload()
      throws IOException {
    final HttpServletRequest request = Mockito.mock(HttpServletRequest.class);
    final HttpServletResponse response = Mockito.mock(HttpServletResponse.class, Mockito.RETURNS_DEEP_STUBS);
    Mockito.when(request.getRequestURI()).thenReturn("/app/g3.css");
    
    final WroConfiguration config = new WroConfiguration();
    config.setDebug(true);
    config.setDisableCache(false);
    Context.unset();
    Context.set(Context.webContext(request, response, Mockito.mock(FilterConfig.class)));
    
    final WroManager wroManager = managerFactory.create();
    wroManager.process();
    
    // use original decorated object because the decorated one trigger the processing for each cache lookup.
    final CacheStrategy<CacheKey, CacheValue> cacheStrategy = AbstractDecorator.getOriginalDecoratedObject(wroManager.getCacheStrategy());
    Assert.assertNotNull(cacheStrategy.get(new CacheKey("g3", ResourceType.CSS, true)));
    
    final ReloadModelRunnable reloadModelRunnable = new ReloadModelRunnable(wroManager.getModelFactory());
    reloadModelRunnable.run();
    Assert.assertNotNull(cacheStrategy.get(new CacheKey("g3", ResourceType.CSS, true)));
  }
  
  @Test
  public void shouldRegisterCallback() {
    final LifecycleCallback mockCallback = Mockito.mock(LifecycleCallback.class);
    victim.registerCallback(new ObjectFactory<LifecycleCallback>() {
      public LifecycleCallback create() {
        return mockCallback;
      }
    });
    victim.getCallbackRegistry().onProcessingComplete();
    Mockito.verify(mockCallback, Mockito.atLeastOnce()).onProcessingComplete();
  }
  
  @Test
  public void shouldDestroyDependenciesWhenDestoryed() {
    final WroManager manager = new WroManager.Builder().setCacheStrategy(mockCacheStrategy).setModelFactory(
        mockModelFactory).build();
    
    manager.destroy();
    
    verify(mockCacheStrategy).destroy();
    verify(mockModelFactory).destroy();
  }
  
  private static class DestroyableProcessor
      extends PlaceholderProcessor
      implements Destroyable {
    public void destroy() {
    }
  }
  
  @Test
  public void shouldDestroyDestroyableProcessorWhenManagerIsDestroyed() {
    final DestroyableProcessor preProcessor = Mockito.mock(DestroyableProcessor.class);
    final DestroyableProcessor postProcessor = Mockito.mock(DestroyableProcessor.class);
    victim = new BaseWroManagerFactory().setProcessorsFactory(
        new SimpleProcessorsFactory().addPreProcessor(preProcessor).addPostProcessor(postProcessor)).create();
    victim.destroy();
    Mockito.verify(preProcessor, Mockito.times(1)).destroy();
    Mockito.verify(postProcessor, Mockito.times(1)).destroy();
  }
  
  @After
  public void tearDown() {
    managerFactory.destroy();
    Context.unset();
  }
}<|MERGE_RESOLUTION|>--- conflicted
+++ resolved
@@ -130,11 +130,7 @@
    * resource is the pre processed resource of this processor.
    */
   private static final class WroManagerProcessor
-<<<<<<< HEAD
     implements ResourceProcessor {
-=======
-      implements ResourcePreProcessor {
->>>>>>> 6f5e55d8
     
     private BaseWroManagerFactory createManagerFactory(final Resource resource) {
       return new BaseWroManagerFactory() {
