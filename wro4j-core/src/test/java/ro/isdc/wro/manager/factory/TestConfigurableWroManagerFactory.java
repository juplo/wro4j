--- conflicted
+++ resolved
@@ -28,16 +28,12 @@
 import ro.isdc.wro.manager.WroManager;
 import ro.isdc.wro.model.resource.locator.factory.ClasspathResourceLocatorFactory;
 import ro.isdc.wro.model.resource.locator.factory.ConfigurableLocatorFactory;
-<<<<<<< HEAD
+import ro.isdc.wro.model.resource.locator.factory.DefaultResourceLocatorFactory;
 import ro.isdc.wro.model.resource.locator.factory.ResourceLocatorFactory;
 import ro.isdc.wro.model.resource.locator.factory.ServletContextResourceLocatorFactory;
 import ro.isdc.wro.model.resource.locator.support.ClasspathResourceLocator;
 import ro.isdc.wro.model.resource.locator.support.UrlResourceLocator;
 import ro.isdc.wro.model.resource.processor.ResourceProcessor;
-=======
-import ro.isdc.wro.model.resource.processor.ResourcePostProcessor;
-import ro.isdc.wro.model.resource.processor.ResourcePreProcessor;
->>>>>>> 866f0250
 import ro.isdc.wro.model.resource.processor.decorator.ExtensionsAwareProcessorDecorator;
 import ro.isdc.wro.model.resource.processor.factory.ConfigurableProcessorsFactory;
 import ro.isdc.wro.model.resource.processor.factory.ProcessorsFactory;
@@ -339,16 +335,16 @@
     final String alias = "contributed";
     victim = new ConfigurableWroManagerFactory() {
       @Override
-      protected void contributePreProcessors(Map<String, ResourcePreProcessor> map) {
+      protected void contributePreProcessors(Map<String, ResourceProcessor> map) {
         map.put(alias, new JSMinProcessor());
       }
       @Override
-      protected void contributePostProcessors(Map<String, ResourcePostProcessor> map) {
+      protected void contributePostProcessors(Map<String, ResourceProcessor> map) {
         map.put(alias, new JSMinProcessor());
       }
       @Override
-      protected void contributeLocators(Map<String, UriLocator> map) {
-        map.put(alias, new UrlUriLocator());
+      protected void contributeLocators(Map<String, ResourceLocatorFactory> map) {
+        map.put(alias, new DefaultResourceLocatorFactory());
       }
     };
     final Properties configProperties = new Properties();
