/*
 * Copyright (c) 2010. All rights reserved.
 */
package ro.isdc.wro.manager.factory;

import static org.junit.Assert.assertEquals;
import static org.junit.Assert.assertFalse;
import static org.junit.Assert.assertSame;
import static org.junit.Assert.assertTrue;

import java.util.Collection;
import java.util.Iterator;
import java.util.List;
import java.util.Map;
import java.util.Properties;

import javax.servlet.FilterConfig;
import javax.servlet.ServletContext;
import javax.servlet.http.HttpServletRequest;
import javax.servlet.http.HttpServletResponse;

import org.junit.After;
import org.junit.AfterClass;
import org.junit.Before;
import org.junit.BeforeClass;
import org.junit.Test;
import org.mockito.Mock;
import org.mockito.Mockito;
import org.mockito.MockitoAnnotations;

import ro.isdc.wro.WroRuntimeException;
import ro.isdc.wro.cache.CacheStrategy;
import ro.isdc.wro.cache.ConfigurableCacheStrategy;
import ro.isdc.wro.cache.impl.MemoryCacheStrategy;
import ro.isdc.wro.config.Context;
import ro.isdc.wro.manager.WroManager;
import ro.isdc.wro.model.factory.ConfigurableModelFactory;
import ro.isdc.wro.model.factory.WroModelFactory;
import ro.isdc.wro.model.factory.XmlModelFactory;
import ro.isdc.wro.model.resource.locator.factory.ClasspathResourceLocatorFactory;
import ro.isdc.wro.model.resource.locator.factory.ConfigurableLocatorFactory;
import ro.isdc.wro.model.resource.locator.factory.DefaultResourceLocatorFactory;
import ro.isdc.wro.model.resource.locator.factory.ResourceLocatorFactory;
import ro.isdc.wro.model.resource.locator.factory.ServletContextResourceLocatorFactory;
import ro.isdc.wro.model.resource.locator.support.ClasspathResourceLocator;
import ro.isdc.wro.model.resource.locator.support.UrlResourceLocator;
import ro.isdc.wro.model.resource.processor.ResourceProcessor;
import ro.isdc.wro.model.resource.processor.decorator.ExtensionsAwareProcessorDecorator;
import ro.isdc.wro.model.resource.processor.factory.ConfigurableProcessorsFactory;
import ro.isdc.wro.model.resource.processor.factory.ProcessorsFactory;
import ro.isdc.wro.model.resource.processor.impl.css.CssImportPreProcessor;
import ro.isdc.wro.model.resource.processor.impl.css.CssMinProcessor;
import ro.isdc.wro.model.resource.processor.impl.css.CssVariablesProcessor;
import ro.isdc.wro.model.resource.processor.impl.js.JSMinProcessor;
import ro.isdc.wro.model.resource.support.AbstractConfigurableMultipleStrategy;
import ro.isdc.wro.model.resource.support.hash.ConfigurableHashStrategy;
import ro.isdc.wro.model.resource.support.hash.HashStrategy;
import ro.isdc.wro.model.resource.support.hash.MD5HashStrategy;
import ro.isdc.wro.model.resource.support.naming.ConfigurableNamingStrategy;
import ro.isdc.wro.model.resource.support.naming.NamingStrategy;
import ro.isdc.wro.model.resource.support.naming.TimestampNamingStrategy;
import ro.isdc.wro.util.AbstractDecorator;
import ro.isdc.wro.util.WroUtil;


/**
 * TestConfigurableWroManagerFactory.
 * 
 * @author Alex Objelean
 * @created Created on Jan 5, 2010
 */
public class TestConfigurableWroManagerFactory {
  private ConfigurableWroManagerFactory victim;
  @Mock
  private FilterConfig mockFilterConfig;
  private ConfigurableLocatorFactory uriLocatorFactory;
  @Mock
  private ServletContext mockServletContext;
  private ProcessorsFactory processorsFactory;
  @Mock
  private HttpServletRequest mockRequest;
  @Mock
  private HttpServletResponse mockResponse;
  private Properties configProperties;
  
  @BeforeClass
  public static void onBeforeClass() {
    assertEquals(0, Context.countActive());
  }
  
  @AfterClass
  public static void onAfterClass() {
    assertEquals(0, Context.countActive());
  }
  
  @Before
  public void setUp() {
    MockitoAnnotations.initMocks(this);
    // init context
    Context.set(Context.webContext(mockRequest, mockResponse, mockFilterConfig));
    Mockito.when(mockFilterConfig.getServletContext()).thenReturn(mockServletContext);
    victim = new ConfigurableWroManagerFactory();
    configProperties = new Properties();
    victim.setConfigProperties(configProperties);
  }
  
  /**
   * Creates the manager and initialize processors with locators used for assetions.
   */
  private void createManager() {
    // create one instance for test
    final WroManager manager = victim.create();
    processorsFactory = manager.getProcessorsFactory();
    uriLocatorFactory = (ConfigurableLocatorFactory) AbstractDecorator.getOriginalDecoratedObject(manager.getResourceLocatorFactory());
  }
  
  /**
   * When no uri locators are set, the default factory is used.
   */
  @Test
  public void shouldHaveNoLocatorsWhenNoUriLocatorsParamSet() {
    createManager();
    assertTrue(uriLocatorFactory.getConfiguredStrategies().isEmpty());
  }
  
  @Test
  public void shouldHaveNoLocatorsWhenNoLocatorsInitParamSet() {
    createManager();
    Mockito.when(mockFilterConfig.getInitParameter(ConfigurableLocatorFactory.PARAM_URI_LOCATORS)).thenReturn("");
    assertTrue(uriLocatorFactory.getConfiguredStrategies().isEmpty());
  }
  
  @Test
  public void shouldLoadUriLocatorsFromConfigurationFile() {
    configProperties.setProperty(ConfigurableLocatorFactory.PARAM_URI_LOCATORS, "servletContext");
    
    createManager();
    
    assertEquals(1, uriLocatorFactory.getConfiguredStrategies().size());
<<<<<<< HEAD
    assertSame(ServletContextResourceLocatorFactory.class,
        uriLocatorFactory.getConfiguredStrategies().iterator().next().getClass());
=======
    assertSame(ServletContextUriLocator.class, uriLocatorFactory.getConfiguredStrategies().iterator().next().getClass());
>>>>>>> 6f5e55d8
  }
  
  @Test
  public void shouldLoadUriLocatorsFromFilterConfigRatherThanFromConfigProperties() {
    configProperties.setProperty(ConfigurableLocatorFactory.PARAM_URI_LOCATORS, "servletContext");
    Mockito.when(mockFilterConfig.getInitParameter(ConfigurableLocatorFactory.PARAM_URI_LOCATORS)).thenReturn(
        "classpath, servletContext");
    
    createManager();
    
    assertEquals(2, uriLocatorFactory.getConfiguredStrategies().size());
    final Iterator<ResourceLocatorFactory> locatorsIterator = uriLocatorFactory.getConfiguredStrategies().iterator();
    assertSame(ClasspathResourceLocatorFactory.class, locatorsIterator.next().getClass());
    assertSame(ServletContextResourceLocatorFactory.class, locatorsIterator.next().getClass());
  }
  
  @Test(expected = WroRuntimeException.class)
  public void cannotUseInvalidUriLocatorsSet() {
    Mockito.when(mockFilterConfig.getInitParameter(ConfigurableLocatorFactory.PARAM_URI_LOCATORS)).thenReturn(
        "INVALID1,INVALID2");
    
    createManager();
    
    uriLocatorFactory.getConfiguredStrategies();
  }
  
  @Test
  public void shouldHaveCorrectLocatorsSet() {
    configureValidUriLocators(mockFilterConfig);
    createManager();
    assertEquals(3, uriLocatorFactory.getConfiguredStrategies().size());
  }
  
  /**
   * @param filterConfig
   */
  private void configureValidUriLocators(final FilterConfig filterConfig) {
    Mockito.when(filterConfig.getInitParameter(ConfigurableLocatorFactory.PARAM_URI_LOCATORS)).thenReturn(
        ConfigurableLocatorFactory.createItemsAsString(ClasspathResourceLocator.ALIAS, UrlResourceLocator.ALIAS,
            ClasspathResourceLocator.ALIAS));
  }
  
  @Test
  public void testProcessorsExecutionOrder() {
    createManager();
    
<<<<<<< HEAD
=======
    configureValidUriLocators(mockFilterConfig);
>>>>>>> 6f5e55d8
    Mockito.when(mockFilterConfig.getInitParameter(ConfigurableProcessorsFactory.PARAM_PRE_PROCESSORS)).thenReturn(
        AbstractConfigurableMultipleStrategy.createItemsAsString(JSMinProcessor.ALIAS, CssImportPreProcessor.ALIAS,
            CssVariablesProcessor.ALIAS));
    final List<ResourceProcessor> list = (List<ResourceProcessor>) processorsFactory.getPreProcessors();
    assertEquals(JSMinProcessor.class, list.get(0).getClass());
    assertEquals(CssImportPreProcessor.class, list.get(1).getClass());
    assertEquals(CssVariablesProcessor.class, list.get(2).getClass());
  }
  
  @Test
  public void testWithEmptyPreProcessors() {
    createManager();
    
<<<<<<< HEAD
=======
    configureValidUriLocators(mockFilterConfig);
>>>>>>> 6f5e55d8
    Mockito.when(mockFilterConfig.getInitParameter(ConfigurableProcessorsFactory.PARAM_PRE_PROCESSORS)).thenReturn("");
    assertTrue(processorsFactory.getPreProcessors().isEmpty());
  }
  
  @Test(expected = WroRuntimeException.class)
  public void cannotUseInvalidPreProcessorsSet() {
<<<<<<< HEAD
    
=======
    createManager();
    
    configureValidUriLocators(mockFilterConfig);
>>>>>>> 6f5e55d8
    Mockito.when(mockFilterConfig.getInitParameter(ConfigurableProcessorsFactory.PARAM_PRE_PROCESSORS)).thenReturn(
        "INVALID1,INVALID2");
    
    createManager();
    
    processorsFactory.getPreProcessors();
  }
  
  @Test
  public void testWhenValidPreProcessorsSet() {
    createManager();
    
<<<<<<< HEAD
=======
    configureValidUriLocators(mockFilterConfig);
>>>>>>> 6f5e55d8
    Mockito.when(mockFilterConfig.getInitParameter(ConfigurableProcessorsFactory.PARAM_PRE_PROCESSORS)).thenReturn(
        "cssUrlRewriting");
    assertEquals(1, processorsFactory.getPreProcessors().size());
  }
  
  @Test
  public void testWithEmptyPostProcessors() {
    createManager();
    
<<<<<<< HEAD
=======
    configureValidUriLocators(mockFilterConfig);
>>>>>>> 6f5e55d8
    Mockito.when(mockFilterConfig.getInitParameter(ConfigurableProcessorsFactory.PARAM_POST_PROCESSORS)).thenReturn("");
    assertTrue(processorsFactory.getPostProcessors().isEmpty());
  }
  
  @Test(expected = WroRuntimeException.class)
  public void cannotUseInvalidPostProcessorsSet() {
    createManager();
    
<<<<<<< HEAD
=======
    configureValidUriLocators(mockFilterConfig);
>>>>>>> 6f5e55d8
    Mockito.when(mockFilterConfig.getInitParameter(ConfigurableProcessorsFactory.PARAM_POST_PROCESSORS)).thenReturn(
        "INVALID1,INVALID2");
    processorsFactory.getPostProcessors();
  }
  
  @Test
  public void testWhenValidPostProcessorsSet() {
    createManager();
    
<<<<<<< HEAD
=======
    configureValidUriLocators(mockFilterConfig);
>>>>>>> 6f5e55d8
    Mockito.when(mockFilterConfig.getInitParameter(ConfigurableProcessorsFactory.PARAM_POST_PROCESSORS)).thenReturn(
        "cssMinJawr, jsMin, cssVariables");
    assertEquals(3, processorsFactory.getPostProcessors().size());
  }
  
  @Test
  public void testConfigPropertiesWithValidPreProcessor() {
    final Properties configProperties = new Properties();
    configProperties.setProperty(ConfigurableProcessorsFactory.PARAM_PRE_PROCESSORS, "cssMin");
    victim.setConfigProperties(configProperties);
    
    createManager();
    
<<<<<<< HEAD
    Collection<ResourceProcessor> list = processorsFactory.getPreProcessors();
=======
    final Collection<ResourcePreProcessor> list = processorsFactory.getPreProcessors();
>>>>>>> 6f5e55d8
    assertEquals(1, list.size());
    assertEquals(CssMinProcessor.class, list.iterator().next().getClass());
  }
  
  @Test
  public void testConfigPropertiesWithValidPostProcessor() {
    final Properties configProperties = new Properties();
    configProperties.setProperty(ConfigurableProcessorsFactory.PARAM_POST_PROCESSORS, "jsMin");
    victim.setConfigProperties(configProperties);
    
    createManager();
    
    assertEquals(1, processorsFactory.getPostProcessors().size());
    assertEquals(JSMinProcessor.class, processorsFactory.getPostProcessors().iterator().next().getClass());
  }
  
  @Test
  public void testConfigPropertiesWithMultipleValidPostProcessor() {
    final Properties configProperties = new Properties();
    configProperties.setProperty(ConfigurableProcessorsFactory.PARAM_POST_PROCESSORS, "jsMin, cssMin");
    victim.setConfigProperties(configProperties);
    
    createManager();
    
    assertEquals(2, processorsFactory.getPostProcessors().size());
<<<<<<< HEAD
    assertEquals(JSMinProcessor.class, processorsFactory.getPostProcessors().iterator().next().getClass());
=======
    assertEquals(JSMinProcessor.class,
        ((ProcessorDecorator) processorsFactory.getPostProcessors().iterator().next()).getDecoratedObject().getClass());
>>>>>>> 6f5e55d8
  }
  
  @Test(expected = WroRuntimeException.class)
  public void testConfigPropertiesWithInvalidPreProcessor() {
    final Properties configProperties = new Properties();
    configProperties.setProperty(ConfigurableProcessorsFactory.PARAM_PRE_PROCESSORS, "INVALID");
    victim.setConfigProperties(configProperties);
    
    createManager();
    
    processorsFactory.getPreProcessors();
  }
  
  public void shouldUseExtensionAwareProcessorWhenProcessorNameContainsDotCharacter() {
    final Properties configProperties = new Properties();
    configProperties.setProperty(ConfigurableProcessorsFactory.PARAM_PRE_PROCESSORS, "jsMin.js");
    victim.setConfigProperties(configProperties);
    assertEquals(1, processorsFactory.getPreProcessors().size());
    assertTrue(processorsFactory.getPreProcessors().iterator().next() instanceof ExtensionsAwareProcessorDecorator);
  }
  
  @Test(expected = WroRuntimeException.class)
  public void testConfigPropertiesWithInvalidPostProcessor() {
    final Properties configProperties = new Properties();
    configProperties.setProperty(ConfigurableProcessorsFactory.PARAM_POST_PROCESSORS, "INVALID");
    victim.setConfigProperties(configProperties);
    
    createManager();
    
    processorsFactory.getPostProcessors();
  }
  
  @Test(expected = WroRuntimeException.class)
  public void cannotConfigureInvalidNamingStrategy()
      throws Exception {
    final Properties configProperties = new Properties();
    configProperties.setProperty(ConfigurableNamingStrategy.KEY, "INVALID");
    victim.setConfigProperties(configProperties);
    victim.create().getNamingStrategy().rename("name", WroUtil.EMPTY_STREAM);
  }
  
  @Test
  public void shouldUseConfiguredNamingStrategy()
      throws Exception {
    final Properties configProperties = new Properties();
    configProperties.setProperty(ConfigurableNamingStrategy.KEY, TimestampNamingStrategy.ALIAS);
    victim.setConfigProperties(configProperties);
    final NamingStrategy actual = ((ConfigurableNamingStrategy) victim.create().getNamingStrategy()).getConfiguredStrategy();
    assertEquals(TimestampNamingStrategy.class, actual.getClass());
  }
  
  @Test(expected = WroRuntimeException.class)
  public void cannotConfigureInvalidHashStrategy()
      throws Exception {
    final Properties configProperties = new Properties();
    configProperties.setProperty(ConfigurableHashStrategy.KEY, "INVALID");
    victim.setConfigProperties(configProperties);
    victim.create().getHashStrategy().getHash(WroUtil.EMPTY_STREAM);
  }
  
  @Test
  public void shouldUseConfiguredHashStrategy()
      throws Exception {
    final Properties configProperties = new Properties();
    configProperties.setProperty(ConfigurableHashStrategy.KEY, MD5HashStrategy.ALIAS);
    victim.setConfigProperties(configProperties);
    final HashStrategy actual = ((ConfigurableHashStrategy) victim.create().getHashStrategy()).getConfiguredStrategy();
    assertEquals(MD5HashStrategy.class, actual.getClass());
  }
  
  @Test(expected = WroRuntimeException.class)
  public void cannotConfigureInvalidCacheStrategy()
      throws Exception {
    final Properties configProperties = new Properties();
    configProperties.setProperty(ConfigurableCacheStrategy.KEY, "INVALID");
    victim.setConfigProperties(configProperties);
    victim.create().getCacheStrategy().clear();
  }
  
  @Test
  public void shouldUseConfiguredCacheStrategy()
      throws Exception {
    final Properties configProperties = new Properties();
    configProperties.setProperty(ConfigurableCacheStrategy.KEY, MemoryCacheStrategy.ALIAS);
    victim.setConfigProperties(configProperties);
    
    final CacheStrategy<?, ?> actual = ((ConfigurableCacheStrategy) AbstractDecorator.getOriginalDecoratedObject(victim.create().getCacheStrategy())).getConfiguredStrategy();
    assertEquals(MemoryCacheStrategy.class, actual.getClass());
  }
  
  /**
   * TODO Implement
   */
  @Test(expected = WroRuntimeException.class)
  public void cannotConfigureInvalidRequestHandler()
      throws Exception {
    final Properties configProperties = new Properties();
    configProperties.setProperty(ConfigurableCacheStrategy.KEY, "INVALID");
    victim.setConfigProperties(configProperties);
    victim.create().getCacheStrategy().clear();
  }
  
  @Test
  public void shouldUseConfiguredRequestHandler()
      throws Exception {
    final Properties configProperties = new Properties();
    configProperties.setProperty(ConfigurableCacheStrategy.KEY, MemoryCacheStrategy.ALIAS);
    victim.setConfigProperties(configProperties);
    final CacheStrategy<?, ?> actual = ((ConfigurableCacheStrategy) AbstractDecorator.getOriginalDecoratedObject(victim.create().getCacheStrategy())).getConfiguredStrategy();
    assertEquals(MemoryCacheStrategy.class, actual.getClass());
  }
  
  @Test
  public void shouldUseConfiguredModelFactory()
      throws Exception {
    final Properties configProperties = new Properties();
    configProperties.setProperty(ConfigurableModelFactory.KEY, XmlModelFactory.ALIAS);
    victim.setConfigProperties(configProperties);
    final WroModelFactory actual = ((ConfigurableModelFactory) AbstractDecorator.getOriginalDecoratedObject(victim.create().getModelFactory())).getConfiguredStrategy();
    assertEquals(XmlModelFactory.class, actual.getClass());
  }
  
  @Test(expected = WroRuntimeException.class)
  public void cannotUseInvalidConfiguredModelFactory()
      throws Exception {
    final Properties configProperties = new Properties();
    configProperties.setProperty(ConfigurableModelFactory.KEY, "invalid");
    victim.setConfigProperties(configProperties);
    ((ConfigurableModelFactory) AbstractDecorator.getOriginalDecoratedObject(victim.create().getModelFactory())).getConfiguredStrategy();
  }
  
  @Test
  public void shouldConsiderContributeMethodsWhenManagerFactoryIsExtended() {
    final String alias = "contributed";
    victim = new ConfigurableWroManagerFactory() {
      @Override
      protected void contributePreProcessors(Map<String, ResourceProcessor> map) {
        map.put(alias, new JSMinProcessor());
      }
      
      @Override
      protected void contributePostProcessors(Map<String, ResourceProcessor> map) {
        map.put(alias, new JSMinProcessor());
      }
      
      @Override
      protected void contributeLocators(Map<String, ResourceLocatorFactory> map) {
        map.put(alias, new DefaultResourceLocatorFactory());
      }
    };
    final Properties configProperties = new Properties();
    configProperties.setProperty(ConfigurableProcessorsFactory.PARAM_PRE_PROCESSORS, alias);
    configProperties.setProperty(ConfigurableProcessorsFactory.PARAM_POST_PROCESSORS, alias);
    configProperties.setProperty(ConfigurableLocatorFactory.PARAM_URI_LOCATORS, alias);
    victim.setConfigProperties(configProperties);
    final WroManager manager = victim.create();
    
    assertFalse(manager.getProcessorsFactory().getPostProcessors().isEmpty());
    assertFalse(manager.getProcessorsFactory().getPreProcessors().isEmpty());
  }
  
  @After
  public void tearDown() {
    Context.unset();
  }
}<|MERGE_RESOLUTION|>--- conflicted
+++ resolved
@@ -137,12 +137,8 @@
     createManager();
     
     assertEquals(1, uriLocatorFactory.getConfiguredStrategies().size());
-<<<<<<< HEAD
     assertSame(ServletContextResourceLocatorFactory.class,
         uriLocatorFactory.getConfiguredStrategies().iterator().next().getClass());
-=======
-    assertSame(ServletContextUriLocator.class, uriLocatorFactory.getConfiguredStrategies().iterator().next().getClass());
->>>>>>> 6f5e55d8
   }
   
   @Test
@@ -189,10 +185,7 @@
   public void testProcessorsExecutionOrder() {
     createManager();
     
-<<<<<<< HEAD
-=======
-    configureValidUriLocators(mockFilterConfig);
->>>>>>> 6f5e55d8
+    configureValidUriLocators(mockFilterConfig);
     Mockito.when(mockFilterConfig.getInitParameter(ConfigurableProcessorsFactory.PARAM_PRE_PROCESSORS)).thenReturn(
         AbstractConfigurableMultipleStrategy.createItemsAsString(JSMinProcessor.ALIAS, CssImportPreProcessor.ALIAS,
             CssVariablesProcessor.ALIAS));
@@ -206,28 +199,18 @@
   public void testWithEmptyPreProcessors() {
     createManager();
     
-<<<<<<< HEAD
-=======
-    configureValidUriLocators(mockFilterConfig);
->>>>>>> 6f5e55d8
+    configureValidUriLocators(mockFilterConfig);
     Mockito.when(mockFilterConfig.getInitParameter(ConfigurableProcessorsFactory.PARAM_PRE_PROCESSORS)).thenReturn("");
     assertTrue(processorsFactory.getPreProcessors().isEmpty());
   }
   
   @Test(expected = WroRuntimeException.class)
   public void cannotUseInvalidPreProcessorsSet() {
-<<<<<<< HEAD
-    
-=======
-    createManager();
-    
-    configureValidUriLocators(mockFilterConfig);
->>>>>>> 6f5e55d8
+    createManager();
+    
+    configureValidUriLocators(mockFilterConfig);
     Mockito.when(mockFilterConfig.getInitParameter(ConfigurableProcessorsFactory.PARAM_PRE_PROCESSORS)).thenReturn(
         "INVALID1,INVALID2");
-    
-    createManager();
-    
     processorsFactory.getPreProcessors();
   }
   
@@ -235,10 +218,7 @@
   public void testWhenValidPreProcessorsSet() {
     createManager();
     
-<<<<<<< HEAD
-=======
-    configureValidUriLocators(mockFilterConfig);
->>>>>>> 6f5e55d8
+    configureValidUriLocators(mockFilterConfig);
     Mockito.when(mockFilterConfig.getInitParameter(ConfigurableProcessorsFactory.PARAM_PRE_PROCESSORS)).thenReturn(
         "cssUrlRewriting");
     assertEquals(1, processorsFactory.getPreProcessors().size());
@@ -248,10 +228,7 @@
   public void testWithEmptyPostProcessors() {
     createManager();
     
-<<<<<<< HEAD
-=======
-    configureValidUriLocators(mockFilterConfig);
->>>>>>> 6f5e55d8
+    configureValidUriLocators(mockFilterConfig);
     Mockito.when(mockFilterConfig.getInitParameter(ConfigurableProcessorsFactory.PARAM_POST_PROCESSORS)).thenReturn("");
     assertTrue(processorsFactory.getPostProcessors().isEmpty());
   }
@@ -260,10 +237,7 @@
   public void cannotUseInvalidPostProcessorsSet() {
     createManager();
     
-<<<<<<< HEAD
-=======
-    configureValidUriLocators(mockFilterConfig);
->>>>>>> 6f5e55d8
+    configureValidUriLocators(mockFilterConfig);
     Mockito.when(mockFilterConfig.getInitParameter(ConfigurableProcessorsFactory.PARAM_POST_PROCESSORS)).thenReturn(
         "INVALID1,INVALID2");
     processorsFactory.getPostProcessors();
@@ -273,10 +247,7 @@
   public void testWhenValidPostProcessorsSet() {
     createManager();
     
-<<<<<<< HEAD
-=======
-    configureValidUriLocators(mockFilterConfig);
->>>>>>> 6f5e55d8
+    configureValidUriLocators(mockFilterConfig);
     Mockito.when(mockFilterConfig.getInitParameter(ConfigurableProcessorsFactory.PARAM_POST_PROCESSORS)).thenReturn(
         "cssMinJawr, jsMin, cssVariables");
     assertEquals(3, processorsFactory.getPostProcessors().size());
@@ -287,14 +258,10 @@
     final Properties configProperties = new Properties();
     configProperties.setProperty(ConfigurableProcessorsFactory.PARAM_PRE_PROCESSORS, "cssMin");
     victim.setConfigProperties(configProperties);
-    
-    createManager();
-    
-<<<<<<< HEAD
+
+    createManager();
+    
     Collection<ResourceProcessor> list = processorsFactory.getPreProcessors();
-=======
-    final Collection<ResourcePreProcessor> list = processorsFactory.getPreProcessors();
->>>>>>> 6f5e55d8
     assertEquals(1, list.size());
     assertEquals(CssMinProcessor.class, list.iterator().next().getClass());
   }
@@ -320,12 +287,7 @@
     createManager();
     
     assertEquals(2, processorsFactory.getPostProcessors().size());
-<<<<<<< HEAD
     assertEquals(JSMinProcessor.class, processorsFactory.getPostProcessors().iterator().next().getClass());
-=======
-    assertEquals(JSMinProcessor.class,
-        ((ProcessorDecorator) processorsFactory.getPostProcessors().iterator().next()).getDecoratedObject().getClass());
->>>>>>> 6f5e55d8
   }
   
   @Test(expected = WroRuntimeException.class)
