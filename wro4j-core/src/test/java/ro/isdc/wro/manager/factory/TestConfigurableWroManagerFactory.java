/*
 * Copyright (c) 2010. All rights reserved.
 */
package ro.isdc.wro.manager.factory;

import java.util.Collection;
import java.util.Iterator;
import java.util.List;
import java.util.Properties;

import javax.servlet.FilterConfig;
import javax.servlet.ServletContext;
import javax.servlet.http.HttpServletRequest;
import javax.servlet.http.HttpServletResponse;

import junit.framework.Assert;

import org.junit.After;
import org.junit.Before;
import org.junit.Test;
import org.mockito.Mock;
import org.mockito.Mockito;
import org.mockito.MockitoAnnotations;

import ro.isdc.wro.WroRuntimeException;
import ro.isdc.wro.config.Context;
import ro.isdc.wro.manager.WroManager;
<<<<<<< HEAD
import ro.isdc.wro.model.resource.processor.ResourceProcessor;
=======
import ro.isdc.wro.model.resource.locator.ClasspathUriLocator;
import ro.isdc.wro.model.resource.locator.ServletContextUriLocator;
import ro.isdc.wro.model.resource.locator.UriLocator;
import ro.isdc.wro.model.resource.locator.factory.SimpleUriLocatorFactory;
import ro.isdc.wro.model.resource.processor.ResourcePreProcessor;
>>>>>>> f3dd15c2
import ro.isdc.wro.model.resource.processor.decorator.ExtensionsAwareProcessorDecorator;
import ro.isdc.wro.model.resource.processor.factory.ConfigurableProcessorsFactory;
import ro.isdc.wro.model.resource.processor.factory.ProcessorsFactory;
import ro.isdc.wro.model.resource.processor.impl.css.CssImportPreProcessor;
import ro.isdc.wro.model.resource.processor.impl.css.CssMinProcessor;
import ro.isdc.wro.model.resource.processor.impl.css.CssVariablesProcessor;
import ro.isdc.wro.model.resource.processor.impl.js.JSMinProcessor;
import ro.isdc.wro.model.resource.support.hash.ConfigurableHashStrategy;
import ro.isdc.wro.model.resource.support.hash.HashStrategy;
import ro.isdc.wro.model.resource.support.hash.MD5HashStrategy;
import ro.isdc.wro.model.resource.support.naming.ConfigurableNamingStrategy;
import ro.isdc.wro.model.resource.support.naming.NamingStrategy;
import ro.isdc.wro.model.resource.support.naming.TimestampNamingStrategy;
import ro.isdc.wro.util.WroUtil;


/**
 * TestConfigurableWroManagerFactory.
 * 
 * @author Alex Objelean
 * @created Created on Jan 5, 2010
 */
public class TestConfigurableWroManagerFactory {
  private ConfigurableWroManagerFactory victim;
  @Mock
  private FilterConfig mockFilterConfig;
  @Mock
  private ServletContext mockServletContext;
  private ProcessorsFactory processorsFactory;
  @Mock
  private HttpServletRequest mockRequest;
  @Mock
  private HttpServletResponse mockResponse;
<<<<<<< HEAD
  
  public void initFactory(final FilterConfig filterConfig) {
    Context.set(Context.webContext(mockRequest, mockResponse, filterConfig));
    
    factory = new ConfigurableWroManagerFactory();
    // create one instance for test
    final WroManager manager = factory.create();
    processorsFactory = manager.getProcessorsFactory();
  }
=======
  private Properties configProperties;
>>>>>>> f3dd15c2
  
  @Before
  public void setUp() {
    MockitoAnnotations.initMocks(this);
    // init context
    Context.set(Context.webContext(mockRequest, mockResponse, mockFilterConfig));
    Mockito.when(mockFilterConfig.getServletContext()).thenReturn(mockServletContext);
    victim = new ConfigurableWroManagerFactory();
    configProperties = new Properties();
    victim.setConfigProperties(configProperties);
  }

  /**
   * Creaes the manager and initialize processors with locators used for assetions.
   */
  private void createManager() {
    // create one instance for test
    final WroManager manager = victim.create();
    processorsFactory = manager.getProcessorsFactory();
    uriLocatorFactory = (SimpleUriLocatorFactory) AbstractDecorator.getOriginalDecoratedObject(manager.getUriLocatorFactory());
  }
  
  @After
  public void tearDown() {
    Context.unset();
  }
  
<<<<<<< HEAD
  @Test
  public void testProcessorsExecutionOrder() {
    Mockito.when(mockFilterConfig.getInitParameter(ConfigurableProcessorsFactory.PARAM_PRE_PROCESSORS)).thenReturn(
        JSMinProcessor.ALIAS + "," + CssImportPreProcessor.ALIAS + "," + CssVariablesProcessor.ALIAS);
    initFactory(mockFilterConfig);
    final List<ResourceProcessor> list = (List<ResourceProcessor>) processorsFactory.getPreProcessors();
=======
  /**
   * When no uri locators are set, the default factory is used.
   */
  @Test
  public void testWhenNoUriLocatorsParamSet() {
    createManager();
    Assert.assertFalse(uriLocatorFactory.getUriLocators().isEmpty());
  }
  
  @Test
  public void testWithEmptyUriLocators() {
    createManager();
    Mockito.when(mockFilterConfig.getInitParameter(ConfigurableWroManagerFactory.PARAM_URI_LOCATORS)).thenReturn("");
    Assert.assertFalse(uriLocatorFactory.getUriLocators().isEmpty());
  }
  
  
  @Test
  public void shouldLoadUriLocatorsFromConfigurationFile() {
    configProperties.setProperty(ConfigurableWroManagerFactory.PARAM_URI_LOCATORS, "servletContext");
    
    createManager();
    
    Assert.assertEquals(1, uriLocatorFactory.getUriLocators().size());
    Assert.assertSame(ServletContextUriLocator.class, uriLocatorFactory.getUriLocators().iterator().next().getClass());
  }
  
  @Test
  public void shouldLoadUriLocatorsFromFilterConfigRatherThanFromConfigProperties() {
    configProperties.setProperty(ConfigurableWroManagerFactory.PARAM_URI_LOCATORS, "servletContext");
    Mockito.when(mockFilterConfig.getInitParameter(ConfigurableWroManagerFactory.PARAM_URI_LOCATORS)).thenReturn("classpath, servletContext");
    
    createManager();
    
    Assert.assertEquals(2, uriLocatorFactory.getUriLocators().size());
    final Iterator<UriLocator> locatorsIterator = uriLocatorFactory.getUriLocators().iterator();
    Assert.assertSame(ClasspathUriLocator.class, locatorsIterator.next().getClass());
    Assert.assertSame(ServletContextUriLocator.class, locatorsIterator.next().getClass());
  }

  
  @Test(expected = WroRuntimeException.class)
  public void cannotUseInvalidUriLocatorsSet() {
    Mockito.when(mockFilterConfig.getInitParameter(ConfigurableWroManagerFactory.PARAM_URI_LOCATORS)).thenReturn(
        "INVALID1,INVALID2");
    
    createManager();
    
    uriLocatorFactory.getUriLocators();
  }
  
  @Test
  public void testWhenValidLocatorsSet() {
    createManager();
    
    configureValidUriLocators(mockFilterConfig);
    Assert.assertEquals(3, uriLocatorFactory.getUriLocators().size());
  }
  
  /**
   * @param filterConfig
   */
  private void configureValidUriLocators(final FilterConfig filterConfig) {
    Mockito.when(filterConfig.getInitParameter(ConfigurableWroManagerFactory.PARAM_URI_LOCATORS)).thenReturn(
        "servletContext, url, classpath");
  }
  
  @Test
  public void testProcessorsExecutionOrder() {
    createManager();
    
    configureValidUriLocators(mockFilterConfig);
    Mockito.when(mockFilterConfig.getInitParameter(ConfigurableProcessorsFactory.PARAM_PRE_PROCESSORS)).thenReturn(
        JSMinProcessor.ALIAS + "," + CssImportPreProcessor.ALIAS + "," + CssVariablesProcessor.ALIAS);
    final List<ResourcePreProcessor> list = (List<ResourcePreProcessor>) processorsFactory.getPreProcessors();
>>>>>>> f3dd15c2
    Assert.assertEquals(JSMinProcessor.class, list.get(0).getClass());
    Assert.assertEquals(CssImportPreProcessor.class, list.get(1).getClass());
    Assert.assertEquals(CssVariablesProcessor.class, list.get(2).getClass());
  }
  
  @Test
  public void testWithEmptyPreProcessors() {
<<<<<<< HEAD
=======
    createManager();
    
    configureValidUriLocators(mockFilterConfig);
>>>>>>> f3dd15c2
    Mockito.when(mockFilterConfig.getInitParameter(ConfigurableProcessorsFactory.PARAM_PRE_PROCESSORS)).thenReturn("");
    Assert.assertTrue(processorsFactory.getPreProcessors().isEmpty());
  }
  
  @Test(expected = WroRuntimeException.class)
  public void cannotUseInvalidPreProcessorsSet() {
<<<<<<< HEAD
    final FilterConfig filterConfig = Mockito.mock(FilterConfig.class);
    Mockito.when(filterConfig.getInitParameter(ConfigurableProcessorsFactory.PARAM_PRE_PROCESSORS)).thenReturn(
=======
    createManager();
    
    configureValidUriLocators(mockFilterConfig);
    Mockito.when(mockFilterConfig.getInitParameter(ConfigurableProcessorsFactory.PARAM_PRE_PROCESSORS)).thenReturn(
>>>>>>> f3dd15c2
        "INVALID1,INVALID2");
    processorsFactory.getPreProcessors();
  }
  
  @Test
  public void testWhenValidPreProcessorsSet() {
<<<<<<< HEAD
=======
    createManager();
    
    configureValidUriLocators(mockFilterConfig);
>>>>>>> f3dd15c2
    Mockito.when(mockFilterConfig.getInitParameter(ConfigurableProcessorsFactory.PARAM_PRE_PROCESSORS)).thenReturn(
        "cssUrlRewriting");
    Assert.assertEquals(1, processorsFactory.getPreProcessors().size());
  }
  
  @Test
  public void testWithEmptyPostProcessors() {
<<<<<<< HEAD
=======
    createManager();
    
    configureValidUriLocators(mockFilterConfig);
>>>>>>> f3dd15c2
    Mockito.when(mockFilterConfig.getInitParameter(ConfigurableProcessorsFactory.PARAM_POST_PROCESSORS)).thenReturn("");
    Assert.assertTrue(processorsFactory.getPostProcessors().isEmpty());
  }
  
  @Test(expected = WroRuntimeException.class)
  public void cannotUseInvalidPostProcessorsSet() {
<<<<<<< HEAD
=======
    createManager();
    
    configureValidUriLocators(mockFilterConfig);
>>>>>>> f3dd15c2
    Mockito.when(mockFilterConfig.getInitParameter(ConfigurableProcessorsFactory.PARAM_POST_PROCESSORS)).thenReturn(
        "INVALID1,INVALID2");
    processorsFactory.getPostProcessors();
  }
  
  @Test
  public void testWhenValidPostProcessorsSet() {
<<<<<<< HEAD
=======
    createManager();
    
    configureValidUriLocators(mockFilterConfig);
>>>>>>> f3dd15c2
    Mockito.when(mockFilterConfig.getInitParameter(ConfigurableProcessorsFactory.PARAM_POST_PROCESSORS)).thenReturn(
        "cssMinJawr, jsMin, cssVariables");
    Assert.assertEquals(3, processorsFactory.getPostProcessors().size());
  }
  
  @Test
  public void testConfigPropertiesWithValidPreProcessor() {
    final Properties configProperties = new Properties();
    configProperties.setProperty(ConfigurableProcessorsFactory.PARAM_PRE_PROCESSORS, "cssMin");
<<<<<<< HEAD
    initFactory(mockFilterConfig);
    factory.setConfigProperties(configProperties);
    Collection<ResourceProcessor> list = processorsFactory.getPreProcessors();
=======
    victim.setConfigProperties(configProperties);
    
    createManager();
    
    Collection<ResourcePreProcessor> list = processorsFactory.getPreProcessors();
>>>>>>> f3dd15c2
    Assert.assertEquals(1, list.size());
    Assert.assertEquals(CssMinProcessor.class, list.iterator().next().getClass());
  }
  
  @Test
  public void testConfigPropertiesWithValidPostProcessor() {
    final Properties configProperties = new Properties();
    configProperties.setProperty(ConfigurableProcessorsFactory.PARAM_POST_PROCESSORS, "jsMin");
    victim.setConfigProperties(configProperties);
    
    createManager();
    
    Assert.assertEquals(1, processorsFactory.getPostProcessors().size());
    Assert.assertEquals(JSMinProcessor.class, processorsFactory.getPostProcessors().iterator().next().getClass());
  }
  
  @Test
  public void testConfigPropertiesWithMultipleValidPostProcessor() {
    final Properties configProperties = new Properties();
    configProperties.setProperty(ConfigurableProcessorsFactory.PARAM_POST_PROCESSORS, "jsMin, cssMin");
    victim.setConfigProperties(configProperties);
    
    createManager();
    
    Assert.assertEquals(2, processorsFactory.getPostProcessors().size());
    Assert.assertEquals(JSMinProcessor.class, processorsFactory.getPostProcessors().iterator().next().getClass());
  }
  
  @Test(expected = WroRuntimeException.class)
  public void testConfigPropertiesWithInvalidPreProcessor() {
    final Properties configProperties = new Properties();
    configProperties.setProperty(ConfigurableProcessorsFactory.PARAM_PRE_PROCESSORS, "INVALID");
    victim.setConfigProperties(configProperties);
    
    createManager();
    
    processorsFactory.getPreProcessors();
  }
  
  public void shouldUseExtensionAwareProcessorWhenProcessorNameContainsDotCharacter() {
    final Properties configProperties = new Properties();
    configProperties.setProperty(ConfigurableProcessorsFactory.PARAM_PRE_PROCESSORS, "jsMin.js");
    victim.setConfigProperties(configProperties);
    Assert.assertEquals(1, processorsFactory.getPreProcessors().size());
    Assert.assertTrue(processorsFactory.getPreProcessors().iterator().next() instanceof ExtensionsAwareProcessorDecorator);
  }
  
  @Test(expected = WroRuntimeException.class)
  public void testConfigPropertiesWithInvalidPostProcessor() {
    final Properties configProperties = new Properties();
    configProperties.setProperty(ConfigurableProcessorsFactory.PARAM_POST_PROCESSORS, "INVALID");
    victim.setConfigProperties(configProperties);
    
    createManager();
    
    processorsFactory.getPostProcessors();
  }
  
  @Test(expected = WroRuntimeException.class)
  public void cannotConfigureInvalidNamingStrategy() throws Exception {
    final Properties configProperties = new Properties();
    configProperties.setProperty(ConfigurableNamingStrategy.KEY, "INVALID");
    victim.setConfigProperties(configProperties);
    victim.create().getNamingStrategy().rename("name", WroUtil.EMPTY_STREAM);
  }
  
  @Test
  public void shouldUseConfiguredNamingStrategy() throws Exception {
    final Properties configProperties = new Properties();
    configProperties.setProperty(ConfigurableNamingStrategy.KEY, TimestampNamingStrategy.ALIAS);
    victim.setConfigProperties(configProperties);
    final NamingStrategy actual = ((ConfigurableNamingStrategy) victim.create().getNamingStrategy()).getConfiguredStrategy();
    Assert.assertEquals(TimestampNamingStrategy.class, actual.getClass());
  }
  
  @Test(expected = WroRuntimeException.class)
  public void cannotConfigureInvalidHashStrategy() throws Exception {
    final Properties configProperties = new Properties();
    configProperties.setProperty(ConfigurableHashStrategy.KEY, "INVALID");
    victim.setConfigProperties(configProperties);
    victim.create().getHashStrategy().getHash(WroUtil.EMPTY_STREAM);
  }
  
  @Test
  public void shouldUseConfiguredHashStrategy() throws Exception {
    final Properties configProperties = new Properties();
    configProperties.setProperty(ConfigurableHashStrategy.KEY, MD5HashStrategy.ALIAS);
    victim.setConfigProperties(configProperties);
    final HashStrategy actual = ((ConfigurableHashStrategy) victim.create().getHashStrategy()).getConfiguredStrategy();
    Assert.assertEquals(MD5HashStrategy.class, actual.getClass());
  }
}<|MERGE_RESOLUTION|>--- conflicted
+++ resolved
@@ -25,15 +25,10 @@
 import ro.isdc.wro.WroRuntimeException;
 import ro.isdc.wro.config.Context;
 import ro.isdc.wro.manager.WroManager;
-<<<<<<< HEAD
-import ro.isdc.wro.model.resource.processor.ResourceProcessor;
-=======
 import ro.isdc.wro.model.resource.locator.ClasspathUriLocator;
 import ro.isdc.wro.model.resource.locator.ServletContextUriLocator;
 import ro.isdc.wro.model.resource.locator.UriLocator;
-import ro.isdc.wro.model.resource.locator.factory.SimpleUriLocatorFactory;
-import ro.isdc.wro.model.resource.processor.ResourcePreProcessor;
->>>>>>> f3dd15c2
+import ro.isdc.wro.model.resource.processor.ResourceProcessor;
 import ro.isdc.wro.model.resource.processor.decorator.ExtensionsAwareProcessorDecorator;
 import ro.isdc.wro.model.resource.processor.factory.ConfigurableProcessorsFactory;
 import ro.isdc.wro.model.resource.processor.factory.ProcessorsFactory;
@@ -67,19 +62,7 @@
   private HttpServletRequest mockRequest;
   @Mock
   private HttpServletResponse mockResponse;
-<<<<<<< HEAD
-  
-  public void initFactory(final FilterConfig filterConfig) {
-    Context.set(Context.webContext(mockRequest, mockResponse, filterConfig));
-    
-    factory = new ConfigurableWroManagerFactory();
-    // create one instance for test
-    final WroManager manager = factory.create();
-    processorsFactory = manager.getProcessorsFactory();
-  }
-=======
   private Properties configProperties;
->>>>>>> f3dd15c2
   
   @Before
   public void setUp() {
@@ -107,14 +90,6 @@
     Context.unset();
   }
   
-<<<<<<< HEAD
-  @Test
-  public void testProcessorsExecutionOrder() {
-    Mockito.when(mockFilterConfig.getInitParameter(ConfigurableProcessorsFactory.PARAM_PRE_PROCESSORS)).thenReturn(
-        JSMinProcessor.ALIAS + "," + CssImportPreProcessor.ALIAS + "," + CssVariablesProcessor.ALIAS);
-    initFactory(mockFilterConfig);
-    final List<ResourceProcessor> list = (List<ResourceProcessor>) processorsFactory.getPreProcessors();
-=======
   /**
    * When no uri locators are set, the default factory is used.
    */
@@ -186,11 +161,9 @@
   public void testProcessorsExecutionOrder() {
     createManager();
     
-    configureValidUriLocators(mockFilterConfig);
     Mockito.when(mockFilterConfig.getInitParameter(ConfigurableProcessorsFactory.PARAM_PRE_PROCESSORS)).thenReturn(
         JSMinProcessor.ALIAS + "," + CssImportPreProcessor.ALIAS + "," + CssVariablesProcessor.ALIAS);
-    final List<ResourcePreProcessor> list = (List<ResourcePreProcessor>) processorsFactory.getPreProcessors();
->>>>>>> f3dd15c2
+    final List<ResourceProcessor> list = (List<ResourceProcessor>) processorsFactory.getPreProcessors();
     Assert.assertEquals(JSMinProcessor.class, list.get(0).getClass());
     Assert.assertEquals(CssImportPreProcessor.class, list.get(1).getClass());
     Assert.assertEquals(CssVariablesProcessor.class, list.get(2).getClass());
@@ -198,39 +171,26 @@
   
   @Test
   public void testWithEmptyPreProcessors() {
-<<<<<<< HEAD
-=======
-    createManager();
-    
-    configureValidUriLocators(mockFilterConfig);
->>>>>>> f3dd15c2
+    createManager();
+    
     Mockito.when(mockFilterConfig.getInitParameter(ConfigurableProcessorsFactory.PARAM_PRE_PROCESSORS)).thenReturn("");
     Assert.assertTrue(processorsFactory.getPreProcessors().isEmpty());
   }
   
   @Test(expected = WroRuntimeException.class)
   public void cannotUseInvalidPreProcessorsSet() {
-<<<<<<< HEAD
-    final FilterConfig filterConfig = Mockito.mock(FilterConfig.class);
-    Mockito.when(filterConfig.getInitParameter(ConfigurableProcessorsFactory.PARAM_PRE_PROCESSORS)).thenReturn(
-=======
     createManager();
     
     configureValidUriLocators(mockFilterConfig);
     Mockito.when(mockFilterConfig.getInitParameter(ConfigurableProcessorsFactory.PARAM_PRE_PROCESSORS)).thenReturn(
->>>>>>> f3dd15c2
         "INVALID1,INVALID2");
     processorsFactory.getPreProcessors();
   }
   
   @Test
   public void testWhenValidPreProcessorsSet() {
-<<<<<<< HEAD
-=======
-    createManager();
-    
-    configureValidUriLocators(mockFilterConfig);
->>>>>>> f3dd15c2
+    createManager();
+    
     Mockito.when(mockFilterConfig.getInitParameter(ConfigurableProcessorsFactory.PARAM_PRE_PROCESSORS)).thenReturn(
         "cssUrlRewriting");
     Assert.assertEquals(1, processorsFactory.getPreProcessors().size());
@@ -238,24 +198,16 @@
   
   @Test
   public void testWithEmptyPostProcessors() {
-<<<<<<< HEAD
-=======
-    createManager();
-    
-    configureValidUriLocators(mockFilterConfig);
->>>>>>> f3dd15c2
+    createManager();
+    
     Mockito.when(mockFilterConfig.getInitParameter(ConfigurableProcessorsFactory.PARAM_POST_PROCESSORS)).thenReturn("");
     Assert.assertTrue(processorsFactory.getPostProcessors().isEmpty());
   }
   
   @Test(expected = WroRuntimeException.class)
   public void cannotUseInvalidPostProcessorsSet() {
-<<<<<<< HEAD
-=======
-    createManager();
-    
-    configureValidUriLocators(mockFilterConfig);
->>>>>>> f3dd15c2
+    createManager();
+    
     Mockito.when(mockFilterConfig.getInitParameter(ConfigurableProcessorsFactory.PARAM_POST_PROCESSORS)).thenReturn(
         "INVALID1,INVALID2");
     processorsFactory.getPostProcessors();
@@ -263,12 +215,8 @@
   
   @Test
   public void testWhenValidPostProcessorsSet() {
-<<<<<<< HEAD
-=======
-    createManager();
-    
-    configureValidUriLocators(mockFilterConfig);
->>>>>>> f3dd15c2
+    createManager();
+    
     Mockito.when(mockFilterConfig.getInitParameter(ConfigurableProcessorsFactory.PARAM_POST_PROCESSORS)).thenReturn(
         "cssMinJawr, jsMin, cssVariables");
     Assert.assertEquals(3, processorsFactory.getPostProcessors().size());
@@ -278,17 +226,11 @@
   public void testConfigPropertiesWithValidPreProcessor() {
     final Properties configProperties = new Properties();
     configProperties.setProperty(ConfigurableProcessorsFactory.PARAM_PRE_PROCESSORS, "cssMin");
-<<<<<<< HEAD
-    initFactory(mockFilterConfig);
-    factory.setConfigProperties(configProperties);
+    victim.setConfigProperties(configProperties);
+    
+    createManager();
+    
     Collection<ResourceProcessor> list = processorsFactory.getPreProcessors();
-=======
-    victim.setConfigProperties(configProperties);
-    
-    createManager();
-    
-    Collection<ResourcePreProcessor> list = processorsFactory.getPreProcessors();
->>>>>>> f3dd15c2
     Assert.assertEquals(1, list.size());
     Assert.assertEquals(CssMinProcessor.class, list.iterator().next().getClass());
   }
