--- conflicted
+++ resolved
@@ -25,17 +25,15 @@
 import org.mockito.Mock;
 import org.mockito.Mockito;
 import org.mockito.MockitoAnnotations;
-import org.mockito.invocation.InvocationOnMock;
-import org.mockito.stubbing.Answer;
 
 import ro.isdc.wro.config.Context;
 import ro.isdc.wro.http.support.UnauthorizedRequestException;
 import ro.isdc.wro.manager.factory.BaseWroManagerFactory;
 import ro.isdc.wro.model.group.processor.Injector;
 import ro.isdc.wro.model.group.processor.InjectorBuilder;
-import ro.isdc.wro.model.resource.locator.ResourceLocator;
-import ro.isdc.wro.model.resource.locator.factory.ResourceLocatorFactory;
-import ro.isdc.wro.model.resource.locator.support.ClasspathResourceLocator;
+import ro.isdc.wro.model.resource.locator.ClasspathUriLocator;
+import ro.isdc.wro.model.resource.locator.UriLocator;
+import ro.isdc.wro.model.resource.locator.factory.UriLocatorFactory;
 import ro.isdc.wro.model.resource.support.ResourceAuthorizationManager;
 import ro.isdc.wro.util.WroUtil;
 
@@ -57,54 +55,35 @@
   @Mock
   private ResourceAuthorizationManager mockAuthorizationManager;
   @Mock
-  private ResourceLocatorFactory mockLocatorFactory;
-  @Mock
-<<<<<<< HEAD
-  private ResourceLocator mockUriLocator;
-  
-=======
+  private UriLocatorFactory mockUriLocatorFactory;
+  @Mock
   private UriLocator mockUriLocator;
-
->>>>>>> 03133f87
+  
   private OutputStream outputStream;
-
+  
   private ServletOutputStream servletOutputStream;
-
+  
   private String packagePath;
-
+  
   @Before
   public void setup()
       throws IOException {
     MockitoAnnotations.initMocks(this);
     victim = new ResourceProxyRequestHandler();
-
+    
     Mockito.when(filterConfig.getServletContext()).thenReturn(servletContext);
     Context.set(Context.webContext(request, response, filterConfig));
     // a more elaborate way to build injector, used to instruct it use a different instance of authorizationManager
     final Injector injector = new InjectorBuilder(
-        new BaseWroManagerFactory().setLocatorFactory(mockLocatorFactory).setResourceAuthorizationManager(
+        new BaseWroManagerFactory().setUriLocatorFactory(mockUriLocatorFactory).setResourceAuthorizationManager(
         mockAuthorizationManager)).build();
     injector.inject(victim);
-<<<<<<< HEAD
     
     when(mockLocatorFactory.getLocator(anyString())).thenReturn(mockUriLocator);
     when(mockUriLocator.getInputStream()).thenReturn(WroUtil.EMPTY_STREAM);
     
-=======
-
-    when(mockUriLocatorFactory.getInstance(anyString())).thenReturn(mockUriLocator);
-    when(mockUriLocatorFactory.locate(anyString())).then(new Answer<InputStream>() {
-      public InputStream answer(final InvocationOnMock invocation)
-          throws Throwable {
-        final String uri = (String) invocation.getArguments()[0];
-        return mockUriLocator.locate(uri);
-      }
-    });
-    when(mockUriLocator.locate(anyString())).thenReturn(WroUtil.EMPTY_STREAM);
-
->>>>>>> 03133f87
     packagePath = WroUtil.toPackageAsFolder(this.getClass());
-
+    
     // Setup response writer
     outputStream = new ByteArrayOutputStream();
     servletOutputStream = new ServletOutputStream() {
@@ -115,142 +94,122 @@
       }
     };
     when(response.getOutputStream()).thenReturn(servletOutputStream);
-
-  }
-
+    
+  }
+  
   @Test
   public void shouldAlwaysBeEnabled() {
     assertThat(victim.isEnabled(), is(true));
   }
-
+  
   @Test
   public void shouldAcceptCallsTo_wroResources() {
     when(request.getRequestURI()).thenReturn("/wro/wroResources?id=test.css");
     assertThat(victim.accept(request), is(true));
   }
-
+  
   @Test
   public void shouldNotAcceptCallsTo_OtherUris() {
     when(request.getRequestURI()).thenReturn("/wro/someOtherUri");
     assertThat(victim.accept(request), is(false));
   }
-
+  
   @Test
   public void shouldReturnClasspathResource()
       throws IOException {
     final String resourceUri = "classpath:" + packagePath + "/" + "test.css";
     when(mockAuthorizationManager.isAuthorized(resourceUri)).thenReturn(true);
     when(request.getParameter(ResourceProxyRequestHandler.PARAM_RESOURCE_ID)).thenReturn(resourceUri);
-<<<<<<< HEAD
-    when(mockUriLocator.getInputStream()).thenReturn(new ClasspathResourceLocator(resourceUri).getInputStream());
-    
-=======
     when(mockUriLocator.locate(anyString())).thenReturn(new ClasspathUriLocator().locate(resourceUri));
-
->>>>>>> 03133f87
-    victim.handle(request, response);
-
+    
+    victim.handle(request, response);
+    
+    String body = outputStream.toString();
+    String expectedBody = IOUtils.toString(getInputStream("test.css"));
+    
+    assertThat(body, is(expectedBody));
+  }
+  
+  @Test(expected = UnauthorizedRequestException.class)
+  public void cannotProxyUnauthorizedResources()
+      throws IOException {
+    final String resourceUri = "classpath:" + packagePath + "/" + "test.css";
+    when(mockAuthorizationManager.isAuthorized(resourceUri)).thenReturn(false);
+    when(request.getParameter(ResourceProxyRequestHandler.PARAM_RESOURCE_ID)).thenReturn(resourceUri);
+    when(mockUriLocator.locate(anyString())).thenReturn(new ClasspathUriLocator().locate(resourceUri));
+    
+    victim.handle(request, response);
+  }
+  
+  @Test
+  public void shouldReturnRelativeResource()
+      throws IOException {
+    final String resourceUri = "/" + packagePath + "/" + "test.css";
+    when(mockAuthorizationManager.isAuthorized(resourceUri)).thenReturn(true);
+    
+    // Set up victim
+    when(mockUriLocator.locate(resourceUri)).thenReturn(getInputStream("test.css"));
+    when(request.getParameter(ResourceProxyRequestHandler.PARAM_RESOURCE_ID)).thenReturn(resourceUri);
+    
+    // Perform Action
+    victim.handle(request, response);
     final String body = outputStream.toString();
     final String expectedBody = IOUtils.toString(getInputStream("test.css"));
-
+    
+    verify(mockUriLocator, times(1)).locate(resourceUri);
     assertThat(body, is(expectedBody));
   }
-
-  @Test(expected = UnauthorizedRequestException.class)
-  public void cannotProxyUnauthorizedResources()
-      throws IOException {
-    final String resourceUri = "classpath:" + packagePath + "/" + "test.css";
-    when(mockAuthorizationManager.isAuthorized(resourceUri)).thenReturn(false);
-    when(request.getParameter(ResourceProxyRequestHandler.PARAM_RESOURCE_ID)).thenReturn(resourceUri);
-<<<<<<< HEAD
-    when(mockUriLocator.getInputStream()).thenReturn(new ClasspathResourceLocator(resourceUri).getInputStream());
-    
-=======
+  
+  @Test
+  public void shouldSetResponseLength()
+      throws IOException {
+    final String resourceUri = "classpath:" + packagePath + "/" + "test.css";
+    when(mockAuthorizationManager.isAuthorized(resourceUri)).thenReturn(true);
+    when(request.getParameter(ResourceProxyRequestHandler.PARAM_RESOURCE_ID)).thenReturn(resourceUri);
     when(mockUriLocator.locate(anyString())).thenReturn(new ClasspathUriLocator().locate(resourceUri));
-
->>>>>>> 03133f87
-    victim.handle(request, response);
-  }
-
-  @Test
-  public void shouldReturnRelativeResource()
-      throws IOException {
-    final String resourceUri = "/" + packagePath + "/" + "test.css";
-    when(mockAuthorizationManager.isAuthorized(resourceUri)).thenReturn(true);
-
-    // Set up victim
-    when(mockUriLocator.getInputStream()).thenReturn(getInputStream("test.css"));
-    when(request.getParameter(ResourceProxyRequestHandler.PARAM_RESOURCE_ID)).thenReturn(resourceUri);
-
-    // Perform Action
-    victim.handle(request, response);
-    final String body = outputStream.toString();
-    final String expectedBody = IOUtils.toString(getInputStream("test.css"));
-<<<<<<< HEAD
-    
-    verify(mockUriLocator, times(1)).getInputStream();
-=======
-
-    verify(mockUriLocator, times(1)).locate(resourceUri);
->>>>>>> 03133f87
-    assertThat(body, is(expectedBody));
-  }
-
-  @Test
-  public void shouldSetResponseLength()
-      throws IOException {
-    final String resourceUri = "classpath:" + packagePath + "/" + "test.css";
-    when(mockAuthorizationManager.isAuthorized(resourceUri)).thenReturn(true);
-    when(request.getParameter(ResourceProxyRequestHandler.PARAM_RESOURCE_ID)).thenReturn(resourceUri);
-<<<<<<< HEAD
-    when(mockUriLocator.getInputStream()).thenReturn(new ClasspathResourceLocator(resourceUri).getInputStream());
-    
-=======
-    when(mockUriLocator.locate(anyString())).thenReturn(new ClasspathUriLocator().locate(resourceUri));
-
->>>>>>> 03133f87
+    
     victim.handle(request, response);
     final int expectedLength = IOUtils.toString(getInputStream("test.css")).length();
-
+    
     verify(response, times(1)).setContentLength(expectedLength);
   }
-
+  
   @Test
   public void shouldSetCSSContentType()
       throws IOException {
     final String resourceUri = "classpath:" + packagePath + "/" + "test.css";
     when(mockAuthorizationManager.isAuthorized(resourceUri)).thenReturn(true);
     when(request.getParameter(ResourceProxyRequestHandler.PARAM_RESOURCE_ID)).thenReturn(resourceUri);
-
-    victim.handle(request, response);
-
+    
+    victim.handle(request, response);
+    
     verify(response, times(1)).setContentType("text/css; charset=UTF-8");
   }
-
+  
   @Test
   public void shouldSetJSContentType()
       throws IOException {
     final String resourceUri = "classpath:" + packagePath + "/" + "test.js";
     when(mockAuthorizationManager.isAuthorized(resourceUri)).thenReturn(true);
     when(request.getParameter(ResourceProxyRequestHandler.PARAM_RESOURCE_ID)).thenReturn(resourceUri);
-
-    victim.handle(request, response);
-
+    
+    victim.handle(request, response);
+    
     verify(response, times(1)).setContentType("application/javascript; charset=UTF-8");
   }
-
+  
   @Test
   public void shouldSetPNGContentType()
       throws IOException {
     final String resourceUri = "classpath:" + packagePath + "/" + "test.png";
     when(mockAuthorizationManager.isAuthorized(resourceUri)).thenReturn(true);
     when(request.getParameter(ResourceProxyRequestHandler.PARAM_RESOURCE_ID)).thenReturn(resourceUri);
-
-    victim.handle(request, response);
-
+    
+    victim.handle(request, response);
+    
     verify(response, times(1)).setContentType("image/png");
   }
-
+  
   private InputStream getInputStream(final String filename)
       throws IOException {
     return this.getClass().getClassLoader().getResourceAsStream(packagePath + "/" + filename);
