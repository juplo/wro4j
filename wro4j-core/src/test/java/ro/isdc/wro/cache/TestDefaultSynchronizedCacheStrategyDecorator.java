--- conflicted
+++ resolved
@@ -112,13 +112,9 @@
 
   @Test
   public void shouldCheckDifferentGroups() throws Exception {
-<<<<<<< HEAD
-    final long updatePeriod = 70;
-=======
     final long updatePeriod = 30;
->>>>>>> d9390f97
     //Using delta to avoid inconsistent test results related to test timing
-    final long delta = 20;
+    final long delta = 10;
     Context.get().getConfig().setResourceWatcherUpdatePeriod(updatePeriod);
     final CacheEntry key1 = new CacheEntry(GROUP_NAME, ResourceType.JS, true);
     final CacheEntry key2 = new CacheEntry(GROUP_NAME, ResourceType.CSS, true);
