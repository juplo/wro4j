--- conflicted
+++ resolved
@@ -50,12 +50,7 @@
     cache.put(key4, CacheValue.valueOf(content, hash));
     Assert.assertNull(cache.get(key2));
   }
-<<<<<<< HEAD
-  
-=======
 
-
->>>>>>> c7559b7f
   @After
   public void tearDown() {
     Context.unset();
