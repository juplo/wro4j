/*
 * Copyright (C) 2011. All rights reserved.
 */
package ro.isdc.wro.model.resource.locator.support;

import static junit.framework.Assert.assertEquals;
import static junit.framework.Assert.assertFalse;
import static junit.framework.Assert.assertNotNull;
import static org.mockito.Mockito.doAnswer;
import static org.mockito.Mockito.never;
import static org.mockito.Mockito.verify;
import static org.mockito.Mockito.when;

import java.io.IOException;

import javax.servlet.RequestDispatcher;
import javax.servlet.http.HttpServletRequest;
import javax.servlet.http.HttpServletResponse;

import org.apache.commons.io.IOUtils;
import org.junit.Before;
import org.junit.Test;
import org.mockito.Mock;
import org.mockito.Mockito;
import org.mockito.MockitoAnnotations;
import org.mockito.invocation.InvocationOnMock;
import org.mockito.stubbing.Answer;

import ro.isdc.wro.config.Context;
<<<<<<< HEAD
import ro.isdc.wro.model.resource.locator.ResourceLocator;
=======
import ro.isdc.wro.model.resource.locator.UriLocator;
import ro.isdc.wro.util.WroTestUtils;
>>>>>>> d9390f97


/**
 * @author Alex Objelean
 */
public class TestDispatcherStreamLocator {
  @Mock
  private HttpServletRequest mockRequest;
  @Mock
  private RequestDispatcher mockDispatcher;
  @Mock
  private HttpServletResponse mockResponse;
  @Mock
  private ResourceLocator mockUriLocator;
  private DispatcherStreamLocator victim;

  @Before
  public void setUp() {
    MockitoAnnotations.initMocks(this);
    Mockito.when(mockRequest.getRequestURL()).thenReturn(new StringBuffer("/resource.js"));
    Mockito.when(mockRequest.getServletPath()).thenReturn("");
    Context.set(Context.standaloneContext());
    victim = new DispatcherStreamLocator();
    WroTestUtils.createInjector().inject(victim);
  }

  @Test(expected = NullPointerException.class)
  public void shouldNotAcceptNullRequestOrResponse()
      throws Exception {
    victim.getInputStream(null, null, null);
  }

  @Test(expected = IOException.class)
  public void cannotLocateNullLocation()
      throws Exception {
    victim.getInputStream(mockRequest, mockResponse, null);
  }

  @Test(expected = IOException.class)
  public void cannotLocateInvalidLocation()
      throws Exception {
    victim.getInputStream(mockRequest, mockResponse, "/INVALID");
  }

  @Test
  public void canLocateValidResource()
      throws Exception {
    when(mockRequest.getRequestURL()).thenReturn(new StringBuffer(""));
    assertNotNull(victim.getInputStream(mockRequest, mockResponse, "http://www.google.com"));
  }

  @Test(expected = IOException.class)
  public void testDispatchIncludeHasNoValidResource()
      throws Exception {
    when(mockRequest.getRequestDispatcher(Mockito.anyString())).thenReturn(mockDispatcher);
    doAnswer(new Answer<Void>() {
      public Void answer(final InvocationOnMock invocation)
          throws Throwable {
        throw new IOException("Include doesn't work... nothing found");
      }
    }).when(mockDispatcher).include(Mockito.any(HttpServletRequest.class), Mockito.any(HttpServletResponse.class));
    victim.getInputStream(mockRequest, mockResponse, "/static/*.js");
  }

  @Test
  public void shouldReturnsResourceIncludedByDispatcher()
      throws Exception {
    final String content = "SomeNonEmptyContent";
    when(mockRequest.getRequestDispatcher(Mockito.anyString())).thenReturn(mockDispatcher);
    doAnswer(new Answer<Void>() {
      public Void answer(final InvocationOnMock invocation)
          throws Throwable {
        final HttpServletResponse response = (HttpServletResponse) invocation.getArguments()[1];
        response.getOutputStream().write(content.getBytes());
        return null;
      }
    }).when(mockDispatcher).include(Mockito.any(HttpServletRequest.class), Mockito.any(HttpServletResponse.class));
    assertEquals(content, IOUtils.toString(victim.getInputStream(mockRequest, mockResponse, "/static/*.js")));
    verify(mockUriLocator, never()).getInputStream();
  }

  @Test
  public void shouldFallbackToExternalResourceLocatorWhenDispatcherReturns404() throws Exception {
    victim = new DispatcherStreamLocator() {
      @Override
      ResourceLocator createExternalResourceLocator(final String location) {
        return mockUriLocator;
      }
    };
    final String location ="/some/location.js";
    when(mockRequest.getRequestDispatcher(location)).thenReturn(mockDispatcher);
    Mockito.doAnswer(new Answer<Void>() {
      public Void answer(final InvocationOnMock invocation)
          throws Throwable {
        //simulate the dispatched response is empty
        return null;
      }
    }).when(mockDispatcher).include(Mockito.any(HttpServletRequest.class),
        Mockito.any(HttpServletResponse.class));
    victim.getInputStream(mockRequest, mockResponse, location);
<<<<<<< HEAD
    
    verify(mockUriLocator).getInputStream();
=======

    verify(mockUriLocator).locate(Mockito.anyString());
>>>>>>> d9390f97
  }

  @Test(expected = NullPointerException.class)
  public void cannotCheckNullRequestAsIncluded() {
    DispatcherStreamLocator.isIncludedRequest(null);
  }

  @Test
  public void shouldNotBeIncludedRequestByDefault() {
    assertFalse(DispatcherStreamLocator.isIncludedRequest(mockRequest));
  }

  @Test
  public void shouldMarkAsIncludedTheRequestWhenDispatcherIsUsed() throws Exception {
    shouldReturnsResourceIncludedByDispatcher();
    verify(mockRequest).setAttribute(DispatcherStreamLocator.ATTRIBUTE_INCLUDED_BY_DISPATCHER, Boolean.TRUE);
  }
}<|MERGE_RESOLUTION|>--- conflicted
+++ resolved
@@ -27,12 +27,8 @@
 import org.mockito.stubbing.Answer;
 
 import ro.isdc.wro.config.Context;
-<<<<<<< HEAD
 import ro.isdc.wro.model.resource.locator.ResourceLocator;
-=======
-import ro.isdc.wro.model.resource.locator.UriLocator;
 import ro.isdc.wro.util.WroTestUtils;
->>>>>>> d9390f97
 
 
 /**
@@ -133,13 +129,8 @@
     }).when(mockDispatcher).include(Mockito.any(HttpServletRequest.class),
         Mockito.any(HttpServletResponse.class));
     victim.getInputStream(mockRequest, mockResponse, location);
-<<<<<<< HEAD
-    
+
     verify(mockUriLocator).getInputStream();
-=======
-
-    verify(mockUriLocator).locate(Mockito.anyString());
->>>>>>> d9390f97
   }
 
   @Test(expected = NullPointerException.class)
