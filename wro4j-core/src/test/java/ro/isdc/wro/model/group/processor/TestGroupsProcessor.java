/*
 * Copyright (c) 2010. All rights reserved.
 */
package ro.isdc.wro.model.group.processor;

import static org.mockito.Mockito.mock;
import static org.mockito.Mockito.verify;

import java.io.ByteArrayInputStream;
import java.io.IOException;
import java.io.InputStream;
import java.io.Reader;
import java.io.Writer;

import org.apache.commons.lang3.StringUtils;
import org.junit.After;
import org.junit.Assert;
import org.junit.Before;
import org.junit.Test;
import org.mockito.Mockito;

import ro.isdc.wro.WroRuntimeException;
import ro.isdc.wro.cache.CacheKey;
import ro.isdc.wro.config.Context;
import ro.isdc.wro.config.jmx.WroConfiguration;
import ro.isdc.wro.manager.factory.BaseWroManagerFactory;
import ro.isdc.wro.manager.factory.WroManagerFactory;
import ro.isdc.wro.model.WroModel;
import ro.isdc.wro.model.factory.WroModelFactory;
import ro.isdc.wro.model.group.Group;
import ro.isdc.wro.model.resource.Resource;
import ro.isdc.wro.model.resource.ResourceType;
import ro.isdc.wro.model.resource.locator.ResourceLocator;
import ro.isdc.wro.model.resource.locator.factory.AbstractResourceLocatorFactory;
import ro.isdc.wro.model.resource.locator.factory.ResourceLocatorFactory;
import ro.isdc.wro.model.resource.locator.support.AbstractResourceLocator;
import ro.isdc.wro.model.resource.processor.ResourceProcessor;
import ro.isdc.wro.model.resource.processor.decorator.ProcessorDecorator;
import ro.isdc.wro.model.resource.processor.factory.ProcessorsFactory;
import ro.isdc.wro.model.resource.processor.factory.SimpleProcessorsFactory;
import ro.isdc.wro.model.resource.processor.impl.css.CssMinProcessor;
import ro.isdc.wro.model.resource.processor.impl.js.JSMinProcessor;
import ro.isdc.wro.util.WroTestUtils;


/**
 * TestGroupsProcessor.
 *
 * @author Alex Objelean
 * @created Created on Jan 5, 2010
 */
public class TestGroupsProcessor {
  private GroupsProcessor victim;
  final String groupName = "group";

  @Before
  public void setUp() {
    Context.set(Context.standaloneContext());
    victim = new GroupsProcessor();
    initVictim(new WroConfiguration());
  }

  @After
  public void tearDown() {
    Context.unset();
  }

  private void initVictim(final WroConfiguration config) {
    final WroModelFactory modelFactory = WroTestUtils.simpleModelFactory(new WroModel().addGroup(new Group(groupName)));
    final WroManagerFactory managerFactory = new BaseWroManagerFactory().setModelFactory(modelFactory);
    initVictim(config, managerFactory);
  }

  private void initVictim(final WroConfiguration config, final WroManagerFactory managerFactory) {
    Context.set(Context.standaloneContext(), config);
    final Injector injector = InjectorBuilder.create(managerFactory).build();
    injector.inject(victim);
  }

  @Test
  public void shouldReturnEmptyStringWhenGroupHasNoResources() {
    final CacheKey key = new CacheKey(groupName, ResourceType.JS, true);
    Assert.assertEquals(StringUtils.EMPTY, victim.process(key));
  }

  /**
   * Same as above, but with ignoreEmptyGroup config updated.
   */
  @Test(expected = WroRuntimeException.class)
  public void shouldFailWhenGroupHasNoResourcesAndIgnoreEmptyGroupIsFalse() {
    final WroConfiguration config = new WroConfiguration();
    config.setIgnoreEmptyGroup(false);
    initVictim(config);
    final CacheKey key = new CacheKey("group", ResourceType.JS, true);
    victim.process(key);
  }

  @Test
  public void shouldLeaveContentUnchangedWhenAProcessorFails() {
    final CacheKey key = new CacheKey(groupName, ResourceType.JS, true);
    final Group group = new Group(groupName).addResource(Resource.create("1.js")).addResource(Resource.create("2.js"));
    final WroModelFactory modelFactory = WroTestUtils.simpleModelFactory(new WroModel().addGroup(group));
<<<<<<< HEAD
    // the locator which returns the name of the resource as its content
    final ResourceLocatorFactory locatorFactory = new AbstractResourceLocatorFactory() {
      public ResourceLocator getLocator(final String uri) {
        return new AbstractResourceLocator() {
          public InputStream getInputStream()
          throws IOException {
        return new ByteArrayInputStream(uri.getBytes());
      }
        };
      }
    };
=======
	// the locator which returns the name of the resource as its content
	final UriLocatorFactory locatorFactory = new SimpleUriLocatorFactory().addLocator(WroTestUtils.createResourceMockingLocator());
>>>>>>> 319441c0

    final ResourceProcessor failingPreProcessor = new ResourceProcessor() {
      public void process(final Resource resource, final Reader reader, final Writer writer)
          throws IOException {
        throw new IOException("BOOM!");
      }
    };
    final ProcessorsFactory processorsFactory = new SimpleProcessorsFactory().addPreProcessor(failingPreProcessor).addPostProcessor(
        new ProcessorDecorator(failingPreProcessor));
    final BaseWroManagerFactory managerFactory = new BaseWroManagerFactory().setModelFactory(modelFactory).setLocatorFactory(
        locatorFactory);
    managerFactory.setProcessorsFactory(processorsFactory);

    final WroConfiguration config = new WroConfiguration();
    config.setIgnoreFailingProcessor(true);
    initVictim(config, managerFactory);

    final String actual = victim.process(key);
<<<<<<< HEAD
    Assert.assertEquals("1.js2.js", actual);
=======
    WroTestUtils.compare("1.js\n2.js", actual);
  }

  @Test
  public void shouldApplyOnlyEligibleProcessors() throws Exception {
    final CssMinProcessor cssMinProcessor = Mockito.spy(new CssMinProcessor());
    final BaseWroManagerFactory managerFactory = new BaseWroManagerFactory();
    managerFactory.setProcessorsFactory(new SimpleProcessorsFactory().addPostProcessor(cssMinProcessor));
    managerFactory.setModelFactory(WroTestUtils.simpleModelFactory(new WroModel().addGroup(new Group("g1").addResource(Resource.create("/script.js")))));
    initVictim(new WroConfiguration(), managerFactory);

    victim.process(new CacheKey("g1", ResourceType.JS, true));
    verify(cssMinProcessor, Mockito.never()).process(Mockito.any(Resource.class), Mockito.any(Reader.class), Mockito.any(Writer.class));
  }


  @Test
  public void shouldApplyEligibleMinimizeAwareProcessors() throws Exception {
    final JSMinProcessor cssMinProcessor = Mockito.spy(new JSMinProcessor());
    final BaseWroManagerFactory managerFactory = new BaseWroManagerFactory();
    managerFactory.setProcessorsFactory(new SimpleProcessorsFactory().addPostProcessor(cssMinProcessor));
    managerFactory.setModelFactory(WroTestUtils.simpleModelFactory(new WroModel().addGroup(new Group("g1").addResource(Resource.create("/script.js")))));
    initVictim(new WroConfiguration(), managerFactory);

    victim.process(new CacheKey("g1", ResourceType.JS, true));
    verify(cssMinProcessor).process(Mockito.any(Resource.class), Mockito.any(Reader.class), Mockito.any(Writer.class));
>>>>>>> 319441c0
  }

  @Test
  public void shouldApplyOnlyEligibleProcessors() throws Exception {
    final CssMinProcessor cssMinProcessor = Mockito.spy(new CssMinProcessor());
    final BaseWroManagerFactory managerFactory = new BaseWroManagerFactory();
    managerFactory.setProcessorsFactory(new SimpleProcessorsFactory().addPostProcessor(cssMinProcessor));
    managerFactory.setModelFactory(WroTestUtils.simpleModelFactory(new WroModel().addGroup(new Group("g1").addResource(Resource.create("/script.js")))));
    initVictim(new WroConfiguration(), managerFactory);

    victim.process(new CacheKey("g1", ResourceType.JS, true));
    verify(cssMinProcessor, Mockito.never()).process(Mockito.any(Resource.class), Mockito.any(Reader.class), Mockito.any(Writer.class));
  }


  @Test
  public void shouldApplyEligibleMinimizeAwareProcessors() throws Exception {
    final JSMinProcessor cssMinProcessor = Mockito.spy(new JSMinProcessor());
    final BaseWroManagerFactory managerFactory = new BaseWroManagerFactory();
    managerFactory.setProcessorsFactory(new SimpleProcessorsFactory().addPostProcessor(cssMinProcessor));
    managerFactory.setModelFactory(WroTestUtils.simpleModelFactory(new WroModel().addGroup(new Group("g1").addResource(Resource.create("/script.js")))));
    initVictim(new WroConfiguration(), managerFactory);

    victim.process(new CacheKey("g1", ResourceType.JS, true));
    verify(cssMinProcessor).process(Mockito.any(Resource.class), Mockito.any(Reader.class), Mockito.any(Writer.class));
  }

  @Test
  public void shouldCleanupProperlyWhenDestroyed() {
    PreProcessorExecutor mockPreProcessorExecutor = mock(PreProcessorExecutor.class);
    victim.setPreProcessorExecutor(mockPreProcessorExecutor);
    victim.destroy();
    
    verify(mockPreProcessorExecutor).destroy();
  }
}<|MERGE_RESOLUTION|>--- conflicted
+++ resolved
@@ -100,7 +100,6 @@
     final CacheKey key = new CacheKey(groupName, ResourceType.JS, true);
     final Group group = new Group(groupName).addResource(Resource.create("1.js")).addResource(Resource.create("2.js"));
     final WroModelFactory modelFactory = WroTestUtils.simpleModelFactory(new WroModel().addGroup(group));
-<<<<<<< HEAD
     // the locator which returns the name of the resource as its content
     final ResourceLocatorFactory locatorFactory = new AbstractResourceLocatorFactory() {
       public ResourceLocator getLocator(final String uri) {
@@ -112,10 +111,6 @@
         };
       }
     };
-=======
-	// the locator which returns the name of the resource as its content
-	final UriLocatorFactory locatorFactory = new SimpleUriLocatorFactory().addLocator(WroTestUtils.createResourceMockingLocator());
->>>>>>> 319441c0
 
     final ResourceProcessor failingPreProcessor = new ResourceProcessor() {
       public void process(final Resource resource, final Reader reader, final Writer writer)
@@ -134,36 +129,7 @@
     initVictim(config, managerFactory);
 
     final String actual = victim.process(key);
-<<<<<<< HEAD
-    Assert.assertEquals("1.js2.js", actual);
-=======
     WroTestUtils.compare("1.js\n2.js", actual);
-  }
-
-  @Test
-  public void shouldApplyOnlyEligibleProcessors() throws Exception {
-    final CssMinProcessor cssMinProcessor = Mockito.spy(new CssMinProcessor());
-    final BaseWroManagerFactory managerFactory = new BaseWroManagerFactory();
-    managerFactory.setProcessorsFactory(new SimpleProcessorsFactory().addPostProcessor(cssMinProcessor));
-    managerFactory.setModelFactory(WroTestUtils.simpleModelFactory(new WroModel().addGroup(new Group("g1").addResource(Resource.create("/script.js")))));
-    initVictim(new WroConfiguration(), managerFactory);
-
-    victim.process(new CacheKey("g1", ResourceType.JS, true));
-    verify(cssMinProcessor, Mockito.never()).process(Mockito.any(Resource.class), Mockito.any(Reader.class), Mockito.any(Writer.class));
-  }
-
-
-  @Test
-  public void shouldApplyEligibleMinimizeAwareProcessors() throws Exception {
-    final JSMinProcessor cssMinProcessor = Mockito.spy(new JSMinProcessor());
-    final BaseWroManagerFactory managerFactory = new BaseWroManagerFactory();
-    managerFactory.setProcessorsFactory(new SimpleProcessorsFactory().addPostProcessor(cssMinProcessor));
-    managerFactory.setModelFactory(WroTestUtils.simpleModelFactory(new WroModel().addGroup(new Group("g1").addResource(Resource.create("/script.js")))));
-    initVictim(new WroConfiguration(), managerFactory);
-
-    victim.process(new CacheKey("g1", ResourceType.JS, true));
-    verify(cssMinProcessor).process(Mockito.any(Resource.class), Mockito.any(Reader.class), Mockito.any(Writer.class));
->>>>>>> 319441c0
   }
 
   @Test
