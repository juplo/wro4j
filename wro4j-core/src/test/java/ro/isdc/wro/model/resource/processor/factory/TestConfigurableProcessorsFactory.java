/**
 * Copyright@2011 wro4j
 */
package ro.isdc.wro.model.resource.processor.factory;

import static junit.framework.Assert.assertEquals;
import static junit.framework.Assert.assertTrue;

import java.util.ArrayList;
import java.util.Collections;
import java.util.HashMap;
import java.util.Iterator;
import java.util.List;
import java.util.Map;
import java.util.Properties;

import junit.framework.Assert;

import org.junit.Before;
import org.junit.Test;
import org.mockito.Mock;
import org.mockito.Mockito;
import org.mockito.MockitoAnnotations;

import ro.isdc.wro.WroRuntimeException;
<<<<<<< HEAD
import ro.isdc.wro.model.resource.processor.ResourceProcessor;
=======
import ro.isdc.wro.model.resource.processor.ProcessorsProvider;
import ro.isdc.wro.model.resource.processor.ResourcePostProcessor;
import ro.isdc.wro.model.resource.processor.ResourcePreProcessor;
>>>>>>> 109d7094
import ro.isdc.wro.model.resource.processor.decorator.ExtensionsAwareProcessorDecorator;

/**
 * @author Alex Objelean
 */
public class TestConfigurableProcessorsFactory {
  @Mock
  private ResourcePreProcessor mockPreProcessor;
  @Mock
  private ResourcePostProcessor mockPostProcessor;
  
  private ConfigurableProcessorsFactory factory;

  @Before
  public void setUp() {
    MockitoAnnotations.initMocks(this);
    factory = new ConfigurableProcessorsFactory();
  }

  @Test
  public void testEmptyProcessors() {
    assertEquals(Collections.EMPTY_LIST, factory.getPreProcessors());
    assertEquals(Collections.EMPTY_LIST, factory.getPostProcessors());
  }

  @Test(expected=WroRuntimeException.class)
  public void testInvalidPreProcessorSet() {
    final Properties props = new Properties();
    props.setProperty(ConfigurableProcessorsFactory.PARAM_PRE_PROCESSORS, "invalid");
    factory.setProperties(props);
    factory.getPreProcessors();
  }

  @Test(expected=WroRuntimeException.class)
  public void testInvalidPostProcessorSet() {
    final Properties props = new Properties();
    props.setProperty(ConfigurableProcessorsFactory.PARAM_POST_PROCESSORS, "invalid");
    factory.setProperties(props);
    factory.getPostProcessors();
  }

  @Test
  public void testGetValidPreProcessorSet() {
    final Map<String, ResourceProcessor> map = new HashMap<String, ResourceProcessor>();
    map.put("valid", Mockito.mock(ResourceProcessor.class));
    final Properties props = new Properties();
    props.setProperty(ConfigurableProcessorsFactory.PARAM_PRE_PROCESSORS, "valid");
    factory.setPreProcessorsMap(map);
    factory.setProperties(props);
    assertEquals(1, factory.getPreProcessors().size());
  }

  @Test
  public void testGetValidPostProcessorSet() {
    final Map<String, ResourceProcessor> map = new HashMap<String, ResourceProcessor>();
    map.put("valid", Mockito.mock(ResourceProcessor.class));
    final Properties props = new Properties();
    props.setProperty(ConfigurableProcessorsFactory.PARAM_POST_PROCESSORS, "valid");
    factory.setPostProcessorsMap(map);
    factory.setProperties(props);
    assertEquals(1, factory.getPostProcessors().size());
  }

  @Test
  public void shouldDecorateWithExtensionAwareProcessorDecorator() {
    final Map<String, ResourceProcessor> map = new HashMap<String, ResourceProcessor>();
    final String extension = "js";
    final String processorName = "valid";
    map.put(processorName, Mockito.mock(ResourceProcessor.class));
    final Properties props = new Properties();
    props.setProperty(ConfigurableProcessorsFactory.PARAM_POST_PROCESSORS,
        String.format("%s.%s", processorName, extension));
    factory.setPreProcessorsMap(map);
    factory.setProperties(props);
    assertEquals(0, factory.getPreProcessors().size());
  }

  @Test
  public void shouldDecorateWithExtensionAwareProcessorDecoratorWhenProcessorNameContainsDots() {
    genericShouldDecorateWithExtension("valid.processor.name", "js");
  }

  private void genericShouldDecorateWithExtension(final String processorName, final String extension) {
    final Map<String, ResourceProcessor> map = new HashMap<String, ResourceProcessor>();
    map.put(processorName, Mockito.mock(ResourceProcessor.class));
    final Properties props = new Properties();
    props.setProperty(ConfigurableProcessorsFactory.PARAM_PRE_PROCESSORS,
        String.format("%s.%s", processorName, extension));
    factory.setPreProcessorsMap(map);
    factory.setProperties(props);
    assertEquals(1, factory.getPreProcessors().size());
    assertTrue(factory.getPreProcessors().iterator().next() instanceof ExtensionsAwareProcessorDecorator);
  }
  
  @Test(expected = WroRuntimeException.class)
  public void cannotContinueWhenDiscoveryOfProcessorsFails() {
    factory = new ConfigurableProcessorsFactory() {
      @Override
      Iterator<ProcessorsProvider> lookupProviders() {
        throw new IllegalStateException("BOOM!");
      }
    };
    factory.getPreProcessors();
  }
  
  @Test
  public void shouldNotFailWhenASingleProviderFails() {
    factory = new ConfigurableProcessorsFactory() {
      @Override
      Iterator<ProcessorsProvider> lookupProviders() {
        final List<ProcessorsProvider> list = new ArrayList<ProcessorsProvider>();
        list.add(new ProcessorsProvider() {
          public Map<String, ResourcePreProcessor> providePreProcessors() {
            throw new IllegalStateException("BOOM!");
          }
          
          public Map<String, ResourcePostProcessor> providePostProcessors() {
            throw new IllegalStateException("BOOM!");
          }
        });
        list.add(new ProcessorsProvider() {
          public Map<String, ResourcePreProcessor> providePreProcessors() {
            final Map<String, ResourcePreProcessor> map = new HashMap<String, ResourcePreProcessor>();
            map.put("p1", mockPreProcessor);
            map.put("p2", mockPreProcessor);
            return map;
          }
          
          public Map<String, ResourcePostProcessor> providePostProcessors() {
            final Map<String, ResourcePostProcessor> map = new HashMap<String, ResourcePostProcessor>();
            map.put("p1", mockPostProcessor);
            map.put("p2", mockPostProcessor);
            map.put("p3", mockPostProcessor);
            return map;
          }
        });
        return list.iterator();
      }
    };
    Assert.assertEquals(2, factory.getAvailablePreProcessors().size());
    Assert.assertEquals(3, factory.getAvailablePostProcessors().size());
  } 
}
<|MERGE_RESOLUTION|>--- conflicted
+++ resolved
@@ -23,13 +23,8 @@
 import org.mockito.MockitoAnnotations;
 
 import ro.isdc.wro.WroRuntimeException;
-<<<<<<< HEAD
+import ro.isdc.wro.model.resource.processor.ProcessorsProvider;
 import ro.isdc.wro.model.resource.processor.ResourceProcessor;
-=======
-import ro.isdc.wro.model.resource.processor.ProcessorsProvider;
-import ro.isdc.wro.model.resource.processor.ResourcePostProcessor;
-import ro.isdc.wro.model.resource.processor.ResourcePreProcessor;
->>>>>>> 109d7094
 import ro.isdc.wro.model.resource.processor.decorator.ExtensionsAwareProcessorDecorator;
 
 /**
@@ -37,9 +32,9 @@
  */
 public class TestConfigurableProcessorsFactory {
   @Mock
-  private ResourcePreProcessor mockPreProcessor;
+  private ResourceProcessor mockPreProcessor;
   @Mock
-  private ResourcePostProcessor mockPostProcessor;
+  private ResourceProcessor mockPostProcessor;
   
   private ConfigurableProcessorsFactory factory;
 
@@ -94,20 +89,11 @@
   }
 
   @Test
-  public void shouldDecorateWithExtensionAwareProcessorDecorator() {
-    final Map<String, ResourceProcessor> map = new HashMap<String, ResourceProcessor>();
-    final String extension = "js";
-    final String processorName = "valid";
-    map.put(processorName, Mockito.mock(ResourceProcessor.class));
-    final Properties props = new Properties();
-    props.setProperty(ConfigurableProcessorsFactory.PARAM_POST_PROCESSORS,
-        String.format("%s.%s", processorName, extension));
-    factory.setPreProcessorsMap(map);
-    factory.setProperties(props);
-    assertEquals(0, factory.getPreProcessors().size());
-  }
-
-  @Test
+  public void shouldDecorateWithExtensionAwareProcessorDecorator() {
+    genericShouldDecorateWithExtension("valid", "js");
+  }
+
+  @Test
   public void shouldDecorateWithExtensionAwareProcessorDecoratorWhenProcessorNameContainsDots() {
     genericShouldDecorateWithExtension("valid.processor.name", "js");
   }
@@ -142,24 +128,24 @@
       Iterator<ProcessorsProvider> lookupProviders() {
         final List<ProcessorsProvider> list = new ArrayList<ProcessorsProvider>();
         list.add(new ProcessorsProvider() {
-          public Map<String, ResourcePreProcessor> providePreProcessors() {
+          public Map<String, ResourceProcessor> providePreProcessors() {
             throw new IllegalStateException("BOOM!");
           }
           
-          public Map<String, ResourcePostProcessor> providePostProcessors() {
+          public Map<String, ResourceProcessor> providePostProcessors() {
             throw new IllegalStateException("BOOM!");
           }
         });
         list.add(new ProcessorsProvider() {
-          public Map<String, ResourcePreProcessor> providePreProcessors() {
-            final Map<String, ResourcePreProcessor> map = new HashMap<String, ResourcePreProcessor>();
+          public Map<String, ResourceProcessor> providePreProcessors() {
+            final Map<String, ResourceProcessor> map = new HashMap<String, ResourceProcessor>();
             map.put("p1", mockPreProcessor);
             map.put("p2", mockPreProcessor);
             return map;
           }
           
-          public Map<String, ResourcePostProcessor> providePostProcessors() {
-            final Map<String, ResourcePostProcessor> map = new HashMap<String, ResourcePostProcessor>();
+          public Map<String, ResourceProcessor> providePostProcessors() {
+            final Map<String, ResourceProcessor> map = new HashMap<String, ResourceProcessor>();
             map.put("p1", mockPostProcessor);
             map.put("p2", mockPostProcessor);
             map.put("p3", mockPostProcessor);
@@ -172,4 +158,4 @@
     Assert.assertEquals(2, factory.getAvailablePreProcessors().size());
     Assert.assertEquals(3, factory.getAvailablePostProcessors().size());
   } 
-}
+}