--- conflicted
+++ resolved
@@ -25,11 +25,7 @@
  * @author Alex Objelean
  */
 public class TestLessCssImportPreProcessor {
-<<<<<<< HEAD
   private ResourceProcessor victim;
-
-=======
-  private ResourcePreProcessor victim;
   
   @BeforeClass
   public static void onBeforeClass() {
@@ -41,7 +37,6 @@
     assertEquals(0, Context.countActive());
   }
   
->>>>>>> 6f5e55d8
   @Before
   public void setUp() {
     final WroConfiguration config = new WroConfiguration();
@@ -71,4 +66,4 @@
   public void shouldSupportCorrectResourceTypes() {
     WroTestUtils.assertProcessorSupportResourceTypes(victim, ResourceType.CSS);
   }
-}
+}