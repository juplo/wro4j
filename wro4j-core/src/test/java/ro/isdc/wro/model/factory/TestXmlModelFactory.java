/*
 * Copyright (c) 2008. All rights reserved.
 */
package ro.isdc.wro.model.factory;

import static org.junit.Assert.assertEquals;
import static org.junit.Assert.assertTrue;

import java.io.ByteArrayInputStream;
import java.io.IOException;
import java.io.InputStream;
import java.util.List;
import java.util.concurrent.Callable;

import org.junit.After;
import org.junit.AfterClass;
import org.junit.Before;
import org.junit.BeforeClass;
import org.junit.Test;
import org.slf4j.Logger;
import org.slf4j.LoggerFactory;
import org.xml.sax.SAXParseException;

import ro.isdc.wro.WroRuntimeException;
import ro.isdc.wro.config.Context;
import ro.isdc.wro.config.support.ContextPropagatingCallable;
import ro.isdc.wro.model.WroModel;
import ro.isdc.wro.model.WroModelInspector;
import ro.isdc.wro.model.group.Group;
import ro.isdc.wro.model.group.RecursiveGroupDefinitionException;
import ro.isdc.wro.model.resource.Resource;
import ro.isdc.wro.model.resource.locator.ResourceLocator;
import ro.isdc.wro.model.resource.locator.support.AbstractResourceLocator;
import ro.isdc.wro.model.resource.locator.support.UrlResourceLocator;
import ro.isdc.wro.util.WroTestUtils;


/**
 * TestXmlModelFactory.
 * 
 * @author Alex Objelean
 * @created Created on Nov 3, 2008
 */
public class TestXmlModelFactory {
  private static final Logger LOG = LoggerFactory.getLogger(TestXmlModelFactory.class);
  private WroModelFactory factory;
  
  @BeforeClass
  public static void onBeforeClass() {
    assertEquals(0, Context.countActive());
  }
  
  @AfterClass
  public static void onAfterClass() {
    assertEquals(0, Context.countActive());
  }
  
  @Before
  public void setUp() {
    final Context context = Context.standaloneContext();
    Context.set(context);
    context.getConfig().setCacheUpdatePeriod(0);
    context.getConfig().setModelUpdatePeriod(0);
  }
  
  @After
  public void tearDown() {
    Context.unset();
  }
  
  @Test(expected = RecursiveGroupDefinitionException.class)
  public void recursiveGroupThrowsException() {
    factory = new XmlModelFactory() {
      @Override
<<<<<<< HEAD
      protected ResourceLocator getModelResourceLocator() {
        return new UrlResourceLocator(Thread.currentThread().getContextClassLoader().getResource("recursive.xml"));
      };
		};
		factory.create();
	}

=======
      protected InputStream getModelResourceAsStream() {
        return Thread.currentThread().getContextClassLoader().getResourceAsStream("recursive.xml");
      }
    };
    factory.create();
  }
  
>>>>>>> 6f5e55d8
  @Test
  public void testWithUpdatePeriodSet() {
    Context.get().getConfig().setCacheUpdatePeriod(1);
    Context.get().getConfig().setModelUpdatePeriod(1);
    testSuccessfulCreation();
  }
  
  // TODO use two concurrent calls
  @Test
  public void testTwoConcurrentCreationCalls() {
    testSuccessfulCreation();
    factory.create();
  }
  
  @Test
  public void testSuccessfulCreation() {
    factory = new XmlModelFactory() {
      @Override
      protected ResourceLocator getModelResourceLocator() {
        return new UrlResourceLocator(Thread.currentThread().getContextClassLoader().getResource("wro1.xml"));
      };
    };
    // the uriLocator factory doesn't have any locators set...
    final WroModel model = factory.create();
    LOG.debug("model: " + model);
  }
  
  @Test
  public void testMinimizeAttributePresence() {
    final WroModel model = loadModelFromLocation("wro-minimizeAttribute.xml");
    final Group group = model.getGroupByName(new WroModelInspector(model).getGroupNames().get(0));
    final List<Resource> resourceList = group.getResources();
    LOG.debug("resources: " + resourceList);
    assertEquals(false, resourceList.get(0).isMinimize());
    assertEquals(true, resourceList.get(1).isMinimize());
    assertEquals(true, resourceList.get(2).isMinimize());
    LOG.debug("model: " + model);
  }
  
  @Test
  public void testValidImports() {
    final WroModel model = loadModelFromLocation("testimport/validImports.xml");
    assertEquals(2, new WroModelInspector(model).getGroupNames().size());
    LOG.debug("model: " + model);
  }
  
  @Test(expected = RecursiveGroupDefinitionException.class)
  public void testRecursiveImports() {
    loadModelFromLocation("testimport/recursive.xml");
  }
  
  @Test(expected = RecursiveGroupDefinitionException.class)
  public void testDeepRecursiveImports() {
    loadModelFromLocation("testimport/deepRecursive.xml");
  }
  
  @Test(expected = RecursiveGroupDefinitionException.class)
  public void testCircularImports() {
    loadModelFromLocation("testimport/circular1.xml");
  }
  
  @Test(expected = WroRuntimeException.class)
  public void testInvalidImports() {
    loadModelFromLocation("testimport/invalidImports.xml");
  }
  
  @Test
  public void shouldCreateEmptyModelWhenValidationDisabledAndXmlIsNotValid() {
    factory = new XmlModelFactory() {
      @Override
      protected ResourceLocator getModelResourceLocator() {
        return new AbstractResourceLocator() {
          public InputStream getInputStream()
            throws IOException {
            return new ByteArrayInputStream("<xml></xml>".getBytes());
          }
        };
      };
    }.setValidateXml(false);
    WroTestUtils.init(factory);
    // will create an empty model
    assertEquals(new WroModel(), factory.create());
  }
<<<<<<< HEAD

  /**
   * When a wildcard uri is used to import wro.xml, the resulted xml to parse won't be valid, because it will contain
   * merged content.
   */
=======
  
>>>>>>> 6f5e55d8
  @Test(expected = SAXParseException.class)
  public void testWildcardImports() throws Throwable {
    try {
      loadModelFromLocation("testimport/wildcard.xml");
    } catch (final WroRuntimeException e) {
      LOG.debug("exception caught", e);
      throw e.getCause();
    }
  }
  
  @Test
  public void shouldBeThreadSafe()
      throws Exception {
    factory = new XmlModelFactory() {
      @Override
      protected ResourceLocator getModelResourceLocator() {
        return new UrlResourceLocator(TestXmlModelFactory.class.getResource("testimport/validImports.xml"));
      }
    };
    WroTestUtils.init(factory);
    final WroModel expected = factory.create();
    
    WroTestUtils.runConcurrently(new ContextPropagatingCallable<Void>(new Callable<Void>() {
      public Void call()
          throws Exception {
        assertEquals(expected, factory.create());
        return null;
      }
    }), 10);
  }
  
  @Test
  public void shouldCreateEmptyModelWhenAllGroupsAreAbstract() {
    final WroModel model = loadModelFromLocation("shouldCreateEmptyModelWhenAllGroupsAreAbstract.xml");
    assertTrue(model.getGroups().isEmpty());
  }
  
  @Test
  public void shouldCreateNonEmptyModelWhenSomeGroupsAreAbstract() {
    final WroModel model = loadModelFromLocation("shouldCreateNonEmptyModelWhenSomeGroupsAreAbstract.xml");
    assertEquals(2, model.getGroups().size());
  }
  
  @Test
  public void shouldContainOnlyNonAbstractGroups() {
    final WroModel model = loadModelFromLocation("shouldContainOnlyNonAbstractGroups.xml");
    assertEquals(1, model.getGroups().size());
    final Group group = model.getGroups().iterator().next();
    assertEquals("nonAbstract", group.getName());
    assertEquals(5, group.getResources().size());
  }
  
  @Test(expected = WroRuntimeException.class)
  public void shouldDetectInvalidGroupReference() {
    final WroModel model = loadModelFromLocation("shouldDetectInvalidGroupReference.xml");
    assertTrue(model.getGroups().isEmpty());
  }
  
  @Test
  public void shouldDetectGroupReferenceFromImportedModel() {
    final WroModel model = loadModelFromLocation("shouldDetectGroupReferenceFromImportedModel.xml");
    assertEquals(2, model.getGroups().size());
  }
  
  @Test
  public void shouldLoadEmptyModel() {
    final WroModel model = loadModelFromLocation("emptyModel.xml");
    assertEquals(0, model.getGroups().size());
  }
  
  @Test(expected = WroRuntimeException.class)
  public void cannotCreateFromXmlWithInvalidNamespace() {
    loadModelFromLocation("invalidNamespace.xml");
  }
  
  private WroModel loadModelFromLocation(final String location) {
    final WroModelFactory factory = new XmlModelFactory() {
      @Override
      protected ResourceLocator getModelResourceLocator() {
        return new UrlResourceLocator(TestXmlModelFactory.class.getResource(location));
      }
    };
    WroTestUtils.init(factory);
    return factory.create();
  }
}<|MERGE_RESOLUTION|>--- conflicted
+++ resolved
@@ -72,23 +72,13 @@
   public void recursiveGroupThrowsException() {
     factory = new XmlModelFactory() {
       @Override
-<<<<<<< HEAD
       protected ResourceLocator getModelResourceLocator() {
         return new UrlResourceLocator(Thread.currentThread().getContextClassLoader().getResource("recursive.xml"));
       };
 		};
 		factory.create();
 	}
-
-=======
-      protected InputStream getModelResourceAsStream() {
-        return Thread.currentThread().getContextClassLoader().getResourceAsStream("recursive.xml");
-      }
-    };
-    factory.create();
-  }
-  
->>>>>>> 6f5e55d8
+  
   @Test
   public void testWithUpdatePeriodSet() {
     Context.get().getConfig().setCacheUpdatePeriod(1);
@@ -172,15 +162,11 @@
     // will create an empty model
     assertEquals(new WroModel(), factory.create());
   }
-<<<<<<< HEAD
-
+  
   /**
    * When a wildcard uri is used to import wro.xml, the resulted xml to parse won't be valid, because it will contain
    * merged content.
    */
-=======
-  
->>>>>>> 6f5e55d8
   @Test(expected = SAXParseException.class)
   public void testWildcardImports() throws Throwable {
     try {
