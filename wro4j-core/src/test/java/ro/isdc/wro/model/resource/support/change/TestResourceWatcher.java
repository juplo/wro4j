package ro.isdc.wro.model.resource.support.change;

import static org.junit.Assert.assertEquals;
import static org.junit.Assert.assertFalse;
import static org.junit.Assert.assertNotNull;
import static org.junit.Assert.assertTrue;
import static org.mockito.Mockito.mock;
import static org.mockito.Mockito.never;
import static org.mockito.Mockito.verify;
import static org.mockito.Mockito.when;
import static org.mockito.MockitoAnnotations.initMocks;

import java.io.ByteArrayInputStream;
import java.io.IOException;
import java.io.InputStream;
import java.net.UnknownHostException;
import java.util.concurrent.Callable;
import java.util.concurrent.atomic.AtomicBoolean;
import java.util.concurrent.atomic.AtomicReference;

import javax.servlet.FilterConfig;
import javax.servlet.http.HttpServletRequest;
import javax.servlet.http.HttpServletResponse;

import org.junit.After;
import org.junit.AfterClass;
import org.junit.Before;
import org.junit.BeforeClass;
import org.junit.Test;
import org.mockito.ArgumentCaptor;
import org.mockito.Mock;
import org.mockito.Mockito;
import org.mockito.invocation.InvocationOnMock;
import org.mockito.stubbing.Answer;
import org.slf4j.Logger;
import org.slf4j.LoggerFactory;

import ro.isdc.wro.cache.CacheKey;
import ro.isdc.wro.cache.CacheStrategy;
import ro.isdc.wro.cache.CacheValue;
import ro.isdc.wro.config.Context;
import ro.isdc.wro.config.support.ContextPropagatingCallable;
import ro.isdc.wro.manager.callback.LifecycleCallback;
import ro.isdc.wro.manager.callback.LifecycleCallbackRegistry;
import ro.isdc.wro.manager.callback.LifecycleCallbackSupport;
import ro.isdc.wro.manager.factory.BaseWroManagerFactory;
import ro.isdc.wro.manager.factory.WroManagerFactory;
import ro.isdc.wro.model.WroModel;
import ro.isdc.wro.model.factory.WroModelFactory;
import ro.isdc.wro.model.group.Group;
import ro.isdc.wro.model.group.Inject;
import ro.isdc.wro.model.group.processor.Injector;
import ro.isdc.wro.model.group.processor.InjectorBuilder;
import ro.isdc.wro.model.resource.Resource;
import ro.isdc.wro.model.resource.ResourceType;
<<<<<<< HEAD
import ro.isdc.wro.model.resource.locator.ResourceLocator;
import ro.isdc.wro.model.resource.locator.factory.ResourceLocatorFactory;
=======
import ro.isdc.wro.model.resource.locator.UriLocator;
import ro.isdc.wro.model.resource.locator.factory.AbstractUriLocatorFactory;
import ro.isdc.wro.model.resource.locator.factory.UriLocatorFactory;
import ro.isdc.wro.model.resource.support.change.ResourceWatcher.Callback;
import ro.isdc.wro.util.Function;
>>>>>>> b51b01fc
import ro.isdc.wro.util.ObjectFactory;
import ro.isdc.wro.util.WroTestUtils;
import ro.isdc.wro.util.WroUtil;


/**
 * @author Alex Objelean
 */
public class TestResourceWatcher {
  private static final Logger LOG = LoggerFactory.getLogger(TestResourceWatcher.class);
  /**
   * The uri to the first resource in a group.
   */
  private static final String RESOURCE_FIRST = "/path/1.js";
  private static final String RESOURCE_URI = "/test.css";
  private static final String GROUP_NAME = "g1";
  /**
   * Group containing two js resources.
   */
  private static final String GROUP_2 = "g2";
  private final CacheKey cacheKey = new CacheKey(GROUP_NAME, ResourceType.CSS, true);
  private final CacheKey cacheEntry2 = new CacheKey(GROUP_2, ResourceType.JS, true);
  @Mock
<<<<<<< HEAD
  private ResourceLocator mockLocator;
  @Mock
  private ResourceLocatorFactory mockLocatorFactory;
=======
  private HttpServletRequest request;
  @Mock
  private HttpServletResponse response;
  @Mock
  private FilterConfig filterConfig;
  @Mock
  private UriLocator mockLocator;
  @Mock
  private Callback resourceWatcherCallback;
  @Mock
  private CacheStrategy<CacheKey, CacheValue> cacheStrategy;
>>>>>>> b51b01fc

  private ResourceWatcher victim;

  @BeforeClass
  public static void onBeforeClass() {
    assertEquals(0, Context.countActive());
  }

  @AfterClass
  public static void onAfterClass() {
    assertEquals(0, Context.countActive());
  }

  @Before
  public void setUp()
      throws Exception {
    initMocks(this);
<<<<<<< HEAD
    Context.set(Context.standaloneContext());
    victim = new ResourceWatcher();
    when(mockLocatorFactory.getLocator(Mockito.anyString())).thenReturn(mockLocator);
    when(mockLocatorFactory.locate(Mockito.anyString())).thenReturn(WroUtil.EMPTY_STREAM);
    when(mockLocator.getInputStream()).thenReturn(WroUtil.EMPTY_STREAM);
=======
    Context.set(Context.webContext(request, response, filterConfig));
    // spy the interface instead of WroTestUtils.createResourceMockingLocator() because of mockito bug which was
    // reported on their mailing list.
    mockLocator = Mockito.spy(new UriLocator() {
      public InputStream locate(final String uri)
          throws IOException {
        return new ByteArrayInputStream(uri.getBytes());
      }

      public boolean accept(final String uri) {
        return true;
      }
    });
>>>>>>> b51b01fc

    victim = new ResourceWatcher();
    createDefaultInjector().inject(victim);
  }

<<<<<<< HEAD
  public Injector createDefaultInjector() {
=======
  @After
  public void tearDown()
      throws Exception {
    victim.destroy();
    Context.unset();
  }

  public Injector createDefaultInjector() {
    final UriLocatorFactory locatorFactory = new AbstractUriLocatorFactory() {
      public UriLocator getInstance(final String uri) {
        return mockLocator;
      }
    };

>>>>>>> b51b01fc
    final WroModel model = new WroModel().addGroup(new Group(GROUP_NAME).addResource(Resource.create(RESOURCE_URI)));
    model.addGroup(new Group(GROUP_2).addResource(Resource.create(RESOURCE_FIRST)).addResource(
        Resource.create("/path/2.js")));
    final WroModelFactory modelFactory = WroTestUtils.simpleModelFactory(model);
<<<<<<< HEAD
    final WroManagerFactory factory = new BaseWroManagerFactory().setModelFactory(modelFactory).setLocatorFactory(
        mockLocatorFactory);
=======
    final WroManagerFactory factory = new BaseWroManagerFactory().setModelFactory(modelFactory).setUriLocatorFactory(
        locatorFactory).setCacheStrategy(cacheStrategy);
>>>>>>> b51b01fc
    final Injector injector = InjectorBuilder.create(factory).build();
    return injector;
  }

  @Test(expected = NullPointerException.class)
  public void cannotCheckNullCacheEntry() {
    Context.unset();
    victim.check(null);
  }

  @Test
  public void shouldNotDetectChangeAfterFirstRun()
      throws Exception {
    victim.check(cacheKey);
    assertFalse(victim.getResourceChangeDetector().checkChangeForGroup(RESOURCE_URI, GROUP_NAME));
  }

  @Test
  public void shouldDetectResourceChange()
      throws Exception {
    // flag used to assert that the expected code was invoked
    createDefaultInjector().inject(victim);
    victim.check(cacheKey, resourceWatcherCallback);
    assertFalse(victim.getResourceChangeDetector().checkChangeForGroup(RESOURCE_URI, GROUP_NAME));

<<<<<<< HEAD
    Mockito.when(mockLocatorFactory.locate(Mockito.anyString())).then(answerWithContent("different"));

    victim.check(cacheEntry);
=======
    Mockito.when(mockLocator.locate(Mockito.anyString())).thenReturn(new ByteArrayInputStream("different".getBytes()));
    final ArgumentCaptor<CacheKey> argumentCaptor = ArgumentCaptor.forClass(CacheKey.class);

    victim.check(cacheKey);
>>>>>>> b51b01fc
    assertTrue(victim.getResourceChangeDetector().checkChangeForGroup(RESOURCE_URI, GROUP_NAME));
    Mockito.verify(resourceWatcherCallback).onGroupChanged(argumentCaptor.capture());
    assertEquals(GROUP_NAME, argumentCaptor.getValue().getGroupName());
  }

  @Test
  public void shouldAssumeResourceNotChangedWhenStreamIsUnavailable()
      throws Exception {
    createDefaultInjector().inject(victim);
    final ResourceChangeDetector mockChangeDetector = Mockito.spy(victim.getResourceChangeDetector());

<<<<<<< HEAD
    Mockito.when(mockLocatorFactory.locate(Mockito.anyString())).thenThrow(new IOException("Resource is unavailable"));

    victim.check(cacheEntry);
=======
    Mockito.when(mockLocator.locate(Mockito.anyString())).thenThrow(new IOException("Resource is unavailable"));

    victim.check(cacheKey, resourceWatcherCallback);
    verify(resourceWatcherCallback, never()).onGroupChanged(Mockito.any(CacheKey.class));
>>>>>>> b51b01fc
    verify(mockChangeDetector, never()).checkChangeForGroup(Mockito.anyString(), Mockito.anyString());
  }

  @Test
  public void shouldDetectChangeOfImportedResource()
      throws Exception {
    final String importResourceUri = "imported.css";
    final CacheKey cacheEntry = new CacheKey(GROUP_NAME, ResourceType.CSS, true);
<<<<<<< HEAD
    victim = new ResourceWatcher() {
      @Override
      void onResourceChanged(final Resource resource) {
        importResourceChanged.set(true);
      }

      @Override
      void onGroupChanged(final CacheKey key) {
        groupChanged.set(true);
      }
    };
    createDefaultInjector().inject(victim);
    when(mockLocator.getInputStream()).then(answerWithContent(String.format("@import url(%s)", importResourceUri)));

    final ResourceLocator mockImportedResourceLocator = mock(ResourceLocator.class);
    when(mockImportedResourceLocator.getInputStream()).then(answerWithContent("initial"));

    when(mockLocatorFactory.getLocator(Mockito.eq("/" + RESOURCE_URI))).thenReturn(mockLocator);
    when(mockLocatorFactory.getLocator(Mockito.eq("/" + importResourceUri))).thenReturn(mockImportedResourceLocator);

    victim.check(cacheEntry);

    when(mockImportedResourceLocator.getInputStream()).then(answerWithContent("changed"));
=======
    victim = new ResourceWatcher();
    createDefaultInjector().inject(victim);
    when(mockLocator.locate(Mockito.anyString())).thenAnswer(answerWithContent("initial"));
    when(mockLocator.locate("/" + Mockito.eq(RESOURCE_URI))).thenAnswer(
        answerWithContent(String.format("@import url(%s)", importResourceUri)));

    victim.check(cacheEntry, resourceWatcherCallback);

    when(mockLocator.locate(Mockito.anyString())).thenAnswer(answerWithContent("changed"));
    when(mockLocator.locate("/" + Mockito.eq(RESOURCE_URI))).thenAnswer(
        answerWithContent(String.format("@import url(%s)", importResourceUri)));
>>>>>>> b51b01fc

    victim.check(cacheEntry);

    verify(resourceWatcherCallback).onGroupChanged(Mockito.any(CacheKey.class));
    verify(resourceWatcherCallback).onResourceChanged(Mockito.any(Resource.class));
  }

  /**
   * Fix the issue described <a href="https://github.com/alexo/wro4j/issues/72">here</a>.
   */
  @Test
  public void shouldNotDetectErroneouslyChange()
      throws Exception {
<<<<<<< HEAD
    final AtomicBoolean groupChanged = new AtomicBoolean(false);
    final AtomicBoolean resourceChanged = new AtomicBoolean(false);
    victim = new ResourceWatcher() {
      @Override
      void onResourceChanged(final Resource resource) {
        resourceChanged.set(true);
      }

      @Override
      void onGroupChanged(final CacheKey key) {
        groupChanged.set(true);
      }
    };

=======
>>>>>>> b51b01fc
    createDefaultInjector().inject(victim);

    // first check will always detect changes.
<<<<<<< HEAD
    victim.check(cacheEntry2);

    Mockito.when(mockLocatorFactory.locate(RESOURCE_FIRST)).then(answerWithContent("different"));

    victim.check(cacheEntry2);
    assertTrue(groupChanged.get());
    assertTrue(resourceChanged.get());

    groupChanged.set(false);
    resourceChanged.set(false);
=======
    victim.check(cacheEntry2, resourceWatcherCallback);

    when(mockLocator.locate(RESOURCE_FIRST)).thenAnswer(answerWithContent("changed"));

    victim.check(cacheEntry2, resourceWatcherCallback);
    verify(resourceWatcherCallback, Mockito.atLeastOnce()).onGroupChanged(Mockito.any(CacheKey.class));
    verify(resourceWatcherCallback, Mockito.atLeastOnce()).onResourceChanged(Mockito.any(Resource.class));

    Mockito.reset(resourceWatcherCallback);
>>>>>>> b51b01fc

    // next check should find no change
    victim.check(cacheEntry2, resourceWatcherCallback);
    verify(resourceWatcherCallback, Mockito.never()).onGroupChanged(Mockito.any(CacheKey.class));
    verify(resourceWatcherCallback, Mockito.never()).onResourceChanged(Mockito.any(Resource.class));
  }

  private static class CallbackRegistryHolder {
    @Inject
    private LifecycleCallbackRegistry registry;
  }

  @Test
  public void shouldInvokeCallbackWhenChangeIsDetected()
      throws Exception {
    final CallbackRegistryHolder callbackRegistryHolder = new CallbackRegistryHolder();
    final AtomicBoolean flag = new AtomicBoolean();
    final Injector injector = createDefaultInjector();
    injector.inject(victim);
    injector.inject(callbackRegistryHolder);
    callbackRegistryHolder.registry.registerCallback(new ObjectFactory<LifecycleCallback>() {
      public LifecycleCallback create() {
        return new LifecycleCallbackSupport() {
          @Override
          public void onResourceChanged(final Resource resource) {
            flag.set(true);
          }
        };
      }
    });
    victim.check(cacheKey);
    assertTrue(flag.get());
  }

<<<<<<< HEAD
=======
  @Test
  public void shouldCheckForChangeAsynchronously()
      throws Exception {
    final String invalidUrl = "http://invalidEndpoint:9999/";
    when(request.getRequestURL()).thenReturn(new StringBuffer(invalidUrl));
    when(request.getServletPath()).thenReturn("");
    final AtomicReference<Callable<Void>> asyncInvoker = new AtomicReference<Callable<Void>>();
    final AtomicReference<Exception> exceptionHolder = new AtomicReference<Exception>();
    victim = new ResourceWatcher() {
      @Override
      void submit(final Callable<Void> callable) {
        try {
          final Callable<Void> decorated = new ContextPropagatingCallable<Void>(callable) {
            @Override
            public Void call()
                throws Exception {
              try {
                callable.call();
                return null;
              } catch (final Exception e) {
                exceptionHolder.set(e);
                throw e;
              } finally {
                asyncInvoker.set(callable);
              }
            }
          };
          super.submit(decorated);
        } finally {
        }
      }
    };
    createDefaultInjector().inject(victim);

    Context.get().getConfig().setResourceWatcherAsync(true);

    victim.checkAsync(cacheKey);
    WroTestUtils.waitUntil(new Function<Void, Boolean>() {
      public Boolean apply(final Void input)
          throws Exception {
        return asyncInvoker.get() != null;
      }
    }, 500);
    assertNotNull(asyncInvoker.get());
    assertNotNull(exceptionHolder.get());
    //We expect a request to an invalid host, since a call to configured url will be performed.
    assertTrue(exceptionHolder.get() instanceof UnknownHostException);
  }

  @Test
  public void shouldRemoveKeyFromCacheStrategyWhenChangeDetected() {
    victim.check(cacheKey);
    final CacheValue cacheValue = null;
    verify(cacheStrategy).put(Mockito.eq(cacheKey), Mockito.eq(cacheValue));
  }

>>>>>>> b51b01fc
  private Answer<InputStream> answerWithContent(final String content) {
    return new Answer<InputStream>() {
      public InputStream answer(final InvocationOnMock invocation)
          throws Throwable {
        return new ByteArrayInputStream(content.getBytes());
      }
    };
  }

  @After
  public void tearDown() {
    Context.unset();
  }

}<|MERGE_RESOLUTION|>--- conflicted
+++ resolved
@@ -53,16 +53,10 @@
 import ro.isdc.wro.model.group.processor.InjectorBuilder;
 import ro.isdc.wro.model.resource.Resource;
 import ro.isdc.wro.model.resource.ResourceType;
-<<<<<<< HEAD
 import ro.isdc.wro.model.resource.locator.ResourceLocator;
 import ro.isdc.wro.model.resource.locator.factory.ResourceLocatorFactory;
-=======
-import ro.isdc.wro.model.resource.locator.UriLocator;
-import ro.isdc.wro.model.resource.locator.factory.AbstractUriLocatorFactory;
-import ro.isdc.wro.model.resource.locator.factory.UriLocatorFactory;
 import ro.isdc.wro.model.resource.support.change.ResourceWatcher.Callback;
 import ro.isdc.wro.util.Function;
->>>>>>> b51b01fc
 import ro.isdc.wro.util.ObjectFactory;
 import ro.isdc.wro.util.WroTestUtils;
 import ro.isdc.wro.util.WroUtil;
@@ -86,23 +80,17 @@
   private final CacheKey cacheKey = new CacheKey(GROUP_NAME, ResourceType.CSS, true);
   private final CacheKey cacheEntry2 = new CacheKey(GROUP_2, ResourceType.JS, true);
   @Mock
-<<<<<<< HEAD
-  private ResourceLocator mockLocator;
+  private HttpServletRequest request;
+  @Mock
+  private HttpServletResponse response;
+  @Mock
+  private FilterConfig filterConfig;
   @Mock
   private ResourceLocatorFactory mockLocatorFactory;
-=======
-  private HttpServletRequest request;
-  @Mock
-  private HttpServletResponse response;
-  @Mock
-  private FilterConfig filterConfig;
-  @Mock
-  private UriLocator mockLocator;
   @Mock
   private Callback resourceWatcherCallback;
   @Mock
   private CacheStrategy<CacheKey, CacheValue> cacheStrategy;
->>>>>>> b51b01fc
 
   private ResourceWatcher victim;
 
@@ -120,35 +108,16 @@
   public void setUp()
       throws Exception {
     initMocks(this);
-<<<<<<< HEAD
-    Context.set(Context.standaloneContext());
+    Context.set(Context.webContext(request, response, filterConfig));
     victim = new ResourceWatcher();
     when(mockLocatorFactory.getLocator(Mockito.anyString())).thenReturn(mockLocator);
     when(mockLocatorFactory.locate(Mockito.anyString())).thenReturn(WroUtil.EMPTY_STREAM);
     when(mockLocator.getInputStream()).thenReturn(WroUtil.EMPTY_STREAM);
-=======
-    Context.set(Context.webContext(request, response, filterConfig));
-    // spy the interface instead of WroTestUtils.createResourceMockingLocator() because of mockito bug which was
-    // reported on their mailing list.
-    mockLocator = Mockito.spy(new UriLocator() {
-      public InputStream locate(final String uri)
-          throws IOException {
-        return new ByteArrayInputStream(uri.getBytes());
-      }
-
-      public boolean accept(final String uri) {
-        return true;
-      }
-    });
->>>>>>> b51b01fc
 
     victim = new ResourceWatcher();
     createDefaultInjector().inject(victim);
   }
 
-<<<<<<< HEAD
-  public Injector createDefaultInjector() {
-=======
   @After
   public void tearDown()
       throws Exception {
@@ -157,24 +126,12 @@
   }
 
   public Injector createDefaultInjector() {
-    final UriLocatorFactory locatorFactory = new AbstractUriLocatorFactory() {
-      public UriLocator getInstance(final String uri) {
-        return mockLocator;
-      }
-    };
-
->>>>>>> b51b01fc
     final WroModel model = new WroModel().addGroup(new Group(GROUP_NAME).addResource(Resource.create(RESOURCE_URI)));
     model.addGroup(new Group(GROUP_2).addResource(Resource.create(RESOURCE_FIRST)).addResource(
         Resource.create("/path/2.js")));
     final WroModelFactory modelFactory = WroTestUtils.simpleModelFactory(model);
-<<<<<<< HEAD
     final WroManagerFactory factory = new BaseWroManagerFactory().setModelFactory(modelFactory).setLocatorFactory(
         mockLocatorFactory);
-=======
-    final WroManagerFactory factory = new BaseWroManagerFactory().setModelFactory(modelFactory).setUriLocatorFactory(
-        locatorFactory).setCacheStrategy(cacheStrategy);
->>>>>>> b51b01fc
     final Injector injector = InjectorBuilder.create(factory).build();
     return injector;
   }
@@ -200,16 +157,10 @@
     victim.check(cacheKey, resourceWatcherCallback);
     assertFalse(victim.getResourceChangeDetector().checkChangeForGroup(RESOURCE_URI, GROUP_NAME));
 
-<<<<<<< HEAD
     Mockito.when(mockLocatorFactory.locate(Mockito.anyString())).then(answerWithContent("different"));
-
-    victim.check(cacheEntry);
-=======
-    Mockito.when(mockLocator.locate(Mockito.anyString())).thenReturn(new ByteArrayInputStream("different".getBytes()));
     final ArgumentCaptor<CacheKey> argumentCaptor = ArgumentCaptor.forClass(CacheKey.class);
 
     victim.check(cacheKey);
->>>>>>> b51b01fc
     assertTrue(victim.getResourceChangeDetector().checkChangeForGroup(RESOURCE_URI, GROUP_NAME));
     Mockito.verify(resourceWatcherCallback).onGroupChanged(argumentCaptor.capture());
     assertEquals(GROUP_NAME, argumentCaptor.getValue().getGroupName());
@@ -221,16 +172,10 @@
     createDefaultInjector().inject(victim);
     final ResourceChangeDetector mockChangeDetector = Mockito.spy(victim.getResourceChangeDetector());
 
-<<<<<<< HEAD
     Mockito.when(mockLocatorFactory.locate(Mockito.anyString())).thenThrow(new IOException("Resource is unavailable"));
-
-    victim.check(cacheEntry);
-=======
-    Mockito.when(mockLocator.locate(Mockito.anyString())).thenThrow(new IOException("Resource is unavailable"));
 
     victim.check(cacheKey, resourceWatcherCallback);
     verify(resourceWatcherCallback, never()).onGroupChanged(Mockito.any(CacheKey.class));
->>>>>>> b51b01fc
     verify(mockChangeDetector, never()).checkChangeForGroup(Mockito.anyString(), Mockito.anyString());
   }
 
@@ -239,18 +184,7 @@
       throws Exception {
     final String importResourceUri = "imported.css";
     final CacheKey cacheEntry = new CacheKey(GROUP_NAME, ResourceType.CSS, true);
-<<<<<<< HEAD
-    victim = new ResourceWatcher() {
-      @Override
-      void onResourceChanged(final Resource resource) {
-        importResourceChanged.set(true);
-      }
-
-      @Override
-      void onGroupChanged(final CacheKey key) {
-        groupChanged.set(true);
-      }
-    };
+    victim = new ResourceWatcher();
     createDefaultInjector().inject(victim);
     when(mockLocator.getInputStream()).then(answerWithContent(String.format("@import url(%s)", importResourceUri)));
 
@@ -263,19 +197,6 @@
     victim.check(cacheEntry);
 
     when(mockImportedResourceLocator.getInputStream()).then(answerWithContent("changed"));
-=======
-    victim = new ResourceWatcher();
-    createDefaultInjector().inject(victim);
-    when(mockLocator.locate(Mockito.anyString())).thenAnswer(answerWithContent("initial"));
-    when(mockLocator.locate("/" + Mockito.eq(RESOURCE_URI))).thenAnswer(
-        answerWithContent(String.format("@import url(%s)", importResourceUri)));
-
-    victim.check(cacheEntry, resourceWatcherCallback);
-
-    when(mockLocator.locate(Mockito.anyString())).thenAnswer(answerWithContent("changed"));
-    when(mockLocator.locate("/" + Mockito.eq(RESOURCE_URI))).thenAnswer(
-        answerWithContent(String.format("@import url(%s)", importResourceUri)));
->>>>>>> b51b01fc
 
     victim.check(cacheEntry);
 
@@ -289,48 +210,18 @@
   @Test
   public void shouldNotDetectErroneouslyChange()
       throws Exception {
-<<<<<<< HEAD
-    final AtomicBoolean groupChanged = new AtomicBoolean(false);
-    final AtomicBoolean resourceChanged = new AtomicBoolean(false);
-    victim = new ResourceWatcher() {
-      @Override
-      void onResourceChanged(final Resource resource) {
-        resourceChanged.set(true);
-      }
-
-      @Override
-      void onGroupChanged(final CacheKey key) {
-        groupChanged.set(true);
-      }
-    };
-
-=======
->>>>>>> b51b01fc
     createDefaultInjector().inject(victim);
 
     // first check will always detect changes.
-<<<<<<< HEAD
-    victim.check(cacheEntry2);
-
-    Mockito.when(mockLocatorFactory.locate(RESOURCE_FIRST)).then(answerWithContent("different"));
-
-    victim.check(cacheEntry2);
-    assertTrue(groupChanged.get());
-    assertTrue(resourceChanged.get());
-
-    groupChanged.set(false);
-    resourceChanged.set(false);
-=======
     victim.check(cacheEntry2, resourceWatcherCallback);
 
-    when(mockLocator.locate(RESOURCE_FIRST)).thenAnswer(answerWithContent("changed"));
+    Mockito.when(mockLocatorFactory.locate(RESOURCE_FIRST)).then(answerWithContent("changed"));
 
     victim.check(cacheEntry2, resourceWatcherCallback);
     verify(resourceWatcherCallback, Mockito.atLeastOnce()).onGroupChanged(Mockito.any(CacheKey.class));
     verify(resourceWatcherCallback, Mockito.atLeastOnce()).onResourceChanged(Mockito.any(Resource.class));
 
     Mockito.reset(resourceWatcherCallback);
->>>>>>> b51b01fc
 
     // next check should find no change
     victim.check(cacheEntry2, resourceWatcherCallback);
@@ -365,8 +256,6 @@
     assertTrue(flag.get());
   }
 
-<<<<<<< HEAD
-=======
   @Test
   public void shouldCheckForChangeAsynchronously()
       throws Exception {
@@ -423,7 +312,6 @@
     verify(cacheStrategy).put(Mockito.eq(cacheKey), Mockito.eq(cacheValue));
   }
 
->>>>>>> b51b01fc
   private Answer<InputStream> answerWithContent(final String content) {
     return new Answer<InputStream>() {
       public InputStream answer(final InvocationOnMock invocation)
