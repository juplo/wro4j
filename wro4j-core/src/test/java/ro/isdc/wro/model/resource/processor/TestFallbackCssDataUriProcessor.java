--- conflicted
+++ resolved
@@ -1,79 +1,3 @@
-<<<<<<< HEAD
-/*
- * Copyright (c) 2010. All rights reserved.
- */
-package ro.isdc.wro.model.resource.processor;
-
-import java.io.File;
-import java.net.URL;
-
-import org.junit.Before;
-import org.junit.Test;
-
-import ro.isdc.wro.config.Context;
-import ro.isdc.wro.model.resource.ResourceType;
-import ro.isdc.wro.model.resource.processor.impl.css.CssDataUriPreProcessor;
-import ro.isdc.wro.model.resource.processor.impl.css.FallbackCssDataUriProcessor;
-import ro.isdc.wro.model.resource.processor.support.DataUriGenerator;
-import ro.isdc.wro.util.WroTestUtils;
-
-
-/**
- * Test for {@link CssDataUriPreProcessor} class.
- *
- * @author Alex Objelean
- * @created Created on Mat 09, 2010
- */
-public class TestFallbackCssDataUriProcessor
-    extends TestCssDataUriPreProcessor {
-  private ResourceProcessor processor;
-
-  @Override
-  @Before
-  public void init() {
-    Context.set(Context.standaloneContext());
-    processor = new FallbackCssDataUriProcessor() {
-      @Override
-      protected DataUriGenerator getDataUriGenerator() {
-        return createMockDataUriGenerator();
-      }
-    };
-    //find a way to use a custom uriLocator
-    initProcessor(processor);
-  }
-
-  @Override
-  @Test
-  public void shouldTransformResourcesFromFolder()
-      throws Exception {
-    final URL url = getClass().getResource("dataUri");
-
-    final File testFolder = new File(url.getFile(), "test");
-    final File expectedFolder = new File(url.getFile(), "expectedFallback");
-    WroTestUtils.compareFromDifferentFoldersByExtension(testFolder, expectedFolder, "css", processor);
-  }
-  
-  @Override
-  @Test
-  public void shouldTransformLargeResources()
-      throws Exception {
-    processor = new CssDataUriPreProcessor();
-    initProcessor(processor);
-    
-    final URL url = getClass().getResource("dataUri");
-    
-    final File testFolder = new File(url.getFile(), "test");
-    final File expectedFolder = new File(url.getFile(), "expectedFallbackLarge");
-    WroTestUtils.compareFromDifferentFoldersByExtension(testFolder, expectedFolder, "css", processor);
-  }
-  
-  @Override
-  @Test
-  public void shouldSupportOnlyCssResources() {
-    WroTestUtils.assertProcessorSupportResourceTypes(processor, ResourceType.CSS);
-  }
-}
-=======
 /*
  * Copyright (c) 2010. All rights reserved.
  */
@@ -106,7 +30,7 @@
  */
 public class TestFallbackCssDataUriProcessor
     extends TestCssDataUriPreProcessor {
-  private ResourcePreProcessor processor;
+  private ResourceProcessor processor;
   
   @BeforeClass
   public static void onBeforeClass() {
@@ -167,5 +91,4 @@
   public void shouldSupportOnlyCssResources() {
     WroTestUtils.assertProcessorSupportResourceTypes(processor, ResourceType.CSS);
   }
-}
->>>>>>> 6f5e55d8
+}