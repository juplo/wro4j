package ro.isdc.wro.model.resource.locator.factory;

import static org.junit.Assert.assertEquals;
import static org.junit.Assert.assertSame;
import static org.junit.Assert.assertTrue;
import static org.mockito.Mockito.when;

import java.util.ArrayList;
import java.util.HashMap;
import java.util.Iterator;
import java.util.List;
import java.util.Map;
import java.util.Properties;

import org.junit.Before;
import org.junit.Test;
import org.mockito.Mock;
import org.mockito.MockitoAnnotations;

import ro.isdc.wro.WroRuntimeException;
import ro.isdc.wro.config.Context;
import ro.isdc.wro.model.resource.locator.ResourceLocator;
import ro.isdc.wro.model.resource.locator.support.ClasspathResourceLocator;
import ro.isdc.wro.model.resource.locator.support.LocatorProvider;
import ro.isdc.wro.model.resource.locator.support.ServletContextResourceLocator;
import ro.isdc.wro.model.resource.locator.support.UrlResourceLocator;
import ro.isdc.wro.util.provider.ProviderFinder;


/**
 * @author Alex Objelean
 */
public class TestConfigurableLocatorFactory {
  @Mock
  private ResourceLocatorFactory mockResourceLocatorFactory;
  @Mock
  private ResourceLocator mockResourceLocator;
  @Mock
  private ProviderFinder<LocatorProvider> mockProviderFinder;
  private ConfigurableLocatorFactory victim;

  @Before
  public void setUp() {
    MockitoAnnotations.initMocks(this);
    Context.set(Context.standaloneContext());
    victim = new ConfigurableLocatorFactory();
  }

  @Test
  public void shouldHaveEmptyConfiguredStrategiesByDefault() {
    assertTrue(victim.getConfiguredStrategies().isEmpty());
  }

  @Test
  public void shouldHaveNonEmptyListOfAvailableStrategies() {
    assertEquals(6, victim.getAvailableStrategies().size());
  }

  @Test(expected = WroRuntimeException.class)
  public void cannotSetInvalidLocatorAlias() {
    final Properties props = createPropsWithLocators("invalid");
    victim.setProperties(props);
    victim.getConfiguredStrategies();
  }

  private Properties createPropsWithLocators(final String locatorsAsString) {
    final Properties props = new Properties();
    props.setProperty(ConfigurableLocatorFactory.PARAM_URI_LOCATORS, locatorsAsString);
    return props;
  }

  @Test
  public void shouldDetectConfiguredLocator() {
<<<<<<< HEAD
    final String locatorsAsString = ServletContextResourceLocator.ALIAS_DISPATCHER_FIRST;
    victim.setProperties(createPropsWithLocators(locatorsAsString));
    
    final List<ResourceLocatorFactory> locators = victim.getConfiguredStrategies();
=======
    victim.setProperties(createPropsWithLocators(ServletContextUriLocator.ALIAS_DISPATCHER_FIRST));
    final List<UriLocator> locators = victim.getConfiguredStrategies();

    assertEquals(1, locators.size());
    assertEquals(ServletContextUriLocator.class, locators.iterator().next().getClass());
  }

  @Test
  public void shouldUseServletContextOnlyLocator() {
    victim.setProperties(createPropsWithLocators(ServletContextUriLocator.ALIAS_SERVLET_CONTEXT_ONLY));
    final List<UriLocator> locators = victim.getConfiguredStrategies();
>>>>>>> 76233fc4

    assertEquals(1, locators.size());
    assertTrue(ServletContextResourceLocatorFactory.class.isAssignableFrom(locators.iterator().next().getClass()));
  }

  @Test
  public void shouldDetectConfiguredLocators() {
    final String locatorsAsString = ConfigurableLocatorFactory.createItemsAsString(
        ServletContextResourceLocator.ALIAS_DISPATCHER_FIRST,
        ServletContextResourceLocator.ALIAS_SERVLET_CONTEXT_FIRST, ServletContextResourceLocator.ALIAS,
        ClasspathResourceLocator.ALIAS, UrlResourceLocator.ALIAS);
    victim.setProperties(createPropsWithLocators(locatorsAsString));
    
    final List<ResourceLocatorFactory> locatorFactories = victim.getConfiguredStrategies();
    
    assertEquals(5, locatorFactories.size());
    
    final Iterator<ResourceLocatorFactory> iterator = locatorFactories.iterator();
    assertTrue(ServletContextResourceLocatorFactory.class.isAssignableFrom(iterator.next().getClass()));
    assertTrue(ServletContextResourceLocatorFactory.class.isAssignableFrom(iterator.next().getClass()));
    assertEquals(ServletContextResourceLocatorFactory.class, iterator.next().getClass());
    assertEquals(ClasspathResourceLocatorFactory.class, iterator.next().getClass());
    assertEquals(UrlResourceLocatorFactory.class, iterator.next().getClass());
  }

  @Test
  public void shouldUseDefaultLocatorWhenNoneIsConfigured() {
    final ResourceLocator locator = victim.getInstance("/");
    assertEquals(ServletContextResourceLocator.class, locator.getClass());
  }

  @Test
  public void shouldOverrideAvailableLocator() {
    victim = new ConfigurableLocatorFactory() {
      @Override
      protected void overrideDefaultStrategyMap(final Map<String, ResourceLocatorFactory> map) {
        map.clear();
        map.put(ServletContextResourceLocator.ALIAS, mockResourceLocatorFactory);
      }
    };
    final String locatorsAsString = ConfigurableLocatorFactory.createItemsAsString(ServletContextResourceLocator.ALIAS);
    victim.setProperties(createPropsWithLocators(locatorsAsString));
    final List<ResourceLocatorFactory> locators = victim.getConfiguredStrategies();
    assertEquals(1, locators.size());
    
    final Iterator<ResourceLocatorFactory> iterator = locators.iterator();
    assertSame(mockResourceLocatorFactory, iterator.next());
  }

  @Test
  public void shouldNotFailWhenASingleProviderFails() {
    victim = new ConfigurableLocatorFactory() {
      @Override
      protected ProviderFinder<LocatorProvider> getProviderFinder() {
        return mockProviderFinder;
      }
    };
    final List<LocatorProvider> providers = new ArrayList<LocatorProvider>();
    providers.add(new LocatorProvider() {
      public Map<String, ResourceLocatorFactory> provideLocators() {
        throw new IllegalStateException("Unexpected BOOM!");
      }
    });
    when(mockProviderFinder.find()).thenReturn(providers);
    assertTrue(victim.getAvailableStrategies().isEmpty());
  }

  @Test
  public void shouldComputeCorrectlyAvailableStrategiesDependingOnProviderFinder() {
    victim = new ConfigurableLocatorFactory() {
      @Override
      protected ProviderFinder<LocatorProvider> getProviderFinder() {
        return mockProviderFinder;
      }
    };
    when(mockProviderFinder.find()).thenReturn(new ArrayList<LocatorProvider>());
    assertTrue(victim.getAvailableStrategies().isEmpty());

    final List<LocatorProvider> providers = new ArrayList<LocatorProvider>();
    providers.add(new LocatorProvider() {
      public Map<String, ResourceLocatorFactory> provideLocators() {
        final Map<String, ResourceLocatorFactory> map = new HashMap<String, ResourceLocatorFactory>();
        map.put("first", mockResourceLocatorFactory);
        map.put("second", mockResourceLocatorFactory);
        return map;
      }
    });
    victim = new ConfigurableLocatorFactory() {
      @Override
      protected ProviderFinder<LocatorProvider> getProviderFinder() {
        return mockProviderFinder;
      }
    };
    when(mockProviderFinder.find()).thenReturn(providers);
    assertEquals(2, victim.getAvailableStrategies().size());
    assertEquals("[first, second]", victim.getAvailableAliases().toString());
  }
}<|MERGE_RESOLUTION|>--- conflicted
+++ resolved
@@ -71,24 +71,19 @@
 
   @Test
   public void shouldDetectConfiguredLocator() {
-<<<<<<< HEAD
-    final String locatorsAsString = ServletContextResourceLocator.ALIAS_DISPATCHER_FIRST;
-    victim.setProperties(createPropsWithLocators(locatorsAsString));
-    
+    victim.setProperties(createPropsWithLocators(ServletContextResourceLocator.ALIAS_DISPATCHER_FIRST));
+
     final List<ResourceLocatorFactory> locators = victim.getConfiguredStrategies();
-=======
-    victim.setProperties(createPropsWithLocators(ServletContextUriLocator.ALIAS_DISPATCHER_FIRST));
-    final List<UriLocator> locators = victim.getConfiguredStrategies();
 
     assertEquals(1, locators.size());
-    assertEquals(ServletContextUriLocator.class, locators.iterator().next().getClass());
+    assertTrue(ServletContextResourceLocatorFactory.class.isAssignableFrom(locators.iterator().next().getClass()));
   }
 
   @Test
   public void shouldUseServletContextOnlyLocator() {
-    victim.setProperties(createPropsWithLocators(ServletContextUriLocator.ALIAS_SERVLET_CONTEXT_ONLY));
-    final List<UriLocator> locators = victim.getConfiguredStrategies();
->>>>>>> 76233fc4
+    victim.setProperties(createPropsWithLocators(ServletContextResourceLocator.ALIAS_SERVLET_CONTEXT_ONLY));
+
+    final List<ResourceLocatorFactory> locators = victim.getConfiguredStrategies();
 
     assertEquals(1, locators.size());
     assertTrue(ServletContextResourceLocatorFactory.class.isAssignableFrom(locators.iterator().next().getClass()));
@@ -101,11 +96,11 @@
         ServletContextResourceLocator.ALIAS_SERVLET_CONTEXT_FIRST, ServletContextResourceLocator.ALIAS,
         ClasspathResourceLocator.ALIAS, UrlResourceLocator.ALIAS);
     victim.setProperties(createPropsWithLocators(locatorsAsString));
-    
+
     final List<ResourceLocatorFactory> locatorFactories = victim.getConfiguredStrategies();
-    
+
     assertEquals(5, locatorFactories.size());
-    
+
     final Iterator<ResourceLocatorFactory> iterator = locatorFactories.iterator();
     assertTrue(ServletContextResourceLocatorFactory.class.isAssignableFrom(iterator.next().getClass()));
     assertTrue(ServletContextResourceLocatorFactory.class.isAssignableFrom(iterator.next().getClass()));
@@ -133,7 +128,7 @@
     victim.setProperties(createPropsWithLocators(locatorsAsString));
     final List<ResourceLocatorFactory> locators = victim.getConfiguredStrategies();
     assertEquals(1, locators.size());
-    
+
     final Iterator<ResourceLocatorFactory> iterator = locators.iterator();
     assertSame(mockResourceLocatorFactory, iterator.next());
   }
