--- conflicted
+++ resolved
@@ -7,12 +7,8 @@
 import org.junit.Before;
 import org.junit.Test;
 
-<<<<<<< HEAD
 import ro.isdc.wro.model.resource.processor.ResourceProcessor;
-=======
-import ro.isdc.wro.model.resource.processor.ResourcePreProcessor;
 import ro.isdc.wro.model.resource.processor.impl.SingleLineCommentStripperProcessor;
->>>>>>> 69c70b6a
 import ro.isdc.wro.model.resource.processor.impl.css.LessCssImportPreProcessor;
 
 
@@ -30,11 +26,6 @@
   @Test
   public void shouldContainLessCssImportPreProcessor()
       throws Exception {
-<<<<<<< HEAD
-    final Map<String, ResourceProcessor> map = victim.providePreProcessors();
-    final Class<?> actual = map.get(LessCssImportPreProcessor.ALIAS).getClass();
-    assertEquals(LessCssImportPreProcessor.class, actual);
-=======
     assertProccessorWithAliasAvailable(LessCssImportPreProcessor.class, LessCssImportPreProcessor.ALIAS);
   }
 
@@ -44,9 +35,8 @@
   }
 
   private void assertProccessorWithAliasAvailable(final Class<?> processorClass, final String alias) {
-    final Map<String, ResourcePreProcessor> map = victim.providePreProcessors();
+    final Map<String, ResourceProcessor> map = victim.providePreProcessors();
     final Class<?> actual = map.get(alias).getClass();
     assertEquals(processorClass, actual);
->>>>>>> 69c70b6a
   }
 }