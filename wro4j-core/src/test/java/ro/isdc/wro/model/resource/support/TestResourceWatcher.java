--- conflicted
+++ resolved
@@ -42,11 +42,7 @@
 public class TestResourceWatcher {
   private static final String RESOURCE_URI = "/test.css";
   private static final String GROUP_NAME = "g1";
-<<<<<<< HEAD
-  private final CacheEntry cacheEntry = new CacheEntry(GROUP_NAME, ResourceType.JS, true);
-=======
   private CacheEntry cacheEntry = new CacheEntry(GROUP_NAME, ResourceType.CSS, true);
->>>>>>> d9bb0c4f
   private ResourceWatcher victim;
   private ResourceLocator mockLocator;
   
@@ -162,13 +158,13 @@
       }
     };
     createInjector().inject(victim);
-    when(mockLocator.locate(Mockito.anyString())).thenAnswer(answerWithContent("initial"));
-    when(mockLocator.locate("/" + Mockito.eq(RESOURCE_URI))).thenAnswer(answerWithContent(String.format("@import url(%s)", importResourceUri)));
+    when(mockLocator.getInputStream()).thenAnswer(answerWithContent("initial"));
+//    when(mockLocator.locate("/" + Mockito.eq(RESOURCE_URI))).thenAnswer(answerWithContent(String.format("@import url(%s)", importResourceUri)));
     
     victim.check(cacheEntry);
     
-    when(mockLocator.locate(Mockito.anyString())).thenAnswer(answerWithContent("changed"));
-    when(mockLocator.locate("/" + Mockito.eq(RESOURCE_URI))).thenAnswer(answerWithContent(String.format("@import url(%s)", importResourceUri)));
+    when(mockLocator.getInputStream()).thenAnswer(answerWithContent("changed"));
+//    when(mockLocator.locate("/" + Mockito.eq(RESOURCE_URI))).thenAnswer(answerWithContent(String.format("@import url(%s)", importResourceUri)));
     
     victim.check(cacheEntry);
     assertTrue(groupChanged.get());
