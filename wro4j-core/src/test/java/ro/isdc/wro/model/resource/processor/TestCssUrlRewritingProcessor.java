--- conflicted
+++ resolved
@@ -45,21 +45,17 @@
   private CssUrlRewritingProcessor processor;
   
   private static final String CSS_INPUT_NAME = "cssUrlRewriting.css";
-<<<<<<< HEAD
-
-=======
-  
-  @BeforeClass
-  public static void onBeforeClass() {
-    assertEquals(0, Context.countActive());
-  }
-  
-  @AfterClass
-  public static void onAfterClass() {
-    assertEquals(0, Context.countActive());
-  }
-  
->>>>>>> 6f5e55d8
+  
+  @BeforeClass
+  public static void onBeforeClass() {
+    assertEquals(0, Context.countActive());
+  }
+  
+  @AfterClass
+  public static void onAfterClass() {
+    assertEquals(0, Context.countActive());
+  }
+  
   @Before
   public void setUp() {
     Context.set(Context.standaloneContext());
@@ -104,15 +100,9 @@
   public void processResourceWithDataUriEncodedValue()
       throws IOException {
     final String resourceUri = "classpath:cssUrlRewriting-dataUri.css";
-<<<<<<< HEAD
     WroTestUtils.compareProcessedResourceContents(resourceUri, resourceUri, new ResourceProcessor() {
       public void process(final Resource resource, final Reader reader, final Writer writer)
-        throws IOException {
-=======
-    WroTestUtils.compareProcessedResourceContents(resourceUri, resourceUri, new ResourcePostProcessor() {
-      public void process(final Reader reader, final Writer writer)
           throws IOException {
->>>>>>> 6f5e55d8
         processor.process(createMockResource(resourceUri), reader, writer);
       }
     });
@@ -126,21 +116,12 @@
       throws IOException {
     final String resourceUri = "classpath:" + CSS_INPUT_NAME;
     WroTestUtils.compareProcessedResourceContents(resourceUri, "classpath:cssUrlRewriting-classpath-outcome.css",
-<<<<<<< HEAD
-      new ResourceProcessor() {
-        public void process(final Resource resource, final Reader reader, final Writer writer)
-          throws IOException {
-          processor.process(createMockResource(resourceUri), reader, writer);
-        }
-      });
-=======
-        new ResourcePostProcessor() {
-          public void process(final Reader reader, final Writer writer)
-              throws IOException {
-            processor.process(createMockResource(resourceUri), reader, writer);
-          }
-        });
->>>>>>> 6f5e55d8
+      new ResourceProcessor() {
+        public void process(final Resource resource, final Reader reader, final Writer writer)
+          throws IOException {
+          processor.process(createMockResource(resourceUri), reader, writer);
+        }
+      });
   }
   
   /**
@@ -161,21 +142,12 @@
   public void processServletContextResourceType()
       throws IOException {
     WroTestUtils.compareProcessedResourceContents("classpath:" + CSS_INPUT_NAME,
-<<<<<<< HEAD
-      "classpath:cssUrlRewriting-servletContext-outcome.css", new ResourceProcessor() {
-        public void process(final Resource resource, final Reader reader, final Writer writer)
-          throws IOException {
-          processor.process(createMockResource("/static/img/" + CSS_INPUT_NAME), reader, writer);
-        }
-      });
-=======
-        "classpath:cssUrlRewriting-servletContext-outcome.css", new ResourcePostProcessor() {
-          public void process(final Reader reader, final Writer writer)
-              throws IOException {
-            processor.process(createMockResource("/static/img/" + CSS_INPUT_NAME), reader, writer);
-          }
-        });
->>>>>>> 6f5e55d8
+      "classpath:cssUrlRewriting-servletContext-outcome.css", new ResourceProcessor() {
+        public void process(final Resource resource, final Reader reader, final Writer writer)
+          throws IOException {
+          processor.process(createMockResource("/static/img/" + CSS_INPUT_NAME), reader, writer);
+        }
+      });
   }
   
   /**
@@ -186,21 +158,12 @@
       throws IOException {
     Context.get().setAggregatedFolderPath("wro/css");
     WroTestUtils.compareProcessedResourceContents("classpath:" + CSS_INPUT_NAME,
-<<<<<<< HEAD
-      "classpath:cssUrlRewriting-servletContext-aggregatedFolderSet-outcome.css", new ResourceProcessor() {
-        public void process(final Resource resource, final Reader reader, final Writer writer)
-          throws IOException {
-          processor.process(createMockResource("/static/img/" + CSS_INPUT_NAME), reader, writer);
-        }
-      });
-=======
-        "classpath:cssUrlRewriting-servletContext-aggregatedFolderSet-outcome.css", new ResourcePostProcessor() {
-          public void process(final Reader reader, final Writer writer)
-              throws IOException {
-            processor.process(createMockResource("/static/img/" + CSS_INPUT_NAME), reader, writer);
-          }
-        });
->>>>>>> 6f5e55d8
+      "classpath:cssUrlRewriting-servletContext-aggregatedFolderSet-outcome.css", new ResourceProcessor() {
+        public void process(final Resource resource, final Reader reader, final Writer writer)
+          throws IOException {
+          processor.process(createMockResource("/static/img/" + CSS_INPUT_NAME), reader, writer);
+        }
+      });
   }
   
   /**
@@ -210,21 +173,12 @@
   public void processWEBINFServletContextResourceType()
       throws IOException {
     WroTestUtils.compareProcessedResourceContents("classpath:" + CSS_INPUT_NAME,
-<<<<<<< HEAD
-      "classpath:cssUrlRewriting-WEBINFservletContext-outcome.css", new ResourceProcessor() {
-        public void process(final Resource resource, final Reader reader, final Writer writer)
-          throws IOException {
-          processor.process(createMockResource("/WEB-INF/" + CSS_INPUT_NAME), reader, writer);
-        }
-      });
-=======
-        "classpath:cssUrlRewriting-WEBINFservletContext-outcome.css", new ResourcePostProcessor() {
-          public void process(final Reader reader, final Writer writer)
-              throws IOException {
-            processor.process(createMockResource("/WEB-INF/" + CSS_INPUT_NAME), reader, writer);
-          }
-        });
->>>>>>> 6f5e55d8
+      "classpath:cssUrlRewriting-WEBINFservletContext-outcome.css", new ResourceProcessor() {
+        public void process(final Resource resource, final Reader reader, final Writer writer)
+          throws IOException {
+          processor.process(createMockResource("/WEB-INF/" + CSS_INPUT_NAME), reader, writer);
+        }
+      });
   }
   
   /**
@@ -234,21 +188,12 @@
   public void processUrlResourceType()
       throws IOException {
     WroTestUtils.compareProcessedResourceContents("classpath:" + CSS_INPUT_NAME,
-<<<<<<< HEAD
-      "classpath:cssUrlRewriting-url-outcome.css", new ResourceProcessor() {
-        public void process(final Resource resource, final Reader reader, final Writer writer)
-          throws IOException {
-          processor.process(createMockResource("http://www.site.com/static/css/" + CSS_INPUT_NAME), reader, writer);
-        }
-      });
-=======
-        "classpath:cssUrlRewriting-url-outcome.css", new ResourcePostProcessor() {
-          public void process(final Reader reader, final Writer writer)
-              throws IOException {
-            processor.process(createMockResource("http://www.site.com/static/css/" + CSS_INPUT_NAME), reader, writer);
-          }
-        });
->>>>>>> 6f5e55d8
+      "classpath:cssUrlRewriting-url-outcome.css", new ResourceProcessor() {
+        public void process(final Resource resource, final Reader reader, final Writer writer)
+          throws IOException {
+          processor.process(createMockResource("http://www.site.com/static/css/" + CSS_INPUT_NAME), reader, writer);
+        }
+      });
   }
   
   @Test
@@ -290,4 +235,4 @@
       }
     }, 20);
   }
-}
+}