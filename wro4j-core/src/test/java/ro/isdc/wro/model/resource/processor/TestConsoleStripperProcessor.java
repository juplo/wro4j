/*
 * Copyright (c) 2008. All rights reserved.
 */
package ro.isdc.wro.model.resource.processor;

import static org.junit.Assert.assertEquals;

import java.io.File;
import java.net.URL;

import org.junit.AfterClass;
import org.junit.BeforeClass;
import org.junit.Test;

import ro.isdc.wro.config.Context;
import ro.isdc.wro.model.resource.ResourceType;
import ro.isdc.wro.model.resource.processor.impl.js.ConsoleStripperProcessor;
import ro.isdc.wro.util.WroTestUtils;


/**
 * TestMultiLineCommentStripperPostProcessor.java.
 * 
 * @author Alex Objelean
 */
public class TestConsoleStripperProcessor {
<<<<<<< HEAD
  private final ResourceProcessor processor = new ConsoleStripperProcessor();

=======
  private final ResourcePreProcessor processor = new ConsoleStripperProcessor();
  
  @BeforeClass
  public static void onBeforeClass() {
    assertEquals(0, Context.countActive());
  }
  
  @AfterClass
  public static void onAfterClass() {
    assertEquals(0, Context.countActive());
  }
  
>>>>>>> 6f5e55d8
  @Test
  public void testFromFolder()
      throws Exception {
    final URL url = getClass().getResource("consoleStripper");
    final File testFolder = new File(url.getFile(), "test");
    final File expectedFolder = new File(url.getFile(), "expected");
    WroTestUtils.compareFromDifferentFoldersByExtension(testFolder, expectedFolder, "js", processor);
  }
  
  @Test
  public void shouldSupportCorrectResourceTypes() {
    WroTestUtils.assertProcessorSupportResourceTypes(processor, ResourceType.JS);
  }
}<|MERGE_RESOLUTION|>--- conflicted
+++ resolved
@@ -24,11 +24,7 @@
  * @author Alex Objelean
  */
 public class TestConsoleStripperProcessor {
-<<<<<<< HEAD
   private final ResourceProcessor processor = new ConsoleStripperProcessor();
-
-=======
-  private final ResourcePreProcessor processor = new ConsoleStripperProcessor();
   
   @BeforeClass
   public static void onBeforeClass() {
@@ -40,7 +36,6 @@
     assertEquals(0, Context.countActive());
   }
   
->>>>>>> 6f5e55d8
   @Test
   public void testFromFolder()
       throws Exception {
