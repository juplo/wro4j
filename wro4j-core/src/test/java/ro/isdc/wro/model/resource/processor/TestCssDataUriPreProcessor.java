--- conflicted
+++ resolved
@@ -1,15 +1,19 @@
-<<<<<<< HEAD
 /*
  * Copyright (c) 2010. All rights reserved.
  */
 package ro.isdc.wro.model.resource.processor;
+
+import static org.junit.Assert.assertEquals;
 
 import java.io.File;
 import java.io.IOException;
 import java.io.InputStream;
 import java.net.URL;
 
+import org.junit.After;
+import org.junit.AfterClass;
 import org.junit.Before;
+import org.junit.BeforeClass;
 import org.junit.Test;
 import org.mockito.Mockito;
 
@@ -40,137 +44,6 @@
 public class TestCssDataUriPreProcessor {
   private final String PROXY_RESOURCE_PATH = "classpath:ro/isdc/wro/model/resource/processor/dataUri/proxyImage/";
   private ResourceProcessor processor;
-
-  protected DataUriGenerator createMockDataUriGenerator() {
-    try {
-      final DataUriGenerator uriGenerator = Mockito.mock(DataUriGenerator.class);
-      Mockito.when(uriGenerator.generateDataURI(Mockito.any(InputStream.class), Mockito.anyString())).thenReturn(
-          "data:image/png;base64,iVBORw0KG");
-      return uriGenerator;
-    } catch (final Exception e) {
-      throw new RuntimeException("Cannot create DataUriGenerator mock", e);
-    }
-  }
-
-  @Before
-  public void init()
-      throws Exception {
-    Context.set(Context.standaloneContext());
-    processor = new CssDataUriPreProcessor() {
-      @Override
-      protected DataUriGenerator getDataUriGenerator() {
-        return createMockDataUriGenerator();
-      }
-    };
-    initProcessor(processor);
-  }
-
-  final void initProcessor(final ResourceProcessor processor) {
-    final BaseWroManagerFactory factory = new BaseWroManagerFactory();
-    factory.setLocatorFactory(createLocatorFactory());
-    factory.setProcessorsFactory(new SimpleProcessorsFactory().addPreProcessor(processor));
-    final Injector injector = InjectorBuilder.create(factory).build();
-    injector.inject(processor);
-  }
-  
-  /**
-   * @return a locator factory which handles absolute url locations and failed servletContext relative url's by serving
-   *         proxy resources from classpath. This is useful to make test pass without internet connection.
-   */
-  private ResourceLocatorFactory createLocatorFactory() {
-    final ResourceLocatorFactory locatorFactory = new AbstractResourceLocatorFactory() {
-      public ResourceLocator getLocator(final String uri) {
-        return new AbstractResourceLocator() {
-          public InputStream getInputStream()
-              throws IOException {
-            if (uri.startsWith(ServletContextResourceLocator.PREFIX)) {
-              return new ClasspathResourceLocator(PROXY_RESOURCE_PATH + "test1.png").getInputStream();
-            }
-            try {
-              return new UrlResourceLocator(uri).getInputStream();
-            } catch (IOException e) {
-              return new ClasspathResourceLocator(PROXY_RESOURCE_PATH + "test2.png").getInputStream();
-            }
-          }
-        };
-        }
-    };
-    return locatorFactory;
-  }
-
-  @Test
-  public void shouldTransformResourcesFromFolder()
-      throws Exception {
-    final URL url = getClass().getResource("dataUri");
-
-    final File testFolder = new File(url.getFile(), "test");
-    final File expectedFolder = new File(url.getFile(), "expected");
-    WroTestUtils.compareFromDifferentFoldersByExtension(testFolder, expectedFolder, "css", processor);
-  }
-  
-  @Test
-  public void shouldTransformLargeResources()
-      throws Exception {
-    processor = new CssDataUriPreProcessor();
-    initProcessor(processor);
-
-    final URL url = getClass().getResource("dataUri");
-    
-    final File testFolder = new File(url.getFile(), "test");
-    final File expectedFolder = new File(url.getFile(), "expectedLarge");
-    WroTestUtils.compareFromDifferentFoldersByExtension(testFolder, expectedFolder, "css", processor);
-  }
-  
-  @Test
-  public void shouldSupportOnlyCssResources() {
-    WroTestUtils.assertProcessorSupportResourceTypes(processor, ResourceType.CSS);
-  }
-}
-=======
-/*
- * Copyright (c) 2010. All rights reserved.
- */
-package ro.isdc.wro.model.resource.processor;
-
-import static org.junit.Assert.assertEquals;
-
-import java.io.File;
-import java.io.IOException;
-import java.io.InputStream;
-import java.net.URL;
-
-import org.junit.After;
-import org.junit.AfterClass;
-import org.junit.Before;
-import org.junit.BeforeClass;
-import org.junit.Test;
-import org.mockito.Mockito;
-
-import ro.isdc.wro.config.Context;
-import ro.isdc.wro.manager.factory.BaseWroManagerFactory;
-import ro.isdc.wro.model.group.processor.Injector;
-import ro.isdc.wro.model.group.processor.InjectorBuilder;
-import ro.isdc.wro.model.resource.ResourceType;
-import ro.isdc.wro.model.resource.locator.ClasspathUriLocator;
-import ro.isdc.wro.model.resource.locator.ServletContextUriLocator;
-import ro.isdc.wro.model.resource.locator.UrlUriLocator;
-import ro.isdc.wro.model.resource.locator.factory.SimpleUriLocatorFactory;
-import ro.isdc.wro.model.resource.locator.factory.UriLocatorFactory;
-import ro.isdc.wro.model.resource.processor.factory.SimpleProcessorsFactory;
-import ro.isdc.wro.model.resource.processor.impl.css.CssDataUriPreProcessor;
-import ro.isdc.wro.model.resource.processor.support.DataUriGenerator;
-import ro.isdc.wro.util.WroTestUtils;
-
-
-/**
- * Test for {@link CssDataUriPreProcessor} class.
- * 
- * @author Alex Objelean
- * @created Created on Mat 09, 2010
- */
-public class TestCssDataUriPreProcessor {
-  private final String PROXY_RESOURCE_PATH = "classpath:ro/isdc/wro/model/resource/processor/dataUri/proxyImage/";
-  private ResourcePreProcessor processor;
   
   @BeforeClass
   public static void onBeforeClass() {
@@ -211,9 +84,9 @@
     Context.unset();
   }
   
-  final void initProcessor(final ResourcePreProcessor processor) {
+  final void initProcessor(final ResourceProcessor processor) {
     final BaseWroManagerFactory factory = new BaseWroManagerFactory();
-    factory.setUriLocatorFactory(createLocatorFactory());
+    factory.setLocatorFactory(createLocatorFactory());
     factory.setProcessorsFactory(new SimpleProcessorsFactory().addPreProcessor(processor));
     final Injector injector = InjectorBuilder.create(factory).build();
     injector.inject(processor);
@@ -223,28 +96,24 @@
    * @return a locator factory which handles absolute url locations and failed servletContext relative url's by serving
    *         proxy resources from classpath. This is useful to make test pass without internet connection.
    */
-  private UriLocatorFactory createLocatorFactory() {
-    final UriLocatorFactory locatorFactory = new SimpleUriLocatorFactory().addLocator(new ServletContextUriLocator() {
-      @Override
-      public InputStream locate(final String uri)
-          throws IOException {
-        try {
-          return super.locate(uri);
-        } catch (final Exception e) {
-          return new ClasspathUriLocator().locate(PROXY_RESOURCE_PATH + "test1.png");
+  private ResourceLocatorFactory createLocatorFactory() {
+    final ResourceLocatorFactory locatorFactory = new AbstractResourceLocatorFactory() {
+      public ResourceLocator getLocator(final String uri) {
+        return new AbstractResourceLocator() {
+          public InputStream getInputStream()
+              throws IOException {
+            if (uri.startsWith(ServletContextResourceLocator.PREFIX)) {
+              return new ClasspathResourceLocator(PROXY_RESOURCE_PATH + "test1.png").getInputStream();
+            }
+            try {
+              return new UrlResourceLocator(uri).getInputStream();
+            } catch (IOException e) {
+              return new ClasspathResourceLocator(PROXY_RESOURCE_PATH + "test2.png").getInputStream();
+            }
+          }
+        };
         }
-      }
-    }).addLocator(new UrlUriLocator() {
-      @Override
-      public InputStream locate(final String uri)
-          throws IOException {
-        // avoid external connections
-        if (uri.startsWith("http")) {
-          return new ClasspathUriLocator().locate(PROXY_RESOURCE_PATH + "test2.png");
-        }
-        return super.locate(uri);
-      }
-    });
+    };
     return locatorFactory;
   }
   
@@ -275,5 +144,4 @@
   public void shouldSupportOnlyCssResources() {
     WroTestUtils.assertProcessorSupportResourceTypes(processor, ResourceType.CSS);
   }
-}
->>>>>>> 6f5e55d8
+}