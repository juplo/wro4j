--- conflicted
+++ resolved
@@ -1,56 +1,45 @@
-/*
- * Copyright (c) 2010. All rights reserved.
- */
-package ro.isdc.wro.model.resource.processor;
-
-import java.io.File;
-import java.net.URL;
-
-import org.junit.Before;
-import org.junit.Test;
-
-import ro.isdc.wro.config.Context;
-import ro.isdc.wro.model.resource.ResourceType;
-import ro.isdc.wro.model.resource.processor.impl.css.CssDataUriPreProcessor;
-import ro.isdc.wro.util.WroTestUtils;
-
-
-/**
- * Test for {@link CssDataUriPreProcessor} class.
- *
- * @author Alex Objelean
- * @created Created on Mat 09, 2010
- */
-public class TestCssDataUriPreProcessor {
-  private ResourceProcessor processor;
-
-  @Before
-  public void setUp() {
-    Context.set(Context.standaloneContext());
-    Context.set(Context.standaloneContext());
-    processor = new CssDataUriPreProcessor();
-    //find a way to use a custom uriLocator
-    WroTestUtils.initProcessor(processor);
-  }
-
-  @Test
-  public void testFromFolder()
-      throws Exception {
-    final URL url = getClass().getResource("dataUri");
-
-    final File testFolder = new File(url.getFile(), "test");
-    final File expectedFolder = new File(url.getFile(), "expected");
-    WroTestUtils.compareFromDifferentFoldersByExtension(testFolder, expectedFolder, "css", processor);
-  }
-<<<<<<< HEAD
-
-}
-=======
-  
-  @Test
-  public void shouldSupportOnlyCssResources() {
-    WroTestUtils.assertProcessorSupportResourceTypes(processor, ResourceType.CSS);
-  }
-}
-
->>>>>>> 316b3553
+/*
+ * Copyright (c) 2010. All rights reserved.
+ */
+package ro.isdc.wro.model.resource.processor;
+
+import java.io.File;
+import java.net.URL;
+
+import org.junit.Before;
+import org.junit.Test;
+
+import ro.isdc.wro.config.Context;
+import ro.isdc.wro.model.resource.processor.impl.css.CssDataUriPreProcessor;
+import ro.isdc.wro.util.WroTestUtils;
+
+
+/**
+ * Test for {@link CssDataUriPreProcessor} class.
+ *
+ * @author Alex Objelean
+ * @created Created on Mat 09, 2010
+ */
+public class TestCssDataUriPreProcessor {
+  private ResourceProcessor processor;
+
+  @Before
+  public void setUp() {
+    Context.set(Context.standaloneContext());
+    Context.set(Context.standaloneContext());
+    processor = new CssDataUriPreProcessor();
+    //find a way to use a custom uriLocator
+    WroTestUtils.initProcessor(processor);
+  }
+
+  @Test
+  public void testFromFolder()
+      throws Exception {
+    final URL url = getClass().getResource("dataUri");
+
+    final File testFolder = new File(url.getFile(), "test");
+    final File expectedFolder = new File(url.getFile(), "expected");
+    WroTestUtils.compareFromDifferentFoldersByExtension(testFolder, expectedFolder, "css", processor);
+  }
+
+}