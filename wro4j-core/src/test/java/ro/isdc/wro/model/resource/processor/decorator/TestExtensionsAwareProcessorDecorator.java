--- conflicted
+++ resolved
@@ -54,13 +54,8 @@
         "js");
     WroTestUtils.createInjector().inject(processor);
     // we use test resource relative to TestProcessorsUtils class
-<<<<<<< HEAD
     final URL url = ResourceProcessor.class.getResource("extensionAware");
-
-=======
-    final URL url = ResourcePreProcessor.class.getResource("extensionAware");
     
->>>>>>> 6f5e55d8
     final File testFolder = new File(url.getFile(), "test");
     final File expectedFolder = new File(url.getFile(), "expected");
     WroTestUtils.compareFromDifferentFolders(testFolder, expectedFolder, processor);
