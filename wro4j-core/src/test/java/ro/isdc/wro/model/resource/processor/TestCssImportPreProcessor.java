--- conflicted
+++ resolved
@@ -1,149 +1,39 @@
-/*
- * Copyright (c) 2009. All rights reserved.
- */
-package ro.isdc.wro.model.resource.processor;
-
-import java.io.File;
-import java.io.IOException;
-import java.net.URL;
-
-import org.junit.Before;
-import org.junit.Test;
-
-<<<<<<< HEAD
-import ro.isdc.wro.config.Context;
-import ro.isdc.wro.model.group.Group;
-import ro.isdc.wro.model.resource.Resource;
-import ro.isdc.wro.model.resource.ResourceType;
-import ro.isdc.wro.model.resource.processor.impl.css.CssImportPreProcessor;
-import ro.isdc.wro.util.ResourceProcessor;
-=======
-import ro.isdc.wro.AbstractWroTest;
-import ro.isdc.wro.model.group.processor.GroupsProcessor;
-import ro.isdc.wro.model.resource.factory.UriLocatorFactory;
-import ro.isdc.wro.model.resource.locator.ClasspathUriLocator;
-import ro.isdc.wro.model.resource.locator.ServletContextUriLocator;
-import ro.isdc.wro.model.resource.locator.UrlUriLocator;
-import ro.isdc.wro.model.resource.processor.impl.css.CssImportPreProcessor;
->>>>>>> 65120434
-import ro.isdc.wro.util.WroTestUtils;
-
-
-/**
- * Test for css import processor.
- *
- * @author Alex Objelean
- */
-<<<<<<< HEAD
-public class TestCssImportPreProcessor {
-  private ResourcePreProcessor processor;
-
-  @Before
-  public void setUp() {
-    Context.set(Context.standaloneContext());
-    processor = new CssImportPreProcessor();
-    WroTestUtils.initProcessor(processor);
-  }
-
-  @Test
-  public void testPreProcessorWithoutRecursion1()
-      throws IOException {
-    genericTest("classpath:ro/isdc/wro/processor/cssImports/test1-input.css",
-        "classpath:ro/isdc/wro/processor/cssImports/test1-output.css");
-  }
-
-  @Test
-  public void testPreProcessorWithoutRecursion2()
-      throws IOException {
-    genericTest("classpath:ro/isdc/wro/processor/cssImports/test2-input.css",
-        "classpath:ro/isdc/wro/processor/cssImports/test2-output.css");
-  }
-
-  /**
-   * Checks a situation when the css contains an import to itself.
-   *
-   * @throws IOException
-   */
-  @Test
-  public void testPreProcessorWithImmediateRecursivity()
-      throws IOException {
-    genericTest("classpath:ro/isdc/wro/processor/cssImports/testRecursive-input.css",
-        "classpath:ro/isdc/wro/processor/cssImports/testRecursive-output.css");
-  }
-
-  /**
-   * Level 2 recursivity test. When a referred css contain an import to original css.
-   */
-  @Test
-  public void testPreProcessorWithDeepRecursivity()
-      throws IOException {
-    genericTest("classpath:ro/isdc/wro/processor/cssImports/testRecursive1-input.css",
-        "classpath:ro/isdc/wro/processor/cssImports/testRecursive1-output.css");
-  }
-
-  @Test
-  public void testPreProcessorWithBackgrounds()
-      throws IOException {
-    genericTest("classpath:ro/isdc/wro/processor/cssImports/testPostProcessorWithBackgrounds-input.css",
-        "classpath:ro/isdc/wro/processor/cssImports/testPostProcessorWithBackgrounds-output.css");
-  }
-
-  /**
-   * @param inputUri
-   *          the uri of the input css to process.
-   * @param outputUri
-   *          the uri of the output css containing the expected processed content.
-   * @param groupResourceUris
-   *          an array of expected uri's contained inside the Group after processing.
-   * @throws IOException
-   */
-  private void genericTest(final String inputUri, final String outputUri)
-      throws IOException {
-    // this is necessary use GroupsProcessor instrumentation on added processor
-    final Resource resource = createResource(inputUri);
-    WroTestUtils.compareProcessedResourceContents(inputUri, outputUri, new ResourceProcessor() {
-      public void process(final Reader reader, final Writer writer)
-          throws IOException {
-        processor.process(resource, reader, writer);
-      }
-    });
-  }
-
-  /**
-   * Create a resource and add associate it with a group.
-   */
-  private Resource createResource(final String uri) {
-    final Group group = new Group();
-    final Resource resource = Resource.create(uri, ResourceType.CSS);
-    group.setResources(Arrays.asList(new Resource[] {
-      resource
-    }));
-    return resource;
-  }
-=======
-public class TestCssImportPreProcessor extends AbstractWroTest {
-  @Test
-  public void testFromFolder() throws IOException {
-    final CssImportPreProcessor processor = new CssImportPreProcessor();
-    updateGroupsProcessorDependencies(processor);
-    final URL url = getClass().getResource("cssImport");
-    final File sourceFolder = new File(url.getFile());
-    WroTestUtils.compareSameFolderByExtension(sourceFolder, "css", "out.css", processor);
-  }
-
-  /**
-   * This method will allow the fields containing @Inject annotations to be assigned.
-   */
-  private void updateGroupsProcessorDependencies(final ResourcePreProcessor processor) {
-    final GroupsProcessor groupsProcessor = new GroupsProcessor() {
-      @Override
-      protected void configureUriLocatorFactory(final UriLocatorFactory factory) {
-        factory.addUriLocator(new ClasspathUriLocator());
-        factory.addUriLocator(new UrlUriLocator());
-        factory.addUriLocator(new ServletContextUriLocator());
-      }
-    };
-    groupsProcessor.addPreProcessor(processor);
-  }
->>>>>>> 65120434
-}
+/*
+ * Copyright (c) 2009. All rights reserved.
+ */
+package ro.isdc.wro.model.resource.processor;
+
+import java.io.File;
+import java.io.IOException;
+import java.net.URL;
+
+import org.junit.Before;
+import org.junit.Test;
+
+import ro.isdc.wro.config.Context;
+import ro.isdc.wro.model.resource.processor.impl.css.CssImportPreProcessor;
+import ro.isdc.wro.util.WroTestUtils;
+
+
+/**
+ * Test for css import processor.
+ *
+ * @author Alex Objelean
+ */
+public class TestCssImportPreProcessor {
+  private ResourcePreProcessor processor;
+
+  @Before
+  public void setUp() {
+    Context.set(Context.standaloneContext());
+    processor = new CssImportPreProcessor();
+    WroTestUtils.initProcessor(processor);
+  }
+
+  @Test
+  public void testFromFolder() throws IOException {
+    final URL url = getClass().getResource("cssImport");
+    final File sourceFolder = new File(url.getFile());
+    WroTestUtils.compareSameFolderByExtension(sourceFolder, "css", "out.css", processor);
+  }
+}