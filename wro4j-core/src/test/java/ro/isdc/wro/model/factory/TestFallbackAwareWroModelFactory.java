--- conflicted
+++ resolved
@@ -1,132 +1,89 @@
-/*
- * Copyright (C) 2010. All rights reserved.
- */
-package ro.isdc.wro.model.factory;
-
-import static org.junit.Assert.assertEquals;
-
-import java.io.IOException;
-import java.io.InputStream;
-
-import org.junit.After;
-import org.junit.AfterClass;
-import org.junit.Assert;
-import org.junit.Before;
-import org.junit.BeforeClass;
-import org.junit.Test;
-
-import ro.isdc.wro.WroRuntimeException;
-import ro.isdc.wro.config.Context;
-import ro.isdc.wro.model.resource.locator.ResourceLocator;
-import ro.isdc.wro.model.resource.locator.support.UrlResourceLocator;
-
-
-/**
- * Test class for {@link FallbackAwareXmlModelFactory}.
- * 
- * @author Alex Objelean
- */
-public class TestFallbackAwareWroModelFactory {
-  private WroModelFactory xmlModelFactory;
-  private WroModelFactory fallbackAwareModelFactory;
-  /**
-   * Used to simulate that a resource stream used to build the model is not available.
-   */
-<<<<<<< HEAD
-  private boolean isModelAvailable;
-
-=======
-  private boolean flag = false;
-  
-  @BeforeClass
-  public static void onBeforeClass() {
-    assertEquals(0, Context.countActive());
-  }
-  
-  @AfterClass
-  public static void onAfterClass() {
-    assertEquals(0, Context.countActive());
-  }
-  
->>>>>>> 6f5e55d8
-  @Before
-  public void setUp() {
-    isModelAvailable = true;
-    // initialize the context
-    Context.set(Context.standaloneContext());
-    final ResourceLocator locator = new UrlResourceLocator(TestFallbackAwareWroModelFactory.class.getResource("wro.xml")) {
-      @Override
-<<<<<<< HEAD
-      public InputStream getInputStream() throws IOException {
-        if (isModelAvailable) {
-          return super.getInputStream();
-=======
-      protected InputStream getModelResourceAsStream()
-          throws IOException {
-        flag = !flag;
-        if (flag) {
-          return TestXmlModelFactory.class.getResourceAsStream("wro.xml");
->>>>>>> 6f5e55d8
-        }
-        isModelAvailable = !isModelAvailable;
-        return null;
-      };
-    };
-    fallbackAwareModelFactory = new FallbackAwareWroModelFactory(new XmlModelFactory() {
-      @Override
-      protected ResourceLocator getModelResourceLocator() {
-        return locator;
-      }
-    });
-    xmlModelFactory = new XmlModelFactory() {
-      @Override
-<<<<<<< HEAD
-      protected ResourceLocator getModelResourceLocator() {
-        return locator;
-      }
-    };
-  }
-
-=======
-      protected InputStream getModelResourceAsStream()
-          throws IOException {
-        if (flag) {
-          return super.getModelResourceAsStream();
-        }
-        flag = !flag;
-        return null;
-      }
-    };
-  }
-  
-  @After
-  public void tearDown() {
-    Context.unset();
-    fallbackAwareModelFactory.destroy();
-    xmlModelFactory.destroy();
-  }
-  
->>>>>>> 6f5e55d8
-  @Test
-  public void testLastValidIsOK() {
-    Assert.assertNotNull(fallbackAwareModelFactory.create());
-    fallbackAwareModelFactory.destroy();
-    Assert.assertNotNull(fallbackAwareModelFactory.create());
-  }
-<<<<<<< HEAD
-
-=======
-  
->>>>>>> 6f5e55d8
-  @Test(expected = WroRuntimeException.class)
-  public void testWithoutLastValidThrowsException() {
-    isModelAvailable = false;
-    Assert.assertNotNull(xmlModelFactory.create());
-  }
-
-  @After
-  public void tearDown() {
-    fallbackAwareModelFactory.destroy();
-    xmlModelFactory.destroy();
-  }
-}
+/*
+ * Copyright (C) 2010. All rights reserved.
+ */
+package ro.isdc.wro.model.factory;
+
+import java.io.IOException;
+import java.io.InputStream;
+
+import org.junit.After;
+import org.junit.Assert;
+import org.junit.Before;
+import org.junit.Test;
+
+import ro.isdc.wro.WroRuntimeException;
+import ro.isdc.wro.config.Context;
+import ro.isdc.wro.model.resource.locator.ResourceLocator;
+import ro.isdc.wro.model.resource.locator.support.UrlResourceLocator;
+
+
+/**
+ * Test class for {@link FallbackAwareXmlModelFactory}.
+ * 
+ * @author Alex Objelean
+ */
+public class TestFallbackAwareWroModelFactory {
+  private WroModelFactory xmlModelFactory;
+  private WroModelFactory fallbackAwareModelFactory;
+  /**
+   * Used to simulate that a resource stream used to build the model is not available.
+   */
+  private boolean isModelAvailable;
+  
+  @BeforeClass
+  public static void onBeforeClass() {
+    assertEquals(0, Context.countActive());
+  }
+  
+  @AfterClass
+  public static void onAfterClass() {
+    assertEquals(0, Context.countActive());
+  }
+  @Before
+  public void setUp() {
+    isModelAvailable = true;
+    // initialize the context
+    Context.set(Context.standaloneContext());
+    final ResourceLocator locator = new UrlResourceLocator(TestFallbackAwareWroModelFactory.class.getResource("wro.xml")) {
+      @Override
+      public InputStream getInputStream() throws IOException {
+        if (isModelAvailable) {
+          return super.getInputStream();
+        }
+        isModelAvailable = !isModelAvailable;
+        return null;
+      };
+    };
+    fallbackAwareModelFactory = new FallbackAwareWroModelFactory(new XmlModelFactory() {
+      @Override
+      protected ResourceLocator getModelResourceLocator() {
+        return locator;
+      }
+    });
+    xmlModelFactory = new XmlModelFactory() {
+      @Override
+      protected ResourceLocator getModelResourceLocator() {
+        return locator;
+      }
+    };
+  }
+
+  @Test
+  public void testLastValidIsOK() {
+    Assert.assertNotNull(fallbackAwareModelFactory.create());
+    fallbackAwareModelFactory.destroy();
+    Assert.assertNotNull(fallbackAwareModelFactory.create());
+  }
+
+  @Test(expected = WroRuntimeException.class)
+  public void testWithoutLastValidThrowsException() {
+    isModelAvailable = false;
+    Assert.assertNotNull(xmlModelFactory.create());
+  }
+
+  @After
+  public void tearDown() {
+    fallbackAwareModelFactory.destroy();
+    xmlModelFactory.destroy();
+  }
+}