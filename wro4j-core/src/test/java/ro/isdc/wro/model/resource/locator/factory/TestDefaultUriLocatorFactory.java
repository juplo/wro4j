--- conflicted
+++ resolved
@@ -6,33 +6,22 @@
 import org.junit.BeforeClass;
 import org.junit.Test;
 
-<<<<<<< HEAD
+import ro.isdc.wro.config.Context;
 import ro.isdc.wro.model.resource.locator.support.ServletContextResourceLocator;
 import ro.isdc.wro.model.resource.locator.support.ServletContextResourceLocator.LocatorStrategy;
-=======
-import ro.isdc.wro.config.Context;
-import ro.isdc.wro.model.resource.locator.ServletContextUriLocator;
-import ro.isdc.wro.model.resource.locator.ServletContextUriLocator.LocatorStrategy;
-import ro.isdc.wro.model.resource.locator.UriLocator;
->>>>>>> 6f5e55d8
 
 
 /**
  * @author Alex Objelean
  */
 public class TestDefaultUriLocatorFactory {
-<<<<<<< HEAD
   private DefaultResourceLocatorFactory victim;
-
-=======
-  private DefaultUriLocatorFactory victim;
   
   @BeforeClass
   public static void onBeforeClass() {
     assertEquals(0, Context.countActive());
   }
   
->>>>>>> 6f5e55d8
   @Before
   public void setUp() {
     victim = new DefaultResourceLocatorFactory();
