--- conflicted
+++ resolved
@@ -32,12 +32,7 @@
  * @created Created on Mat 09, 2010
  */
 public class TestDuplicateAwareCssDataUriPreProcessor {
-<<<<<<< HEAD
   private ResourceProcessor processor;
-
-
-=======
-  private ResourcePreProcessor processor;
   
   @BeforeClass
   public static void onBeforeClass() {
@@ -49,7 +44,6 @@
     assertEquals(0, Context.countActive());
   }
   
->>>>>>> 6f5e55d8
   @Before
   public void setUp() {
     processor = new DuplicatesAwareCssDataUriPreProcessor();
@@ -72,17 +66,12 @@
     
     final File testFolder = new File(url.getFile(), "test");
     final File expectedFolder = new File(url.getFile(), "expected");
-<<<<<<< HEAD
-    WroTestUtils.compareFromDifferentFoldersByExtension(testFolder, expectedFolder, "css", new ResourceProcessor() {
-      public void process(final Resource resource, final Reader reader, final Writer writer)
-        throws IOException {
-        processor.process(createMockResource("file:" + testFolder.getPath() + "/test.css"), reader, writer);
-      }
-    });
-=======
-    WroTestUtils.compareFromDifferentFoldersByExtension(testFolder, expectedFolder, "css",
-        WroUtil.newResourceProcessor(createMockResource("file:" + testFolder.getPath() + "/test.css"), processor));
->>>>>>> 6f5e55d8
+    WroTestUtils.compareFromDifferentFoldersByExtension(testFolder, expectedFolder, "css", new ResourceProcessor() {
+      public void process(final Resource resource, final Reader reader, final Writer writer)
+        throws IOException {
+        processor.process(createMockResource("file:" + testFolder.getPath() + "/test.css"), reader, writer);
+      }
+    });
   }
   
   /**
@@ -95,4 +84,4 @@
     Mockito.when(resource.getUri()).thenReturn(resourceUri);
     return resource;
   }
-}
+}