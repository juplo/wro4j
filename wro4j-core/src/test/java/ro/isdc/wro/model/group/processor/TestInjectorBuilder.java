/**
 * Copyright Alex Objelean
 */
package ro.isdc.wro.model.group.processor;

import static org.junit.Assert.assertEquals;
import static org.junit.Assert.assertNotNull;
import static org.junit.Assert.assertSame;
import static org.mockito.Mockito.mock;
import static org.mockito.Mockito.verify;
import static org.mockito.Mockito.when;
import static org.mockito.MockitoAnnotations.initMocks;
import static ro.isdc.wro.config.Context.set;

import java.io.IOException;

import javax.servlet.FilterConfig;
import javax.servlet.ServletContext;
import javax.servlet.http.HttpServletRequest;
import javax.servlet.http.HttpServletResponse;

import org.junit.After;
import org.junit.AfterClass;
import org.junit.Assert;
import org.junit.Before;
import org.junit.BeforeClass;
import org.junit.Test;
import org.mockito.Mock;
import org.mockito.Mockito;

import ro.isdc.wro.cache.CacheStrategy;
import ro.isdc.wro.cache.factory.CacheKeyFactory;
import ro.isdc.wro.config.Context;
import ro.isdc.wro.config.ReadOnlyContext;
import ro.isdc.wro.config.metadata.MetaDataFactory;
import ro.isdc.wro.manager.ResourceBundleProcessor;
import ro.isdc.wro.manager.callback.LifecycleCallbackRegistry;
import ro.isdc.wro.manager.factory.BaseWroManagerFactory;
import ro.isdc.wro.manager.factory.WroManagerFactory;
import ro.isdc.wro.model.factory.WroModelFactory;
import ro.isdc.wro.model.group.GroupExtractor;
import ro.isdc.wro.model.group.Inject;
import ro.isdc.wro.model.resource.locator.factory.DefaultResourceLocatorFactory;
import ro.isdc.wro.model.resource.locator.factory.ResourceLocatorFactory;
import ro.isdc.wro.model.resource.processor.factory.ProcessorsFactory;
import ro.isdc.wro.model.resource.support.change.ResourceWatcher;
import ro.isdc.wro.model.resource.support.hash.HashStrategy;
import ro.isdc.wro.model.resource.support.naming.NamingStrategy;
import ro.isdc.wro.util.AbstractDecorator;
import ro.isdc.wro.util.WroUtil;


/**
 * @author Alex Objelean
 * @created 8 Jan 2012
 */
public class TestInjectorBuilder {
  @Mock
  private HttpServletRequest mockRequest;
  @Mock
  private HttpServletResponse mockResponse;
  @Mock
  private FilterConfig mockFilterConfig;
  @Mock
  private ServletContext mockServletContext;

  @BeforeClass
  public static void onBeforeClass() {
    assertEquals(0, Context.countActive());
  }

  @AfterClass
  public static void onAfterClass() {
    assertEquals(0, Context.countActive());
  }

  @Before
  public void setUp() {
    initMocks(this);
    when(mockRequest.getRequestURL()).thenReturn(new StringBuffer(""));
    when(mockRequest.getServletPath()).thenReturn("");
    when(mockFilterConfig.getServletContext()).thenReturn(mockServletContext);
    when(mockFilterConfig.getServletContext()).thenReturn(mockServletContext);
    when(mockServletContext.getResourceAsStream(Mockito.anyString())).thenReturn(null);
    set(Context.webContext(mockRequest, mockResponse, mockFilterConfig));
  }

  @Test(expected = NullPointerException.class)
  public void cannotAcceptNullWroManager() {
    new InjectorBuilder(null);
  }

  @Test(expected = NullPointerException.class)
  public void cannotAcceptWhenSettingNullWroManager() {
    new InjectorBuilder(null);
  }

  @Test
  public void shouldBuildInjectorWithValidWroManager() {
    final Injector injector = InjectorBuilder.create(new BaseWroManagerFactory()).build();
    assertNotNull(injector);

    final Sample sample = new Sample();
    injector.inject(sample);
    assertNotNull(sample.namingStrategy);
    assertNotNull(sample.preProcessorExecutor);
    assertNotNull(sample.processorsFactory);
    assertNotNull(sample.resourceLocatorFactory);
    assertNotNull(sample.callbackRegistry);
    assertSame(injector, sample.injector);
    assertNotNull(sample.groupsProcessor);
    assertNotNull(sample.metaDataFactory);
    assertNotNull(sample.bundleProcessor);
    assertNotNull(sample.resourceWatcher);
  }

  @Test
  public void shouldBuildValidInjectorWithBaseWroManagerFactory() {
    final Injector injector = InjectorBuilder.create(new BaseWroManagerFactory()).build();
    assertNotNull(injector);

    final Sample sample = new Sample();
    injector.inject(sample);
    assertNotNull(sample.namingStrategy);
    assertNotNull(sample.preProcessorExecutor);
    assertNotNull(sample.processorsFactory);
    assertNotNull(sample.resourceLocatorFactory);
    assertNotNull(sample.callbackRegistry);
    assertSame(injector, sample.injector);
    assertNotNull(sample.groupsProcessor);
    assertNotNull(sample.metaDataFactory);
    assertNotNull(sample.cacheKeyFactory);
    assertNotNull(sample.bundleProcessor);
    assertNotNull(sample.resourceWatcher);
  }

  @Test
  public void shouldBuildValidInjectorWithFewFieldsSet()
      throws Exception {
    final NamingStrategy mockNamingStrategy = mock(NamingStrategy.class);
    final ProcessorsFactory mockProcessorsFactory = mock(ProcessorsFactory.class);
    final ResourceLocatorFactory mockLocatorFactory = mock(ResourceLocatorFactory.class);
    final MetaDataFactory mockMetaDataFactory = Mockito.mock(MetaDataFactory.class);

    final BaseWroManagerFactory managerFactroy = new BaseWroManagerFactory();
    managerFactroy.setNamingStrategy(mockNamingStrategy);
    managerFactroy.setProcessorsFactory(mockProcessorsFactory);
    managerFactroy.setLocatorFactory(mockLocatorFactory);
    managerFactroy.setMetaDataFactory(mockMetaDataFactory);

    final Injector injector = InjectorBuilder.create(managerFactroy).build();
    assertNotNull(injector);

    final Sample sample = new Sample();
    injector.inject(sample);
    assertNotNull(sample.preProcessorExecutor);

    sample.namingStrategy.rename("", WroUtil.EMPTY_STREAM);
    verify(mockNamingStrategy).rename("", WroUtil.EMPTY_STREAM);

    sample.processorsFactory.getPostProcessors();
    verify(mockProcessorsFactory).getPostProcessors();
<<<<<<< HEAD
    
    sample.resourceLocatorFactory.getLocator("");
    verify(mockLocatorFactory).getLocator("");
    
    sample.metaDataFactory.create();
    verify(mockMetaDataFactory).create();
    
    assertSame(mockProcessorsFactory, AbstractDecorator.getOriginalDecoratedObject(sample.processorsFactory));
    assertSame(mockLocatorFactory, AbstractDecorator.getOriginalDecoratedObject(sample.resourceLocatorFactory));
=======

    sample.uriLocatorFactory.getInstance("");
    verify(mockLocatorFactory).getInstance("");

    sample.metaDataFactory.create();
    verify(mockMetaDataFactory).create();
>>>>>>> b51b01fc

    assertNotNull(sample.callbackRegistry);
    assertSame(injector, sample.injector);
    assertNotNull(sample.groupsProcessor);
    assertNotNull(sample.modelFactory);
    assertNotNull(sample.groupExtractor);
    assertNotNull(sample.cacheStrategy);
    assertNotNull(sample.hashBuilder);
    assertNotNull(sample.readOnlyContext);
    assertNotNull(sample.metaDataFactory);
    assertNotNull(sample.cacheKeyFactory);
    assertNotNull(sample.bundleProcessor);
  }

  @Test(expected = IOException.class)
  public void shouldInjectEachLocatorProvidedByLocatorFactory()
      throws Exception {
    final ResourceLocatorFactory resourceLocatorFactory = new DefaultResourceLocatorFactory();
    final WroManagerFactory managerFactory = new BaseWroManagerFactory().setLocatorFactory(resourceLocatorFactory);
    final Injector injector = InjectorBuilder.create(managerFactory).build();

    final Sample sample = new Sample();
    injector.inject(sample);
    // this will throw NullPointerException if the uriLocator is not injected.
    sample.resourceLocatorFactory.getLocator("/path/to/servletContext/resource.js").getInputStream();
  }

  @After
  public void tearDown() {
    Context.unset();
  }

  private static class Sample {
    @Inject
    ResourceLocatorFactory resourceLocatorFactory;
    @Inject
    ProcessorsFactory processorsFactory;
    @Inject
    NamingStrategy namingStrategy;
    @Inject
    PreProcessorExecutor preProcessorExecutor;
    @Inject
    LifecycleCallbackRegistry callbackRegistry;
    @Inject
    Injector injector;
    @Inject
    GroupsProcessor groupsProcessor;
    @Inject
    WroModelFactory modelFactory;
    @Inject
    GroupExtractor groupExtractor;
    @Inject
    CacheStrategy<?, ?> cacheStrategy;
    @Inject
    HashStrategy hashBuilder;
    @Inject
    ReadOnlyContext readOnlyContext;
    @Inject
    MetaDataFactory metaDataFactory;
    @Inject
    CacheKeyFactory cacheKeyFactory;
    @Inject
    ResourceBundleProcessor bundleProcessor;
    @Inject
    ResourceWatcher resourceWatcher;
  }
}<|MERGE_RESOLUTION|>--- conflicted
+++ resolved
@@ -160,24 +160,15 @@
 
     sample.processorsFactory.getPostProcessors();
     verify(mockProcessorsFactory).getPostProcessors();
-<<<<<<< HEAD
-    
+
     sample.resourceLocatorFactory.getLocator("");
     verify(mockLocatorFactory).getLocator("");
-    
+
     sample.metaDataFactory.create();
     verify(mockMetaDataFactory).create();
-    
+
     assertSame(mockProcessorsFactory, AbstractDecorator.getOriginalDecoratedObject(sample.processorsFactory));
     assertSame(mockLocatorFactory, AbstractDecorator.getOriginalDecoratedObject(sample.resourceLocatorFactory));
-=======
-
-    sample.uriLocatorFactory.getInstance("");
-    verify(mockLocatorFactory).getInstance("");
-
-    sample.metaDataFactory.create();
-    verify(mockMetaDataFactory).create();
->>>>>>> b51b01fc
 
     assertNotNull(sample.callbackRegistry);
     assertSame(injector, sample.injector);
