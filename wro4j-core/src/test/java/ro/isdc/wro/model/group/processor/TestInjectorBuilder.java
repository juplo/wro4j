--- conflicted
+++ resolved
@@ -20,11 +20,8 @@
 import javax.servlet.http.HttpServletResponse;
 
 import org.junit.After;
-<<<<<<< HEAD
+import org.junit.AfterClass;
 import org.junit.Assert;
-=======
-import org.junit.AfterClass;
->>>>>>> 6f5e55d8
 import org.junit.Before;
 import org.junit.BeforeClass;
 import org.junit.Test;
@@ -160,26 +157,16 @@
     
     sample.processorsFactory.getPostProcessors();
     verify(mockProcessorsFactory).getPostProcessors();
-<<<<<<< HEAD
-
+    
     sample.resourceLocatorFactory.getLocator("");
     verify(mockLocatorFactory).getLocator("");
-
+    
     sample.metaDataFactory.create();
     verify(mockMetaDataFactory).create();
-
+    
     assertSame(mockProcessorsFactory, AbstractDecorator.getOriginalDecoratedObject(sample.processorsFactory));
     assertSame(mockLocatorFactory, AbstractDecorator.getOriginalDecoratedObject(sample.resourceLocatorFactory));
 
-=======
-    
-    sample.uriLocatorFactory.getInstance("");
-    verify(mockLocatorFactory).getInstance("");
-    
-    sample.metaDataFactory.create();
-    verify(mockMetaDataFactory).create();
-    
->>>>>>> 6f5e55d8
     assertNotNull(sample.callbackRegistry);
     assertSame(injector, sample.injector);
     assertNotNull(sample.groupsProcessor);
