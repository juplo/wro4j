--- conflicted
+++ resolved
@@ -1,11 +1,5 @@
 package ro.isdc.wro.util.concurrent;
 
-<<<<<<< HEAD
-import static org.junit.Assert.assertTrue;
-
-=======
-import java.text.SimpleDateFormat;
->>>>>>> 2599f25c
 import java.util.ArrayList;
 import java.util.Collection;
 import java.util.Date;
@@ -13,10 +7,6 @@
 import java.util.UUID;
 import java.util.concurrent.Callable;
 
-<<<<<<< HEAD
-=======
-import org.junit.Assert;
->>>>>>> 2599f25c
 import org.junit.Before;
 import org.junit.Test;
 import org.slf4j.Logger;
@@ -67,15 +57,9 @@
 
     final long delta = end - start;
     LOG.debug("Execution took: {}", delta);
-<<<<<<< HEAD
     //number of milliseconds added by overhead
     final long overhead = 40;
     assertTrue(delta < delay + overhead);
-=======
-    // number of milliseconds added by overhead
-    final long overhead = 40;
-    Assert.assertTrue(delta < delay + overhead);
->>>>>>> 2599f25c
   }
 
   @Test
