/**
 * Copyright Alex Objelean
 */
package ro.isdc.wro.config.jmx;

import java.beans.PropertyChangeEvent;
import java.beans.PropertyChangeListener;
import java.util.ArrayList;
import java.util.List;

import org.apache.commons.lang.builder.ToStringBuilder;
import org.apache.commons.lang.builder.ToStringStyle;
import org.slf4j.Logger;
import org.slf4j.LoggerFactory;


/**
 * Defines MBean which manage configuration. There should be only one instance of this object in the application and it
 * should be accessible even outside of the request cycle.
 *
 * @author Alex Objelean
 */
public final class WroConfiguration
  implements WroConfigurationMBean {
  private static final Logger LOG = LoggerFactory.getLogger(WroConfiguration.class);
  /**
   * Default encoding to use.
   */
  private static final String DEFAULT_ENCODING = "UTF-8";
  /**
	 * How often to run a thread responsible for refreshing the cache.
	 */
  private long cacheUpdatePeriod;
  /**
   * How often to run a thread responsible for refreshing the model.
   */
  private long modelUpdatePeriod;
  /**
   * Gzip enable flag.
   */
  private boolean gzipEnabled = true;
  /**
   * If true, we are running in DEVELOPMENT mode. By default this value is true.
   */
  private boolean debug = true;
  /**
   * If true, missing resources are ignored. By default this value is true.
   */
  private boolean ignoreMissingResources = true;
  /**
   * Flag which will force no caching of the processed content only in DEVELOPMENT mode. In DEPLOYMENT mode changing
   * this flag will have no effect. By default this value is false.
   */
<<<<<<< HEAD
  private boolean disableCache = false;
  /**
   * Allow to turn jmx on or off. By default thsi value is true.
   */
  private boolean jmxEnabled = true;
=======
  private boolean disableCache;
  /**
   * Encoding to use when reading resources.
   */
  private String encoding;
>>>>>>> 83c436dd
  /**
   * Listeners for the change of cache & model period properties.
   */
  private final transient List<PropertyChangeListener> cacheUpdatePeriodListeners = new ArrayList<PropertyChangeListener>(1);
  private final transient List<PropertyChangeListener> modelUpdatePeriodListeners = new ArrayList<PropertyChangeListener>(1);
<<<<<<< HEAD

=======
>>>>>>> 83c436dd
  /**
   * @return the name of the object used to register the MBean.
   */
  public static String getObjectName() {
    return WroConfiguration.class.getPackage().getName() + ".jmx:type=" + WroConfiguration.class.getSimpleName();
  }

  /**
   * {@inheritDoc}
   */
  public long getCacheUpdatePeriod() {
    return this.cacheUpdatePeriod;
  }


  /**
   * {@inheritDoc}
   */
  public long getModelUpdatePeriod() {
    return modelUpdatePeriod;
  }


  /**
   * {@inheritDoc}
   */
  public void setCacheUpdatePeriod(final long period) {
		if (period != cacheUpdatePeriod) {
			reloadCacheWithNewValue(period);
		}
  	this.cacheUpdatePeriod = period;
  }


  /**
   * {@inheritDoc}
   */
  public void setModelUpdatePeriod(final long period) {
		if (period != modelUpdatePeriod) {
			reloadModelWithNewValue(period);
		}
    this.modelUpdatePeriod = period;

  }

  /**
   * {@inheritDoc}
   */
  public boolean isGzipEnabled() {
  	return gzipEnabled;
  }

  /**
   * {@inheritDoc}
   */
  public void setGzipEnabled(final boolean enable) {
  	gzipEnabled = enable;
  }

  /**
   * {@inheritDoc}
   */
  public void reloadCache() {
    reloadCacheWithNewValue(null);
  }


	/**
	 * Notify all listeners about cachePeriod property changed. If passed newValue is null, the oldValue is taken as new
	 * value. This is the case when the reloadCache is invoked.
	 *
	 * @param newValue value to set.
	 */
	private void reloadCacheWithNewValue(final Long newValue) {
		final long newValueAsPrimitive = newValue == null ? getModelUpdatePeriod() : newValue;
    LOG.debug("invoking " + cacheUpdatePeriodListeners.size() + " listeners");
		for (final PropertyChangeListener listener : cacheUpdatePeriodListeners) {
  		final PropertyChangeEvent event = new PropertyChangeEvent(this, "cache", getCacheUpdatePeriod(), newValueAsPrimitive);
			listener.propertyChange(event);
		}
	}

  /**
   * {@inheritDoc}
   */
  public void reloadModel() {
    LOG.debug("reloadModel");
  	reloadModelWithNewValue(null);
  }


	/**
	 * Notify all listeners about cachePeriod property changed. If passed newValue is null, the oldValue is taken as new
	 * value. This is the case when the reloadModel is invoked.
	 *
	 * @param newValue value to set.
	 */
	private void reloadModelWithNewValue(final Long newValue) {
		final long newValueAsPrimitive = newValue == null ? getModelUpdatePeriod() : newValue;
  	for (final PropertyChangeListener listener : modelUpdatePeriodListeners) {
  		final PropertyChangeEvent event = new PropertyChangeEvent(this, "model", getModelUpdatePeriod(), newValueAsPrimitive);
			listener.propertyChange(event);
		}
	}

	/**
	 * Register a listener which is notified when the modelUpdate period value is changed. Registration is allowed only during
	 *
	 * @param listener to add.
	 */
	public void registerModelUpdatePeriodChangeListener(final PropertyChangeListener listener) {
		modelUpdatePeriodListeners.add(listener);
	}

	/**
	 * Register a listener which is notified when the modelUpdate period value is changed.
	 *
	 * @param listener to add.
	 */
	public void registerCacheUpdatePeriodChangeListener(final PropertyChangeListener listener) {
	  cacheUpdatePeriodListeners.add(listener);
	}

  /**
   * @return the debug
   */
  public boolean isDebug() {
    return this.debug;
  }

  /**
   * @param debug the debug to set
   */
  public void setDebug(final boolean debug) {
    //Don't think that we really need to reload the cache here
    this.debug = debug;
  }


  /**
   * @return the ignoreMissingResources
   */
  public boolean isIgnoreMissingResources() {
    return this.ignoreMissingResources;
  }

  /**
   * @param ignoreMissingResources the ignoreMissingResources to set
   */
  public void setIgnoreMissingResources(final boolean ignoreMissingResources) {
    this.ignoreMissingResources = ignoreMissingResources;
  }

  /**
   * @return the disableCache
   */
  public boolean isDisableCache() {
    //disable cache only if you are in DEVELOPMENT mode (aka debug)
    return this.disableCache && debug;
  }

  /**
   * @param disableCache the disableCache to set
   */
  public void setDisableCache(final boolean disableCache) {
    if (!debug) {
      LOG.warn("You cannot disable cache in DEPLOYMENT mode");
    }
    this.disableCache = disableCache;
  }

  /**
   * @return the jmxEnabled
   */
  public boolean isJmxEnabled() {
    return jmxEnabled;
  }

  /**
   * @param jmxEnabled the jmxEnabled to set
   */
  public void setJmxEnabled(final boolean jmxEnabled) {
    this.jmxEnabled = jmxEnabled;
  }

  /**
   * Perform the cleanup, clear the listeners.
   */
  public void destroy() {
    cacheUpdatePeriodListeners.clear();
    modelUpdatePeriodListeners.clear();
  }

  /**
   * @return the encoding
   */
  public String getEncoding() {
    return this.encoding == null ? DEFAULT_ENCODING : this.encoding;
  }

  /**
   * @param encoding the encoding to set
   */
  public void setEncoding(final String encoding) {
    this.encoding = encoding;
  }

  /**
   * {@inheritDoc}
   */
  @Override
  public String toString() {
<<<<<<< HEAD
    return ToStringBuilder.reflectionToString(this, ToStringStyle.MULTI_LINE_STYLE).toString();
=======
    return new ToStringBuilder(this, ToStringStyle.MULTI_LINE_STYLE).toString();
>>>>>>> 83c436dd
  }
}<|MERGE_RESOLUTION|>--- conflicted
+++ resolved
@@ -51,28 +51,21 @@
    * Flag which will force no caching of the processed content only in DEVELOPMENT mode. In DEPLOYMENT mode changing
    * this flag will have no effect. By default this value is false.
    */
-<<<<<<< HEAD
   private boolean disableCache = false;
   /**
    * Allow to turn jmx on or off. By default thsi value is true.
    */
   private boolean jmxEnabled = true;
-=======
-  private boolean disableCache;
   /**
    * Encoding to use when reading resources.
    */
   private String encoding;
->>>>>>> 83c436dd
   /**
    * Listeners for the change of cache & model period properties.
    */
   private final transient List<PropertyChangeListener> cacheUpdatePeriodListeners = new ArrayList<PropertyChangeListener>(1);
   private final transient List<PropertyChangeListener> modelUpdatePeriodListeners = new ArrayList<PropertyChangeListener>(1);
-<<<<<<< HEAD
-
-=======
->>>>>>> 83c436dd
+
   /**
    * @return the name of the object used to register the MBean.
    */
@@ -285,10 +278,6 @@
    */
   @Override
   public String toString() {
-<<<<<<< HEAD
     return ToStringBuilder.reflectionToString(this, ToStringStyle.MULTI_LINE_STYLE).toString();
-=======
-    return new ToStringBuilder(this, ToStringStyle.MULTI_LINE_STYLE).toString();
->>>>>>> 83c436dd
   }
 }