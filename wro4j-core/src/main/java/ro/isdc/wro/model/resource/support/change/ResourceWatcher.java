--- conflicted
+++ resolved
@@ -35,14 +35,8 @@
 import ro.isdc.wro.model.group.processor.Injector;
 import ro.isdc.wro.model.resource.Resource;
 import ro.isdc.wro.model.resource.ResourceType;
-<<<<<<< HEAD
 import ro.isdc.wro.model.resource.locator.factory.ResourceLocatorFactory;
 import ro.isdc.wro.model.resource.processor.ResourceProcessor;
-=======
-import ro.isdc.wro.model.resource.locator.factory.UriLocatorFactory;
-import ro.isdc.wro.model.resource.processor.Destroyable;
-import ro.isdc.wro.model.resource.processor.ResourcePreProcessor;
->>>>>>> b51b01fc
 import ro.isdc.wro.model.resource.processor.decorator.ExceptionHandlingProcessorDecorator;
 import ro.isdc.wro.model.resource.processor.impl.css.AbstractCssImportPreProcessor;
 import ro.isdc.wro.model.resource.processor.impl.css.CssImportPreProcessor;
@@ -244,14 +238,9 @@
    *          the name of the group being processed.
    * @return a processor used to detect changes in imported resources.
    */
-<<<<<<< HEAD
   private ResourceProcessor createCssImportProcessor(final AtomicBoolean changeDetected,
       final String groupName) {
     final ResourceProcessor cssImportProcessor = new AbstractCssImportPreProcessor() {
-=======
-  private ResourcePreProcessor createCssImportProcessor(final AtomicBoolean changeDetected, final String groupName) {
-    final ResourcePreProcessor cssImportProcessor = new AbstractCssImportPreProcessor() {
->>>>>>> b51b01fc
       @Override
       protected void onImportDetected(final String importedUri) {
         LOG.debug("Found @import {}", importedUri);
