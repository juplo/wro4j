/**
 * Copyright Alex Objelean
 */
package ro.isdc.wro.model.resource.processor.impl.css;

import java.io.File;
import java.io.IOException;
import java.io.Reader;
import java.io.Writer;
import java.util.ArrayList;
import java.util.List;
import java.util.regex.Matcher;
import java.util.regex.Pattern;

import org.apache.commons.io.FilenameUtils;
import org.apache.commons.io.IOUtils;
import org.apache.commons.lang3.Validate;
import org.slf4j.Logger;
import org.slf4j.LoggerFactory;

import ro.isdc.wro.config.jmx.WroConfiguration;
import ro.isdc.wro.model.group.Inject;
import ro.isdc.wro.model.resource.Resource;
import ro.isdc.wro.model.resource.ResourceType;
import ro.isdc.wro.model.resource.SupportedResourceType;
import ro.isdc.wro.model.resource.locator.factory.ResourceLocatorFactory;
import ro.isdc.wro.model.resource.processor.ResourceProcessor;
import ro.isdc.wro.util.StringUtils;
import ro.isdc.wro.util.WroUtil;


/**
 * CssImport Processor responsible for handling css <code>@import</code> statement. It is implemented as both:
 * preProcessor & postProcessor. It is necessary because preProcessor is responsible for updating model with found
 * imported resources, while post processor removes import occurrences.
 * <p/>
 * When processor finds an import which is not valid, it will check the
 * {@link WroConfiguration#isIgnoreMissingResources()} flag. If it is set to false, the processor will fail.
 *
 * @author Alex Objelean
 */
@SupportedResourceType(ResourceType.CSS)
public abstract class AbstractCssImportPreProcessor
  implements ResourceProcessor {
  private static final Logger LOG = LoggerFactory.getLogger(AbstractCssImportPreProcessor.class);
  /**
   * Contains a {@link UriLocatorFactory} reference injected externally.
   */
  @Inject
<<<<<<< HEAD
  private ResourceLocatorFactory locatorFactory;
  @Inject
  private WroConfiguration configuration;
=======
  private UriLocatorFactory uriLocatorFactory;

>>>>>>> d9390f97
  /**
   * List of processed resources, useful for detecting deep recursion. A {@link ThreadLocal} is used to ensure that the
   * processor is thread-safe and doesn't erroneously detect recursion when running in concurrent environment.
   */
  private final ThreadLocal<List<String>> processedImports = new ThreadLocal<List<String>>() {
    @Override
    protected List<String> initialValue() {
      return new ArrayList<String>();
    };
  };
  protected static final Pattern PATTERN = Pattern.compile(WroUtil.loadRegexpWithKey("cssImport"));
  private static final String REGEX_IMPORT_FROM_COMMENTS = WroUtil.loadRegexpWithKey("cssImportFromComments");

  /**
   * {@inheritDoc}
   */
  public final void process(final Resource resource, final Reader reader, final Writer writer)
    throws IOException {
    validate();
    try {
      final String result = parseCss(resource, IOUtils.toString(reader));
      writer.write(result);
      getProcessedList().clear();
    } finally {
      reader.close();
      writer.close();
    }
  }

  private List<String> getProcessedList() {
    return processedImports.get();
  }

  /**
   * Checks if required fields were injected.
   */
  private void validate() {
    Validate.notNull(locatorFactory);
  }

  /**
   * @param resource {@link Resource} to process.
   * @param cssContent Reader for processed resource.
   * @return css content with all imports processed.
   */
  private String parseCss(final Resource resource, final String cssContent)
    throws IOException {
    if (getProcessedList().contains(resource.getUri())) {
      LOG.debug("[WARN] Recursive import detected: {}", resource);
      onRecursiveImportDetected();
      return "";
    }
    final String importedUri = resource.getUri().replace(File.separatorChar,'/');
    getProcessedList().add(importedUri);
    final List<Resource> importedResources = findImportedResources(resource.getUri(), cssContent);
    return doTransform(cssContent, importedResources);
  }

  /**
   * Find a set of imported resources inside a given resource.
   */
  private List<Resource> findImportedResources(final String resourceUri, final String cssContent)
    throws IOException {
    // it should be sorted
    final List<Resource> imports = new ArrayList<Resource>();
    String css = cssContent;
    //remove imports from comments before parse the file
    css = css.replaceAll(REGEX_IMPORT_FROM_COMMENTS, "");
    final Matcher m = PATTERN.matcher(css);
    while (m.find()) {
      final Resource importedResource = createImportedResource(resourceUri, m.group(1));
      // check if already exist
      if (imports.contains(importedResource)) {
        LOG.debug("[WARN] Duplicate imported resource: {}", importedResource);
      } else {
        imports.add(importedResource);
        onImportDetected(importedResource.getUri());
      }
    }
    return imports;
  }

  /**
   * Build a {@link Resource} object from a found importedResource inside a given resource.
   */
  private Resource createImportedResource(final String resourceUri, final String importUrl) {
    final String absoluteUrl = computeAbsoluteUrl(resourceUri, importUrl);
    return Resource.create(absoluteUrl, ResourceType.CSS);
  }

  /**
   * Computes absolute url of the imported resource.
   *
   * @param relativeResourceUri uri of the resource containing the import statement.
   * @param importUrl found import url.
   * @return absolute url of the resource to import.
   */
  private String computeAbsoluteUrl(final String relativeResourceUri, final String importUrl) {
    final String folder = FilenameUtils.getFullPath(relativeResourceUri);
    // remove '../' & normalize the path.
    final String absoluteImportUrl = StringUtils.cleanPath(folder + importUrl);
    return absoluteImportUrl;
  }

  /**
   * Perform actual transformation of provided cssContent and the list of found import resources.
   *
   * @param cssContent
   *          the css to transform.
   * @param importedResources
   *          the list of found imports.
   */
  protected abstract String doTransform(final String cssContent, final List<Resource> importedResources)
      throws IOException;


  /**
   * Invoked when an import is detected. By default this method does nothing.
   * @param foundImportUri the uri of the detected imported resource
   */
  protected void onImportDetected(final String foundImportUri) {
  }

  /**
   * Invoked when a recursive import is detected. Used to assert the recursive import detection correct behavior. By
   * default this method does nothing.
   *
   * @VisibleForTesting
   */
  protected void onRecursiveImportDetected() {
  }
}<|MERGE_RESOLUTION|>--- conflicted
+++ resolved
@@ -47,14 +47,7 @@
    * Contains a {@link UriLocatorFactory} reference injected externally.
    */
   @Inject
-<<<<<<< HEAD
   private ResourceLocatorFactory locatorFactory;
-  @Inject
-  private WroConfiguration configuration;
-=======
-  private UriLocatorFactory uriLocatorFactory;
-
->>>>>>> d9390f97
   /**
    * List of processed resources, useful for detecting deep recursion. A {@link ThreadLocal} is used to ensure that the
    * processor is thread-safe and doesn't erroneously detect recursion when running in concurrent environment.
