--- conflicted
+++ resolved
@@ -19,13 +19,8 @@
  */
 @SupportedResourceType(ResourceType.JS)
 public class ConsoleStripperProcessor
-<<<<<<< HEAD
   implements ResourceProcessor {
-  public static final String ALIAS = "consoleStripperProcessor";
-=======
-  implements ResourcePreProcessor {
   public static final String ALIAS = "consoleStripper";
->>>>>>> b7e039fd
 
   /**
    * Matches console statements
