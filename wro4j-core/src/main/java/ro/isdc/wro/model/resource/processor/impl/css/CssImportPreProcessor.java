/**
 * Copyright Alex Objelean
 */
package ro.isdc.wro.model.resource.processor.impl.css;

import java.io.IOException;
import java.io.Reader;
import java.io.Writer;
import java.util.ArrayList;
import java.util.List;
import java.util.regex.Matcher;
import java.util.regex.Pattern;

import org.apache.commons.io.FilenameUtils;
import org.apache.commons.io.IOUtils;
import org.slf4j.Logger;
import org.slf4j.LoggerFactory;

import ro.isdc.wro.config.Context;
import ro.isdc.wro.model.group.Inject;
import ro.isdc.wro.model.group.processor.PreProcessorExecutor;
import ro.isdc.wro.model.resource.Resource;
import ro.isdc.wro.model.resource.ResourceType;
import ro.isdc.wro.model.resource.SupportedResourceType;
import ro.isdc.wro.model.resource.locator.factory.ResourceLocatorFactory;
import ro.isdc.wro.model.resource.processor.ResourcePreProcessor;
import ro.isdc.wro.util.StringUtils;


/**
 * CssImport Processor responsible for handling css <code>@import</code> statement. It is implemented as both:
 * preProcessor & postProcessor. It is necessary because preProcessor is responsible for updating model with found
 * imported resources, while post processor removes import occurrences.
 *
 * @author Alex Objelean
 */
@SupportedResourceType(ResourceType.CSS)
public class CssImportPreProcessor
  implements ResourcePreProcessor {
  private static final Logger LOG = LoggerFactory.getLogger(CssImportPreProcessor.class);
  /**
   * Contains a {@link UriLocatorFactory} reference injected externally.
   */
  @Inject
  private ResourceLocatorFactory resourceLocatorFactory;
  @Inject
  private PreProcessorExecutor preProcessorExecutor;
  /**
   * List of processed resources, useful for detecting deep recursion.
   */
  private final List<Resource> processed = new ArrayList<Resource>();
  /** The url pattern */
  private static final Pattern PATTERN = Pattern.compile("@import\\s*(?:url\\()?[\"']?([^\"')]+)[\"')]?\\)?;?", Pattern.CASE_INSENSITIVE);

  /**
   * {@inheritDoc}
   */
  public synchronized void process(final Resource resource, final Reader reader, final Writer writer)
    throws IOException {
    validate();
    try {
      final String result = parseCss(resource, reader);
      writer.write(result);
      processed.clear();
    } finally {
      reader.close();
      writer.close();
    }
  }

  /**
   * Checks if required fields were injected.
   */
  private void validate() {
    if (resourceLocatorFactory == null) {
      throw new IllegalStateException("No UriLocator was injected");
    }
    if (preProcessorExecutor == null) {
      throw new IllegalStateException("No preProcessorExecutor was injected");
    }
  }


  /**
   * @param resource {@link Resource} to process.
   * @param reader Reader for processed resource.
   * @return css content with all imports processed.
   */
  private String parseCss(final Resource resource, final Reader reader)
    throws IOException {
    if (processed.contains(resource)) {
      LOG.warn("Recursive import detected: " + resource);
      return "";
    }
    processed.add(resource);
    final StringBuffer sb = new StringBuffer();
    final List<Resource> importsCollector = getImportedResources(resource);
    // for now, minimize always
    // TODO: find a way to get minimize property dynamically.
    //groupExtractor.isMinimized(Context.get().getRequest())
    sb.append(preProcessorExecutor.processAndMerge(importsCollector, true));
    if (!importsCollector.isEmpty()) {
      LOG.debug("Imported resources found : " + importsCollector.size());
    }
    sb.append(IOUtils.toString(reader));
    LOG.debug("importsCollector: " + importsCollector);
    return removeImportStatements(sb.toString());
  }


  /**
   * Removes all @import statements for css.
   */
  private String removeImportStatements(final String content) {
    final Matcher m = PATTERN.matcher(content);
    final StringBuffer sb = new StringBuffer();
    while (m.find()) {
      // add and check if already exist
      m.appendReplacement(sb, "");
    }
    m.appendTail(sb);
    return sb.toString();
  }

  /**
   * Find a set of imported resources inside a given resource.
   */
  private List<Resource> getImportedResources(final Resource resource)
    throws IOException {
    // it should be sorted
    final List<Resource> imports = new ArrayList<Resource>();
<<<<<<< HEAD
    final String css = IOUtils.toString(resourceLocatorFactory.locate(resource.getUri()).getInputStream());
=======
    final String css = IOUtils.toString(uriLocatorFactory.locate(resource.getUri()),
      Context.get().getConfig().getEncoding());
>>>>>>> 83c436dd
    final Matcher m = PATTERN.matcher(css);
    while (m.find()) {
      final Resource importedResource = buildImportedResource(resource, m.group(1));
      // check if already exist
      if (imports.contains(importedResource)) {
        LOG.warn("Duplicate imported resource: " + importedResource);
      } else {
        imports.add(importedResource);
      }
    }
    return imports;
  }


  /**
   * Build a {@link Resource} object from a found importedResource inside a given resource.
   */
  private Resource buildImportedResource(final Resource resource, final String importUrl) {
    final String absoluteUrl = computeAbsoluteUrl(resource, importUrl);
    return Resource.create(absoluteUrl, ResourceType.CSS);
  }


  /**
   * Computes absolute url of the imported resource.
   *
   * @param relativeResource {@link Resource} where the import statement is found.
   * @param importUrl found import url.
   * @return absolute url of the resource to import.
   */
  private String computeAbsoluteUrl(final Resource relativeResource, final String importUrl) {
    final String folder = FilenameUtils.getFullPath(relativeResource.getUri());
    // remove '../' & normalize the path.
    final String absoluteImportUrl = StringUtils.normalizePath(folder + importUrl);
    return absoluteImportUrl;
  }
}<|MERGE_RESOLUTION|>--- conflicted
+++ resolved
@@ -129,12 +129,8 @@
     throws IOException {
     // it should be sorted
     final List<Resource> imports = new ArrayList<Resource>();
-<<<<<<< HEAD
-    final String css = IOUtils.toString(resourceLocatorFactory.locate(resource.getUri()).getInputStream());
-=======
     final String css = IOUtils.toString(uriLocatorFactory.locate(resource.getUri()),
       Context.get().getConfig().getEncoding());
->>>>>>> 83c436dd
     final Matcher m = PATTERN.matcher(css);
     while (m.find()) {
       final Resource importedResource = buildImportedResource(resource, m.group(1));
