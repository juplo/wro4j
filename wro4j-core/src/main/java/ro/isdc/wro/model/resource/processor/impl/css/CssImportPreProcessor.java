--- conflicted
+++ resolved
@@ -67,11 +67,8 @@
    */
   public void process(final Resource resource, final Reader reader, final Writer writer)
     throws IOException {
-<<<<<<< HEAD
     Validate.notNull(resource, "Resource cannot be null! Probably you are using this processor as a Post-Processor and it is intended to be used as a Pre-Processor only!");
-=======
     LOG.debug("Applying {} processor", CssImportPreProcessor.this.getClass().getSimpleName());
->>>>>>> e0478fea
     validate();
     try {
       final String result = parseCss(resource, reader);
