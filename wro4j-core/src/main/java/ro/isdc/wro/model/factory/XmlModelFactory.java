/*
 * Copyright (c) 2008. All rights reserved.
 */
package ro.isdc.wro.model.factory;

import java.io.IOException;
import java.io.InputStream;
import java.util.ArrayList;
import java.util.Collection;
import java.util.HashMap;
import java.util.HashSet;
import java.util.List;
import java.util.Map;
import java.util.Set;

import javax.xml.XMLConstants;
import javax.xml.parsers.DocumentBuilderFactory;
import javax.xml.transform.dom.DOMSource;
import javax.xml.transform.stream.StreamSource;
import javax.xml.validation.Schema;
import javax.xml.validation.SchemaFactory;

import org.apache.commons.lang3.StringUtils;
import org.apache.commons.lang3.Validate;
import org.slf4j.Logger;
import org.slf4j.LoggerFactory;
import org.w3c.dom.Document;
import org.w3c.dom.Element;
import org.w3c.dom.Node;
import org.w3c.dom.NodeList;
import org.xml.sax.SAXException;

import ro.isdc.wro.WroRuntimeException;
import ro.isdc.wro.model.WroModel;
import ro.isdc.wro.model.group.Group;
import ro.isdc.wro.model.group.Inject;
import ro.isdc.wro.model.group.RecursiveGroupDefinitionException;
import ro.isdc.wro.model.resource.Resource;
import ro.isdc.wro.model.resource.ResourceType;
import ro.isdc.wro.model.resource.locator.ResourceLocator;
import ro.isdc.wro.model.resource.locator.factory.DefaultResourceLocatorFactory;
import ro.isdc.wro.model.resource.locator.factory.ResourceLocatorFactory;
import ro.isdc.wro.util.StopWatch;


/**
 * Model factory implementation. Creates a WroModel object, based on an xml. This xml contains the description of all
 * groups.
 * <p/>
 * This class is thread-safe (the create method is synchronized).
 * 
 * @author Alex Objelean
 * @created Created on Nov 3, 2008
 */
public class XmlModelFactory
    extends AbstractWroModelFactory {
  /**
   * Logger for this class.
   */
  private static final Logger LOG = LoggerFactory.getLogger(XmlModelFactory.class);
  
  /**
   * Default xml filename.
   */
  private static final String DEFAULT_FILE_NAME = "wro.xml";
  
  /**
   * Default xml to parse.
   */
  private static final String XML_SCHEMA_FILE = "wro.xsd";
  
  /**
   * Group tag used in xml.
   */
  private static final String TAG_GROUP = "group";
  /**
   * Import tag used in xml.
   */
  private static final String TAG_IMPORT = "import";
  /**
   * CSS tag used in xml.
   */
  private static final String TAG_CSS = "css";
  
  /**
   * JS tag used in xml.
   */
  private static final String TAG_JS = "js";
  
  /**
   * GroupRef tag used in xml.
   */
  private static final String TAG_GROUP_REF = "group-ref";
  
  /**
   * Group name attribute.
   */
  private static final String ATTR_GROUP_NAME = "name";
  /**
   * Group abstract attribute used to distinguish an abstract group when its value is true. By default the value is false.
   */
  private static final String ATTR_GROUP_ABSTRACT = "abstract";
  /**
   * Minimize attribute specified on resource level, used to turn on/off minimization on this particular resource during
   * pre processing.
   */
  private static final String ATTR_MINIMIZE = "minimize";
  
  /**
   * Map between the group name and corresponding element. Hold the map<GroupName, Element> of all group nodes to access
   * any element.
   */
  final Map<String, Element> allGroupElements = new HashMap<String, Element>();
  
  /**
   * List of groups which are currently being processing and are partially parsed. This list is useful in order to catch
   * infinite recurse group reference.
   */
  final Collection<String> groupsInProcess = new HashSet<String>();
  
  /**
   * Used to locate imports;
   */
  @Inject
<<<<<<< HEAD
  private ResourceLocatorFactory resourceLocatorFactory;
=======
  private UriLocatorFactory locatorFactory;
>>>>>>> 6f4b279d
  /**
   * Used to detect recursive import processing.
   */
  private final Set<String> processedImports = new HashSet<String>();
  /**
   * Flag for enabling xml validation.
   */
  private boolean validateXml = true;
<<<<<<< HEAD

=======
  
>>>>>>> 6f4b279d
  /**
   * {@inheritDoc}
   */
  public synchronized WroModel create() {
    // TODO cache model based on application Mode (DEPLOYMENT, DEVELOPMENT)
    final StopWatch stopWatch = new StopWatch("Create Wro Model from XML");
    try {
      stopWatch.start("createDocument");
      final Document document = createDocument();
      stopWatch.stop();
      
      stopWatch.start("processGroups");
      processGroups(document);
      stopWatch.stop();
      
      stopWatch.start("createModel");
      final WroModel model = createModel();
      stopWatch.stop();
      
      stopWatch.start("processImports");
      processImports(document, model);
      return model;
    } finally {
      // clear the processed imports even when the model creation fails.
      processedImports.clear();
      stopWatch.stop();
      LOG.debug(stopWatch.prettyPrint());
    }
  }
  
  /**
   * @return valid {@link Document} of the xml containing model representation.
   */
  private Document createDocument() {
    try {
      final DocumentBuilderFactory factory = DocumentBuilderFactory.newInstance();
      factory.setNamespaceAware(true);
      final Document document = factory.newDocumentBuilder().parse(getModelResourceLocator().getInputStream());
      document.getDocumentElement().normalize();
      if (isValidateXml()) {
        validate(document);
      }
      return document;
    } catch (final Exception e) {
      throw new WroRuntimeException("Cannot build model from XML", e);
    }
  }
  
  /**
   * @param document
   *          xml document to validate.
   */
  private void validate(final Document document)
      throws IOException, SAXException {
    final SchemaFactory factory = SchemaFactory.newInstance(XMLConstants.W3C_XML_SCHEMA_NS_URI);
    final Schema schema = factory.newSchema(new StreamSource(getSchemaStream()));
    schema.newValidator().validate(new DOMSource(document));
  }
  
  private InputStream getSchemaStream()
      throws IOException {
    // use the class located in same package where xsd is located
    return WroRuntimeException.class.getResourceAsStream(XML_SCHEMA_FILE);
  }
  
  /**
   * Initialize the map
   */
  private void processGroups(final Document document) {
    // handle imports
    final NodeList groupNodeList = document.getElementsByTagName(TAG_GROUP);
    for (int i = 0; i < groupNodeList.getLength(); i++) {
      final Element groupElement = (Element) groupNodeList.item(i);
      final String name = groupElement.getAttribute(ATTR_GROUP_NAME);
      allGroupElements.put(name, groupElement);
    }
  }
  
  private void processImports(final Document document, final WroModel model) {
    final NodeList importsList = document.getElementsByTagName(TAG_IMPORT);
    LOG.debug("number of imports: {}", importsList.getLength());
    for (int i = 0; i < importsList.getLength(); i++) {
      final Element element = (Element) importsList.item(i);
      final String name = element.getTextContent();
      LOG.debug("processing import: {}", name);
<<<<<<< HEAD
      Validate.notNull(resourceLocatorFactory, "The Locator cannot be null!");
      final XmlModelFactory importedModelFactory = new XmlModelFactory() {
        @Override
        protected ResourceLocator getModelResourceLocator() {
          //TODO handle relative imports
          return getResourceLocatorFactory().getLocator(name);
        };
      };
      //pass the reference of the uriLocatorFactory to the anonymously created factory.
      importedModelFactory.resourceLocatorFactory = this.resourceLocatorFactory;
=======
      Validate.notNull(locatorFactory, "The Locator cannot be null!");
      final XmlModelFactory importedModelFactory = new XmlModelFactory() {
        @Override
        protected InputStream getModelResourceAsStream()
            throws IOException {
          LOG.debug("build model from import: {}", name);
          LOG.debug("uriLocatorFactory: {}", locatorFactory);
          return locatorFactory.locate(name);
        };
      };
      // pass the reference of the uriLocatorFactory to the anonymously created factory.
      importedModelFactory.locatorFactory = this.locatorFactory;
>>>>>>> 6f4b279d
      if (processedImports.contains(name)) {
        final String message = "Recursive import detected: " + name;
        LOG.error(message);
        throw new RecursiveGroupDefinitionException(message);
      }
      
      processedImports.add(name);
      importedModelFactory.processedImports.addAll(this.processedImports);
      model.merge(importedModelFactory.create());
    }
  }
  
  /**
   * Parse the document and creates the model.
   * 
   * @param document
   *          to parse.
   * @return {@link WroModel} object.
   */
  private WroModel createModel() {
    final WroModel model = new WroModel();
    final Set<Group> groups = new HashSet<Group>();
    for (final Element element : allGroupElements.values()) {
      parseGroup(element, groups);
    }
    model.setGroups(groups);
    return model;
  }
  
  /**
   * Recursive method. Add the parsed element group to the group collection. If the group contains group-ref element,
   * parse recursively this group.
   * 
   * @param element
   *          Group Element to parse.
   * @param groups
   *          list of parsed groups where the parsed group is added..
   * @return list of resources associated with this resource
   */
  private Collection<Resource> parseGroup(final Element element, final Collection<Group> groups) {
    final String name = element.getAttribute(ATTR_GROUP_NAME);
    final String isAbstractAsString = element.getAttribute(ATTR_GROUP_ABSTRACT);
    boolean isAbstractGroup = StringUtils.isNotEmpty(isAbstractAsString) && Boolean.valueOf(isAbstractAsString);
    if (groupsInProcess.contains(name)) {
      throw new RecursiveGroupDefinitionException("Infinite Recursion detected for the group: " + name
          + ". Recursion path: " + groupsInProcess);
    }
    groupsInProcess.add(name);
    LOG.debug("\tgroupName={}", name);
    // skip if this group is already parsed
    final Group parsedGroup = getGroupByName(name, groups);
    if (parsedGroup != null) {
      // remove before returning
      // this group is parsed, remove from unparsed groups collection
      groupsInProcess.remove(name);
      return parsedGroup.getResources();
    }
    final Group group = new Group(name);
    final List<Resource> resources = new ArrayList<Resource>();
    final NodeList resourceNodeList = element.getChildNodes();
    for (int i = 0; i < resourceNodeList.getLength(); i++) {
      final Node node = resourceNodeList.item(i);
      if (node instanceof Element) {
        final Element resourceElement = (Element) node;
        parseResource(resourceElement, resources, groups);
      }
    }
    group.setResources(resources);
    // this group is parsed, remove from unparsed collection
    groupsInProcess.remove(name);
    if (!isAbstractGroup) {
      //add only non abstract groups
      groups.add(group);
    }
    return resources;
  }
  
  /**
   * Check if the group with name <code>name</code> was already parsed and returns Group object with it's resources
   * initialized.
   * 
   * @param name
   *          the group to check.
   * @param groups
   *          list of parsed groups.
   * @return parsed Group by it's name.
   */
  private Group getGroupByName(final String name, final Collection<Group> groups) {
    for (final Group group : groups) {
      if (name.equals(group.getName())) {
        return group;
      }
    }
    return null;
  }
  
  /**
   * Creates a resource from a given resourceElement. It can be css, js. If resource tag name is group-ref, the method
   * will start a recursive computation.
   * 
   * @param resourceElement
   * @param resources
   *          list of parsed resources where the parsed resource is added.
   */
  private void parseResource(final Element resourceElement, final Collection<Resource> resources,
      final Collection<Group> groups) {
    ResourceType type = null;
    final String tagName = resourceElement.getTagName();
    final String uri = resourceElement.getTextContent();
    if (TAG_JS.equals(tagName)) {
      type = ResourceType.JS;
    } else if (TAG_CSS.equals(tagName)) {
      type = ResourceType.CSS;
    } else if (TAG_GROUP_REF.equals(tagName)) {
      // uri in this case is the group name
      final Element groupElement = allGroupElements.get(uri);
      resources.addAll(parseGroup(groupElement, groups));
    }
    if (type != null) {
      final String minimizeAsString = resourceElement.getAttribute(ATTR_MINIMIZE);
      final boolean minimize = StringUtils.isEmpty(minimizeAsString) ? true
          : Boolean.valueOf(resourceElement.getAttribute(ATTR_MINIMIZE));
      final Resource resource = Resource.create(uri, type);
      resource.setMinimize(minimize);
      resources.add(resource);
    }
  }
  
  /**
   * {@inheritDoc}
   */
  @Override
  protected String getDefaultModelFilename() {
    return DEFAULT_FILE_NAME;
  }
  
  /**
   * @return true if xml validation should be performed.
   */
  private boolean isValidateXml() {
    return this.validateXml;
  }
  
  /**
   * Allows disable the xml validation (which is true by default. Be aware that this is not a good idea to disable
   * validation, because you cannot be sure that the model is built correctly. Disabling makes sense only when for some
   * reason the xsd schema cannot be loaded on some environments. An example of issue can be found here:<br/>
   * <a href="http://code.google.com/p/wro4j/issues/detail?id=371">Wro4j doesn't work on Websphere with 2 or more
   * wars</a>
   */
  public XmlModelFactory setValidateXml(final boolean validateXml) {
    this.validateXml = validateXml;
    return this;
  }

  /**
   * @return the resourceLocatorFactory
   */
  public ResourceLocatorFactory getResourceLocatorFactory() {
    if (resourceLocatorFactory == null) {
      resourceLocatorFactory = new DefaultResourceLocatorFactory();
    }
    return this.resourceLocatorFactory;
  }
}
<|MERGE_RESOLUTION|>--- conflicted
+++ resolved
@@ -122,11 +122,7 @@
    * Used to locate imports;
    */
   @Inject
-<<<<<<< HEAD
-  private ResourceLocatorFactory resourceLocatorFactory;
-=======
-  private UriLocatorFactory locatorFactory;
->>>>>>> 6f4b279d
+  private ResourceLocatorFactory locatorFactory;
   /**
    * Used to detect recursive import processing.
    */
@@ -135,11 +131,7 @@
    * Flag for enabling xml validation.
    */
   private boolean validateXml = true;
-<<<<<<< HEAD
-
-=======
-  
->>>>>>> 6f4b279d
+
   /**
    * {@inheritDoc}
    */
@@ -225,31 +217,16 @@
       final Element element = (Element) importsList.item(i);
       final String name = element.getTextContent();
       LOG.debug("processing import: {}", name);
-<<<<<<< HEAD
-      Validate.notNull(resourceLocatorFactory, "The Locator cannot be null!");
+      Validate.notNull(locatorFactory, "The Locator cannot be null!");
       final XmlModelFactory importedModelFactory = new XmlModelFactory() {
         @Override
-        protected ResourceLocator getModelResourceLocator() {
-          //TODO handle relative imports
-          return getResourceLocatorFactory().getLocator(name);
+        protected ResourceLocator getModelResourceLocator() {
+          //TODO handle relative imports
+          return getResourceLocatorFactory().getLocator(name);
         };
       };
-      //pass the reference of the uriLocatorFactory to the anonymously created factory.
-      importedModelFactory.resourceLocatorFactory = this.resourceLocatorFactory;
-=======
-      Validate.notNull(locatorFactory, "The Locator cannot be null!");
-      final XmlModelFactory importedModelFactory = new XmlModelFactory() {
-        @Override
-        protected InputStream getModelResourceAsStream()
-            throws IOException {
-          LOG.debug("build model from import: {}", name);
-          LOG.debug("uriLocatorFactory: {}", locatorFactory);
-          return locatorFactory.locate(name);
-        };
-      };
-      // pass the reference of the uriLocatorFactory to the anonymously created factory.
-      importedModelFactory.locatorFactory = this.locatorFactory;
->>>>>>> 6f4b279d
+      //pass the reference of the uriLocatorFactory to the anonymously created factory.
+      importedModelFactory.locatorFactory = this.locatorFactory;
       if (processedImports.contains(name)) {
         final String message = "Recursive import detected: " + name;
         LOG.error(message);
@@ -409,9 +386,9 @@
    * @return the resourceLocatorFactory
    */
   public ResourceLocatorFactory getResourceLocatorFactory() {
-    if (resourceLocatorFactory == null) {
-      resourceLocatorFactory = new DefaultResourceLocatorFactory();
-    }
-    return this.resourceLocatorFactory;
-  }
-}
+    if (locatorFactory == null) {
+      locatorFactory = new DefaultResourceLocatorFactory();
+    }
+    return this.locatorFactory;
+  }
+}