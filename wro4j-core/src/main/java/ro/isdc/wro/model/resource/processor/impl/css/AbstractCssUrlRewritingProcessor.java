/*
 * Copyright (c) 2010. All rights reserved.
 */
package ro.isdc.wro.model.resource.processor.impl.css;

import static ro.isdc.wro.http.handler.ResourceProxyRequestHandler.PARAM_RESOURCE_ID;
import static ro.isdc.wro.http.handler.ResourceProxyRequestHandler.PATH_RESOURCES;

import java.io.IOException;
import java.io.Reader;
import java.io.Writer;
import java.util.regex.Matcher;

import org.apache.commons.io.FilenameUtils;
import org.apache.commons.io.IOUtils;
import org.apache.commons.lang3.Validate;
import org.slf4j.Logger;
import org.slf4j.LoggerFactory;

import ro.isdc.wro.config.ReadOnlyContext;
import ro.isdc.wro.model.group.Inject;
import ro.isdc.wro.model.resource.Resource;
import ro.isdc.wro.model.resource.ResourceType;
import ro.isdc.wro.model.resource.SupportedResourceType;
<<<<<<< HEAD
import ro.isdc.wro.model.resource.locator.support.UrlResourceLocator;
import ro.isdc.wro.model.resource.processor.ResourceProcessor;
=======
import ro.isdc.wro.model.resource.locator.UrlUriLocator;
import ro.isdc.wro.model.resource.processor.ImportAware;
import ro.isdc.wro.model.resource.processor.ResourcePostProcessor;
import ro.isdc.wro.model.resource.processor.ResourcePreProcessor;
import ro.isdc.wro.model.resource.processor.support.CssUrlInspector;
import ro.isdc.wro.model.resource.processor.support.CssUrlInspector.ItemHandler;
>>>>>>> f717d436
import ro.isdc.wro.model.resource.processor.support.DataUriGenerator;


/**
 * A processor responsible for rewriting url's from inside the css resources.
 * 
 * @author Alex Objelean
 * @created Created on 9 May, 2010
 */
@SupportedResourceType(ResourceType.CSS)
public abstract class AbstractCssUrlRewritingProcessor
  implements ResourceProcessor {
  private static final Logger LOG = LoggerFactory.getLogger(AbstractCssUrlRewritingProcessor.class);
<<<<<<< HEAD

  /**
   * Compiled pattern.
   */
  private final Pattern PATTERN;

  public AbstractCssUrlRewritingProcessor() {
    PATTERN = Pattern.compile(getPattern());
  }
=======
>>>>>>> f717d436

  @Inject
  private ReadOnlyContext context;
  
  /**
<<<<<<< HEAD
   * Parse the css content and transform found url's.
   * 
   * @param cssContent
   *          to parse.
   * @param cssUri
   *          Uri of the css to parse.
   * @return parsed css.
   */
  private String parseCss(final String cssContent, final String cssUri) {
    final Matcher matcher = PATTERN.matcher(cssContent);
    final StringBuffer sb = new StringBuffer();
    while (matcher.find()) {
      final int urlIndexA = getUrlIndexA();
      final int urlIndexB = getUrlIndexB();

      final String originalDeclaration = matcher.group(getDeclarationGroupIndex());
      final String groupA = matcher.group(urlIndexA);
      final String originalUrl = groupA != null ? groupA : matcher.group(urlIndexB);
      LOG.debug("urlGroup: {}", originalUrl);
      
      Validate.notNull(originalUrl);
      if (isReplaceNeeded(originalUrl)) {
        //the originalUrl is cleaned to be sure that quotes are removed
        final String modifiedUrl = replaceImageUrl(cssUri.trim(), cleanImageUrl(originalUrl));
        LOG.debug("replaced old Url: [{}] with: [{}].", originalUrl, modifiedUrl);
        /**
         * prevent the IllegalArgumentException because of invalid characters like $ (@see issue381) The solution is
         * from stackoverflow: @see
         * http://stackoverflow.com/questions/947116/matcher-appendreplacement-with-literal-text
         */
        final String modifiedDeclaration = Matcher.quoteReplacement(originalDeclaration.replace(originalUrl,
            modifiedUrl));
        onUrlReplaced(modifiedUrl);
        matcher.appendReplacement(sb, replaceDeclaration(originalDeclaration.trim(), modifiedDeclaration));
      }
    }
    matcher.appendTail(sb);
    return sb.toString();
  }
  
  /**
=======
>>>>>>> f717d436
   * {@inheritDoc}
   */
  public final void process(final Resource resource, final Reader reader, final Writer writer)
      throws IOException {
    Validate.notNull(resource, "Resource cannot be null! Probably you are using this processor as a Post-Processor and it is intended to be used as a Pre-Processor only!");
    LOG.debug("Applying {} processor", getClass().getSimpleName());
    try {
      final String cssUri = resource.getUri();
      LOG.debug("cssUri: {}", cssUri);
      final String css = IOUtils.toString(reader);
      final String result = parseCss(css, cssUri);
      writer.write(result);
      onProcessCompleted();
    } finally {
      reader.close();
      writer.close();
    }
  }
<<<<<<< HEAD
  
=======

  private String parseCss(final String cssContent, final String cssUri) {
    return newCssUrlInspector().findAndReplace(cssContent, new ItemHandler() {
      public String replace(final String originalDeclaration, final String originalUrl) {
        Validate.notNull(originalUrl);
        String replacement = originalDeclaration;
        if (isReplaceNeeded(originalUrl)) {
          final String modifiedUrl = replaceImageUrl(cssUri.trim(), cleanImageUrl(originalUrl));
          LOG.debug("replaced old Url: [{}] with: [{}].", originalUrl, modifiedUrl);
          /**
           * prevent the IllegalArgumentException because of invalid characters like $ (@see issue381) The solution is
           * from stackoverflow: @see
           * http://stackoverflow.com/questions/947116/matcher-appendreplacement-with-literal-text
           */
          final String modifiedDeclaration = Matcher.quoteReplacement(originalDeclaration.replace(originalUrl,
              modifiedUrl));
          onUrlReplaced(modifiedUrl);
          replacement = replaceDeclaration(originalDeclaration.trim(), modifiedDeclaration);
        }
        return replacement;
      }
    });
  }

  protected CssUrlInspector newCssUrlInspector() {
    return new CssUrlInspector();
  }

>>>>>>> f717d436
  /**
   * Invoked when the process operation is completed. Useful to invoke some post processing logic or for custom logging.
   */
  protected void onProcessCompleted() {
  }
  
  /**
   * Invoked to replace the entire css declaration.
   * <p/> 
   * An example of css declaration:
   *
   * <pre>
   * background: url(/image.png);
   * </pre>
   *
   * Useful when the css declaration should be changed. The use-case is: {@link FallbackCssDataUriProcessor}.
   * 
   * @param originalDeclaration
   *          the original, unchanged declaration.
   * @param modifiedDeclaration
   *          the changed expression.
   * @return the expression to apply. By default the modifiedExpression will be returned.
   */
  protected String replaceDeclaration(final String originalDeclaration, final String modifiedDeclaration) {
    return modifiedDeclaration;
  }
  
  /**
   * Invoked when an url is replaced. Useful if you need to do something with newly replaced url.
   * 
   * @param replacedUrl
   *          the newly computed url created as a result of url rewriting.
   */
  protected void onUrlReplaced(final String replacedUrl) {
  }
  
  /**
   * Replace provided url with the new url if needed.
   * 
   * @param cssUri
   *          Uri of the parsed css.
   * @param imageUrl
   *          to replace.
   * @return replaced url.
   */
  protected abstract String replaceImageUrl(final String cssUri, final String imageUrl);
  
  /**
   * Cleans the image url by triming result and removing \' or \" characters if such exists.
   * 
   * @param imageUrl
   *          to clean.
   * @return cleaned image URL.
   */
  protected final String cleanImageUrl(final String imageUrl) {
    return imageUrl.replace('\'', ' ').replace('\"', ' ').trim();
  }
  
  /**
   * Check if url must be replaced or not. The replacement is not needed if the url of the image is absolute (can be
   * resolved by urlResourceLocator) or if the url is a data uri (base64 encoded value).
   * 
   * @param url
   *          to check.
   * @return true if url needs to be replaced or remain unchanged.
   */
  protected boolean isReplaceNeeded(final String url) {
    return !(DataUriGenerator.isDataUri(url.trim()) || UrlResourceLocator.isValid(url));
  }
  
  /**
   * This method has protected modifier in order to be accessed by unit test class.
   * 
   * @return urlPrefix value.
   * @VisibleForTesting
   */
  protected String getUrlPrefix() {
    final String requestURI = context.getRequest().getRequestURI();
    return FilenameUtils.getFullPath(requestURI) + getProxyResourcePath();
  }
  
  /**
   * @return the part of the url used to identify a proxy resource.
   */
  private String getProxyResourcePath() {
    return String.format("%s?%s=", PATH_RESOURCES, PARAM_RESOURCE_ID);
  }
  
  /**
   * @param url
   *          of the resource to check.
   * @return true if the provided url is a proxy resource (rewritten by {@link CssUrlRewritingProcessor}.
   */
  final boolean isProxyResource(final String url) {
    Validate.notNull(url);
    return url.contains(getProxyResourcePath());
  }

  /**
   * {@inheritDoc}
   */
  public boolean isImportAware() {
    // We want this processor to be applied when processing resources referred with @import directive
    return true;
  }
}<|MERGE_RESOLUTION|>--- conflicted
+++ resolved
@@ -22,17 +22,10 @@
 import ro.isdc.wro.model.resource.Resource;
 import ro.isdc.wro.model.resource.ResourceType;
 import ro.isdc.wro.model.resource.SupportedResourceType;
-<<<<<<< HEAD
 import ro.isdc.wro.model.resource.locator.support.UrlResourceLocator;
 import ro.isdc.wro.model.resource.processor.ResourceProcessor;
-=======
-import ro.isdc.wro.model.resource.locator.UrlUriLocator;
-import ro.isdc.wro.model.resource.processor.ImportAware;
-import ro.isdc.wro.model.resource.processor.ResourcePostProcessor;
-import ro.isdc.wro.model.resource.processor.ResourcePreProcessor;
 import ro.isdc.wro.model.resource.processor.support.CssUrlInspector;
 import ro.isdc.wro.model.resource.processor.support.CssUrlInspector.ItemHandler;
->>>>>>> f717d436
 import ro.isdc.wro.model.resource.processor.support.DataUriGenerator;
 
 
@@ -46,67 +39,11 @@
 public abstract class AbstractCssUrlRewritingProcessor
   implements ResourceProcessor {
   private static final Logger LOG = LoggerFactory.getLogger(AbstractCssUrlRewritingProcessor.class);
-<<<<<<< HEAD
-
-  /**
-   * Compiled pattern.
-   */
-  private final Pattern PATTERN;
-
-  public AbstractCssUrlRewritingProcessor() {
-    PATTERN = Pattern.compile(getPattern());
-  }
-=======
->>>>>>> f717d436
 
   @Inject
   private ReadOnlyContext context;
-  
+
   /**
-<<<<<<< HEAD
-   * Parse the css content and transform found url's.
-   * 
-   * @param cssContent
-   *          to parse.
-   * @param cssUri
-   *          Uri of the css to parse.
-   * @return parsed css.
-   */
-  private String parseCss(final String cssContent, final String cssUri) {
-    final Matcher matcher = PATTERN.matcher(cssContent);
-    final StringBuffer sb = new StringBuffer();
-    while (matcher.find()) {
-      final int urlIndexA = getUrlIndexA();
-      final int urlIndexB = getUrlIndexB();
-
-      final String originalDeclaration = matcher.group(getDeclarationGroupIndex());
-      final String groupA = matcher.group(urlIndexA);
-      final String originalUrl = groupA != null ? groupA : matcher.group(urlIndexB);
-      LOG.debug("urlGroup: {}", originalUrl);
-      
-      Validate.notNull(originalUrl);
-      if (isReplaceNeeded(originalUrl)) {
-        //the originalUrl is cleaned to be sure that quotes are removed
-        final String modifiedUrl = replaceImageUrl(cssUri.trim(), cleanImageUrl(originalUrl));
-        LOG.debug("replaced old Url: [{}] with: [{}].", originalUrl, modifiedUrl);
-        /**
-         * prevent the IllegalArgumentException because of invalid characters like $ (@see issue381) The solution is
-         * from stackoverflow: @see
-         * http://stackoverflow.com/questions/947116/matcher-appendreplacement-with-literal-text
-         */
-        final String modifiedDeclaration = Matcher.quoteReplacement(originalDeclaration.replace(originalUrl,
-            modifiedUrl));
-        onUrlReplaced(modifiedUrl);
-        matcher.appendReplacement(sb, replaceDeclaration(originalDeclaration.trim(), modifiedDeclaration));
-      }
-    }
-    matcher.appendTail(sb);
-    return sb.toString();
-  }
-  
-  /**
-=======
->>>>>>> f717d436
    * {@inheritDoc}
    */
   public final void process(final Resource resource, final Reader reader, final Writer writer)
@@ -125,9 +62,6 @@
       writer.close();
     }
   }
-<<<<<<< HEAD
-  
-=======
 
   private String parseCss(final String cssContent, final String cssUri) {
     return newCssUrlInspector().findAndReplace(cssContent, new ItemHandler() {
@@ -156,7 +90,6 @@
     return new CssUrlInspector();
   }
 
->>>>>>> f717d436
   /**
    * Invoked when the process operation is completed. Useful to invoke some post processing logic or for custom logging.
    */
