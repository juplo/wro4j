/*
 * Copyright (c) 2010. All rights reserved.
 */
package ro.isdc.wro.model.resource.processor.impl.css;

import java.io.IOException;
import java.io.Reader;
import java.io.Writer;
import java.util.regex.Matcher;
import java.util.regex.Pattern;

import org.apache.commons.io.FilenameUtils;
import org.apache.commons.io.IOUtils;
import org.apache.commons.lang3.StringUtils;
import org.apache.commons.lang3.Validate;
import org.slf4j.Logger;
import org.slf4j.LoggerFactory;

import ro.isdc.wro.config.Context;
import ro.isdc.wro.model.group.Inject;
import ro.isdc.wro.model.resource.Resource;
import ro.isdc.wro.model.resource.ResourceType;
import ro.isdc.wro.model.resource.SupportedResourceType;
import ro.isdc.wro.model.resource.locator.support.UrlResourceLocator;
import ro.isdc.wro.model.resource.processor.ResourceProcessor;
import ro.isdc.wro.model.resource.processor.support.DataUriGenerator;
import ro.isdc.wro.util.WroUtil;


/**
 * A processor responsible for rewriting url's from inside the css resources.
 * 
 * @author Alex Objelean
 * @created Created on 9 May, 2010
 */
@SupportedResourceType(ResourceType.CSS)
public abstract class AbstractCssUrlRewritingProcessor
  implements ResourceProcessor {
  private static final Logger LOG = LoggerFactory.getLogger(AbstractCssUrlRewritingProcessor.class);
  /**
   * Resources mapping path. If request uri contains this, the filter will dispatch it to the original resource.
   */
  public static final String PATH_RESOURCES = "wroResources";
  /**
   * The name of resource id parameter.
   */
  public static final String PARAM_RESOURCE_ID = "id";
  /**
   * Compiled pattern.
   */
  private static final Pattern PATTERN = Pattern.compile(WroUtil.loadRegexpWithKey("cssUrlRewrite"));
  @Inject
  private Context context;
  
  /**
   * Parse the css content and transform found url's.
   * 
   * @param cssContent
   *          to parse.
   * @param cssUri
   *          Uri of the css to parse.
   * @return parsed css.
   */
  private String parseCss(final String cssContent, final String cssUri) {
    final Matcher matcher = PATTERN.matcher(cssContent);
    final StringBuffer sb = new StringBuffer();
    while (matcher.find()) {
      // index of the group containing entire declaration (Ex: background: url(/path/to/image.png);)
      final int declarationIndex = 1;
      /**
       * index of the group containing an url inside a declaration of this form:
       * 
       * <pre>
       * body {
       *   filter: progid:DXImageTransform.Microsoft.AlphaImageLoader(src='../images/tabs/tabContent.png', sizingMethod='scale' );
       * }
       * </pre>
       * or
       * <pre>
       * @font-face {
       *   src: url(btn_icons.png);
       * }
       */
      final int urlIndexA = 2;
      /**
       * index of the group containing an url inside a declaration of this form:
       * 
       * <pre>
       * body {
       *     background: #B3B3B3 url(img.gif);color:red;
       * }
       * </pre>
       * </pre>
       */
      final int urlIndexB = 3;
      final String originalDeclaration = matcher.group(declarationIndex);
      final String originalUrl = matcher.group(urlIndexA) != null ? matcher.group(urlIndexA) : matcher.group(urlIndexB);
      LOG.debug("urlGroup: {}", originalUrl);
      
      Validate.notNull(originalUrl);
      if (isReplaceNeeded(originalUrl)) {
        final String modifiedUrl = replaceImageUrl(cssUri, originalUrl);
        LOG.debug("replaced old Url: [{}] with: [{}].", originalUrl, StringUtils.abbreviate(modifiedUrl, 40));
        /**
         * prevent the IllegalArgumentException because of invalid characters like $ (@see issue381) The solution is
         * from stackoverflow: @see
         * http://stackoverflow.com/questions/947116/matcher-appendreplacement-with-literal-text
         */
        final String modifiedDeclaration = Matcher.quoteReplacement(originalDeclaration.replace(originalUrl,
            modifiedUrl));
        onUrlReplaced(modifiedUrl);
        matcher.appendReplacement(sb, replaceDeclaration(originalDeclaration.trim(), modifiedDeclaration));
      }
    }
    matcher.appendTail(sb);
    return sb.toString();
  }
  
<<<<<<< HEAD
  /**
   * {@inheritDoc}
   */
  public final void process(final Resource resource, final Reader reader, final Writer writer)
      throws IOException {
    Validate.notNull(resource, "Resource cannot be null! Probably you are using this processor as a Post-Processor and it is intended to be used as a Pre-Processor only!");
    try {
      final String cssUri = resource.getUri();
      LOG.debug("cssUri: {}", cssUri);
      final String css = IOUtils.toString(reader);
      final String result = parseCss(css, cssUri);
      writer.write(result);
      onProcessCompleted();
    } finally {
      reader.close();
      writer.close();
    }
  }
  
  /**
   * Invoked when the process operation is completed. Useful to invoke some post processing logic or for custom logging.
   */
  protected void onProcessCompleted() {
  }
  
  /**
   * Invoked to replace the entire css declaration.
   * <p/> 
   * An example of css declaration:
   * <pre>
   * background: url(/image.png);
   * </pre>
   * Useful when the css declaration should be changed. The use-case is:
   * {@link FallbackCssDataUriProcessor}.
   * 
   * @param originalDeclaration
   *          the original, unchanged declaration.
   * @param modifiedDeclaration
   *          the changed expression.
   * @return the expression to apply. By default the modifiedExpression will be returned.
   */
  protected String replaceDeclaration(final String originalDeclaration, final String modifiedDeclaration) {
    return modifiedDeclaration;
  }
  
  /**
   * Invoked when an url is replaced. Useful if you need to do something with newly replaced url.
   * 
   * @param replacedUrl
   *          the newly computed url created as a result of url rewriting.
   */
  protected void onUrlReplaced(final String replacedUrl) {
  }
  
  /**
   * Replace provided url with the new url if needed.
   * 
   * @param cssUri
   *          Uri of the parsed css.
   * @param imageUrl
   *          to replace.
   * @return replaced url.
   */
  protected abstract String replaceImageUrl(final String cssUri, final String imageUrl);
  
  /**
   * Cleans the image url by triming result and removing \' or \" characters if such exists.
   * 
   * @param imageUrl
   *          to clean.
   * @return cleaned image URL.
   */
  protected final String cleanImageUrl(final String imageUrl) {
    return imageUrl.replace('\'', ' ').replace('\"', ' ').trim();
  }
  
  /**
   * Check if url must be replaced or not.
   * 
   * @param url
   *          to check.
   * @return true if url needs to be replaced or remain unchanged.
   */
  protected boolean isReplaceNeeded(final String url) {
    // The replacement is not needed if the url of the image is absolute (can be
    // resolved by urlResourceLocator) or if the url is a data uri (base64 encoded value).
    return !(DataUriGenerator.isDataUri(url.trim()) || UrlResourceLocator.isValid(url));
  }
  
  /**
   * This method has protected modifier in order to be accessed by unit test class.
   * 
   * @return urlPrefix value.
   * @VisibleForTesting
   */
  protected String getUrlPrefix() {
    final String requestURI = context.getRequest().getRequestURI();
    return FilenameUtils.getFullPath(requestURI) + getProxyResourcePath();
  }
  
  /**
   * @return the part of the url used to identify a proxy resource.
   */
  private String getProxyResourcePath() {
    return String.format("%s?%s=", PATH_RESOURCES, PARAM_RESOURCE_ID);
  }
  
  /**
   * @param url
   *          of the resource to check.
   * @return true if the provided url is a proxy resource (rewritten by {@link CssUrlRewritingProcessor}.
   */
  final boolean isProxyResource(final String url) {
    Validate.notNull(url);
    return url.contains(getProxyResourcePath());
  }
}
=======
  /**
   * {@inheritDoc}
   */
  public final void process(final Resource resource, final Reader reader, final Writer writer)
      throws IOException {
    LOG.debug("Applying {} processor", getClass().getSimpleName());
    try {
      final String cssUri = resource.getUri();
      LOG.debug("cssUri: {}", cssUri);
      final String css = IOUtils.toString(reader);
      final String result = parseCss(css, cssUri);
      writer.write(result);
      onProcessCompleted();
    } finally {
      reader.close();
      writer.close();
    }
  }
  
  /**
   * Invoked when the process operation is completed. Useful to invoke some post processing logic or for custom logging.
   */
  protected void onProcessCompleted() {
  }
  
  /**
   * Invoked to replace the entire css declaration.
   * <p/> 
   * An example of css declaration:
   * <pre>
   * background: url(/image.png);
   * </pre>
   * Useful when the css declaration should be changed. The use-case is:
   * {@link FallbackCssDataUriProcessor}.
   * 
   * @param originalDeclaration
   *          the original, unchanged declaration.
   * @param modifiedDeclaration
   *          the changed expression.
   * @return the expression to apply. By default the modifiedExpression will be returned.
   */
  protected String replaceDeclaration(final String originalDeclaration, final String modifiedDeclaration) {
    return modifiedDeclaration;
  }
  
  /**
   * Invoked when an url is replaced. Useful if you need to do something with newly replaced url.
   * 
   * @param replacedUrl
   *          the newly computed url created as a result of url rewriting.
   */
  protected void onUrlReplaced(final String replacedUrl) {
  }
  
  /**
   * Replace provided url with the new url if needed.
   * 
   * @param cssUri
   *          Uri of the parsed css.
   * @param imageUrl
   *          to replace.
   * @return replaced url.
   */
  protected abstract String replaceImageUrl(final String cssUri, final String imageUrl);
  
  /**
   * Cleans the image url by triming result and removing \' or \" characters if such exists.
   * 
   * @param imageUrl
   *          to clean.
   * @return cleaned image URL.
   */
  protected final String cleanImageUrl(final String imageUrl) {
    return imageUrl.replace('\'', ' ').replace('\"', ' ').trim();
  }
  
  /**
   * Check if url must be replaced or not.
   * 
   * @param url
   *          to check.
   * @return true if url needs to be replaced or remain unchanged.
   */
  protected boolean isReplaceNeeded(final String url) {
    // The replacement is not needed if the url of the image is absolute (can be
    // resolved by urlResourceLocator) or if the url is a data uri (base64 encoded value).
    return !(UrlUriLocator.isValid(url) || DataUriGenerator.isDataUri(url.trim()));
  }
  
  /**
   * This method has protected modifier in order to be accessed by unit test class.
   * 
   * @return urlPrefix value.
   * @VisibleForTesting
   */
  protected String getUrlPrefix() {
    final String requestURI = context.getRequest().getRequestURI();
    return FilenameUtils.getFullPath(requestURI) + getProxyResourcePath();
  }
  
  /**
   * @return the part of the url used to identify a proxy resource.
   */
  private String getProxyResourcePath() {
    return String.format("%s?%s=", PATH_RESOURCES, PARAM_RESOURCE_ID);
  }
  
  /**
   * @param url
   *          of the resource to check.
   * @return true if the provided url is a proxy resource (rewritten by {@link CssUrlRewritingProcessor}.
   */
  final boolean isProxyResource(final String url) {
    Validate.notNull(url);
    return url.contains(getProxyResourcePath());
  }
}

>>>>>>> e0478fea
<|MERGE_RESOLUTION|>--- conflicted
+++ resolved
@@ -116,13 +116,13 @@
     return sb.toString();
   }
   
-<<<<<<< HEAD
   /**
    * {@inheritDoc}
    */
   public final void process(final Resource resource, final Reader reader, final Writer writer)
       throws IOException {
     Validate.notNull(resource, "Resource cannot be null! Probably you are using this processor as a Post-Processor and it is intended to be used as a Pre-Processor only!");
+    LOG.debug("Applying {} processor", getClass().getSimpleName());
     try {
       final String cssUri = resource.getUri();
       LOG.debug("cssUri: {}", cssUri);
@@ -233,124 +233,4 @@
     Validate.notNull(url);
     return url.contains(getProxyResourcePath());
   }
-}
-=======
-  /**
-   * {@inheritDoc}
-   */
-  public final void process(final Resource resource, final Reader reader, final Writer writer)
-      throws IOException {
-    LOG.debug("Applying {} processor", getClass().getSimpleName());
-    try {
-      final String cssUri = resource.getUri();
-      LOG.debug("cssUri: {}", cssUri);
-      final String css = IOUtils.toString(reader);
-      final String result = parseCss(css, cssUri);
-      writer.write(result);
-      onProcessCompleted();
-    } finally {
-      reader.close();
-      writer.close();
-    }
-  }
-  
-  /**
-   * Invoked when the process operation is completed. Useful to invoke some post processing logic or for custom logging.
-   */
-  protected void onProcessCompleted() {
-  }
-  
-  /**
-   * Invoked to replace the entire css declaration.
-   * <p/> 
-   * An example of css declaration:
-   * <pre>
-   * background: url(/image.png);
-   * </pre>
-   * Useful when the css declaration should be changed. The use-case is:
-   * {@link FallbackCssDataUriProcessor}.
-   * 
-   * @param originalDeclaration
-   *          the original, unchanged declaration.
-   * @param modifiedDeclaration
-   *          the changed expression.
-   * @return the expression to apply. By default the modifiedExpression will be returned.
-   */
-  protected String replaceDeclaration(final String originalDeclaration, final String modifiedDeclaration) {
-    return modifiedDeclaration;
-  }
-  
-  /**
-   * Invoked when an url is replaced. Useful if you need to do something with newly replaced url.
-   * 
-   * @param replacedUrl
-   *          the newly computed url created as a result of url rewriting.
-   */
-  protected void onUrlReplaced(final String replacedUrl) {
-  }
-  
-  /**
-   * Replace provided url with the new url if needed.
-   * 
-   * @param cssUri
-   *          Uri of the parsed css.
-   * @param imageUrl
-   *          to replace.
-   * @return replaced url.
-   */
-  protected abstract String replaceImageUrl(final String cssUri, final String imageUrl);
-  
-  /**
-   * Cleans the image url by triming result and removing \' or \" characters if such exists.
-   * 
-   * @param imageUrl
-   *          to clean.
-   * @return cleaned image URL.
-   */
-  protected final String cleanImageUrl(final String imageUrl) {
-    return imageUrl.replace('\'', ' ').replace('\"', ' ').trim();
-  }
-  
-  /**
-   * Check if url must be replaced or not.
-   * 
-   * @param url
-   *          to check.
-   * @return true if url needs to be replaced or remain unchanged.
-   */
-  protected boolean isReplaceNeeded(final String url) {
-    // The replacement is not needed if the url of the image is absolute (can be
-    // resolved by urlResourceLocator) or if the url is a data uri (base64 encoded value).
-    return !(UrlUriLocator.isValid(url) || DataUriGenerator.isDataUri(url.trim()));
-  }
-  
-  /**
-   * This method has protected modifier in order to be accessed by unit test class.
-   * 
-   * @return urlPrefix value.
-   * @VisibleForTesting
-   */
-  protected String getUrlPrefix() {
-    final String requestURI = context.getRequest().getRequestURI();
-    return FilenameUtils.getFullPath(requestURI) + getProxyResourcePath();
-  }
-  
-  /**
-   * @return the part of the url used to identify a proxy resource.
-   */
-  private String getProxyResourcePath() {
-    return String.format("%s?%s=", PATH_RESOURCES, PARAM_RESOURCE_ID);
-  }
-  
-  /**
-   * @param url
-   *          of the resource to check.
-   * @return true if the provided url is a proxy resource (rewritten by {@link CssUrlRewritingProcessor}.
-   */
-  final boolean isProxyResource(final String url) {
-    Validate.notNull(url);
-    return url.contains(getProxyResourcePath());
-  }
-}
-
->>>>>>> e0478fea
+}