/*
 * Copyright (c) 2010. All rights reserved.
 */
package ro.isdc.wro.model.resource.processor.impl.css;

import java.io.IOException;
import java.io.Reader;
import java.io.Writer;
import java.util.regex.Matcher;
import java.util.regex.Pattern;

import org.apache.commons.io.IOUtils;
<<<<<<< HEAD
import org.apache.commons.lang.StringUtils;
import org.apache.commons.lang.Validate;
=======
import org.apache.commons.lang3.StringUtils;
>>>>>>> 001edf9e
import org.slf4j.Logger;
import org.slf4j.LoggerFactory;

import ro.isdc.wro.WroRuntimeException;
import ro.isdc.wro.model.resource.Resource;
import ro.isdc.wro.model.resource.ResourceType;
import ro.isdc.wro.model.resource.SupportedResourceType;
import ro.isdc.wro.model.resource.locator.support.UrlResourceLocator;
import ro.isdc.wro.model.resource.processor.ResourceProcessor;
import ro.isdc.wro.model.resource.processor.algorithm.DataUriGenerator;


/**
 * A processor responsible for rewriting url's from inside the css resources.
 *
 * @author Alex Objelean
 * @created Created on 9 May, 2010
 */
@SupportedResourceType(ResourceType.CSS)
public abstract class AbstractCssUrlRewritingProcessor
  implements ResourceProcessor {
  private static final Logger LOG = LoggerFactory.getLogger(AbstractCssUrlRewritingProcessor.class);

  /**
   * Pattern used to identify the placeholders where the url rewriting will be performed.
   */
  private static final String PATTERN_PATH = "url\\s*\\(['\"]?((?:.*?|\\s*?))['\"]?\\)|src\\s*=\\s*['\"]((?:.|\\s)*?)['\"]";
  /**
   * Compiled pattern.
   */
  protected static final Pattern PATTERN = Pattern.compile(PATTERN_PATH, Pattern.CASE_INSENSITIVE);

  /**
   * {@inheritDoc}
   */
  public final void process(final Resource resource, final Reader reader, final Writer writer)
    throws IOException {
    Validate.notNull(resource, "Resource cannot be null! Probably you are using this processor as a Post-Processor and it is intended to be used as a Pre-Processor only!");
    try {
      final String cssUri = resource.getUri();
      LOG.debug("cssUri: {}", cssUri);
      final String css = IOUtils.toString(reader);
      final String result = parseCss(css, cssUri);
      writer.write(result);
      onProcessCompleted();
    } finally {
      reader.close();
      writer.close();
    }
  }


  /**
   * Invoked when the process operation is completed. Useful to invoke some post processing logic or for custom logging.
   */
  protected void onProcessCompleted() {
  }


  /**
   * Perform actual css parsing logic.
   *
   * @param cssContent to parse.
   * @param cssUri Uri of the css to parse.
   * @return parsed css.
   */
  private String parseCss(final String cssContent, final String cssUri) {
    final Matcher matcher = PATTERN.matcher(cssContent);
    final StringBuffer sb = new StringBuffer();
    while (matcher.find()) {
      final String oldMatch = matcher.group();
      final String urlGroup = matcher.group(1) != null ? matcher.group(1) : matcher.group(2);
      if (urlGroup == null) {
        throw new IllegalStateException("Could not extract urlGroup from: " + oldMatch);
      }
      if (isReplaceNeeded(urlGroup)) {
        final String replacedUrl = replaceImageUrl(cssUri, urlGroup);
        LOG.debug("replaced old Url: [{}] with: [{}].", urlGroup, StringUtils.abbreviate(replacedUrl, 30));
        final String newReplacement = oldMatch.replace(urlGroup, replacedUrl);
        onUrlReplaced(replacedUrl);
        // update allowedUrls list
        // TODO no need to hold absolute url's inside
        // allowedUrls.add(replacedUrl.replace(getUrlPrefix(), ""));
        matcher.appendReplacement(sb, newReplacement);
      }
    }
    matcher.appendTail(sb);
    return sb.toString();
  }


  /**
   * Invoked when an url is replaced. Useful if you need to do something will replacements.
   * @param replacedUrl the newly computed url created as a result of url rewriting.
   */
  protected void onUrlReplaced(final String replacedUrl) {}


  /**
   * Replace provided url with the new url if needed.
   *
   * @param cssUri Uri of the parsed css.
   * @param imageUrl to replace.
   * @return replaced url.
   */
  protected abstract String replaceImageUrl(final String cssUri, final String imageUrl);

  /**
   * Cleans the image url by triming result and removing \' or \" characters if such exists.
   *
   * @param imageUrl to clean.
   * @return cleaned image URL.
   */
  protected final String cleanImageUrl(final String imageUrl) {
    return imageUrl.replace('\'', ' ').replace('\"', ' ').trim();
  }


  /**
   * Check if url must be replaced or not.
   *
   * @param url to check.
   * @return true if url needs to be replaced or remain unchanged.
   */
  protected boolean isReplaceNeeded(final String url) {
    // The replacement is not needed if the url of the image is absolute (can be
    // resolved by urlResourceLocator) or if the url is a data uri (base64 encoded value).
    return !(DataUriGenerator.isDataUri(url.trim()) || UrlResourceLocator.isValid(url));
  }
}
<|MERGE_RESOLUTION|>--- conflicted
+++ resolved
@@ -1,148 +1,144 @@
-/*
- * Copyright (c) 2010. All rights reserved.
- */
-package ro.isdc.wro.model.resource.processor.impl.css;
-
-import java.io.IOException;
-import java.io.Reader;
-import java.io.Writer;
-import java.util.regex.Matcher;
-import java.util.regex.Pattern;
-
-import org.apache.commons.io.IOUtils;
-<<<<<<< HEAD
-import org.apache.commons.lang.StringUtils;
-import org.apache.commons.lang.Validate;
-=======
-import org.apache.commons.lang3.StringUtils;
->>>>>>> 001edf9e
-import org.slf4j.Logger;
-import org.slf4j.LoggerFactory;
-
-import ro.isdc.wro.WroRuntimeException;
-import ro.isdc.wro.model.resource.Resource;
-import ro.isdc.wro.model.resource.ResourceType;
-import ro.isdc.wro.model.resource.SupportedResourceType;
-import ro.isdc.wro.model.resource.locator.support.UrlResourceLocator;
-import ro.isdc.wro.model.resource.processor.ResourceProcessor;
-import ro.isdc.wro.model.resource.processor.algorithm.DataUriGenerator;
-
-
-/**
- * A processor responsible for rewriting url's from inside the css resources.
- *
- * @author Alex Objelean
- * @created Created on 9 May, 2010
- */
-@SupportedResourceType(ResourceType.CSS)
-public abstract class AbstractCssUrlRewritingProcessor
-  implements ResourceProcessor {
-  private static final Logger LOG = LoggerFactory.getLogger(AbstractCssUrlRewritingProcessor.class);
-
-  /**
-   * Pattern used to identify the placeholders where the url rewriting will be performed.
-   */
-  private static final String PATTERN_PATH = "url\\s*\\(['\"]?((?:.*?|\\s*?))['\"]?\\)|src\\s*=\\s*['\"]((?:.|\\s)*?)['\"]";
-  /**
-   * Compiled pattern.
-   */
-  protected static final Pattern PATTERN = Pattern.compile(PATTERN_PATH, Pattern.CASE_INSENSITIVE);
-
-  /**
-   * {@inheritDoc}
-   */
-  public final void process(final Resource resource, final Reader reader, final Writer writer)
-    throws IOException {
-    Validate.notNull(resource, "Resource cannot be null! Probably you are using this processor as a Post-Processor and it is intended to be used as a Pre-Processor only!");
-    try {
-      final String cssUri = resource.getUri();
-      LOG.debug("cssUri: {}", cssUri);
-      final String css = IOUtils.toString(reader);
-      final String result = parseCss(css, cssUri);
-      writer.write(result);
-      onProcessCompleted();
-    } finally {
-      reader.close();
-      writer.close();
-    }
-  }
-
-
-  /**
-   * Invoked when the process operation is completed. Useful to invoke some post processing logic or for custom logging.
-   */
-  protected void onProcessCompleted() {
-  }
-
-
-  /**
-   * Perform actual css parsing logic.
-   *
-   * @param cssContent to parse.
-   * @param cssUri Uri of the css to parse.
-   * @return parsed css.
-   */
-  private String parseCss(final String cssContent, final String cssUri) {
-    final Matcher matcher = PATTERN.matcher(cssContent);
-    final StringBuffer sb = new StringBuffer();
-    while (matcher.find()) {
-      final String oldMatch = matcher.group();
-      final String urlGroup = matcher.group(1) != null ? matcher.group(1) : matcher.group(2);
-      if (urlGroup == null) {
-        throw new IllegalStateException("Could not extract urlGroup from: " + oldMatch);
-      }
-      if (isReplaceNeeded(urlGroup)) {
-        final String replacedUrl = replaceImageUrl(cssUri, urlGroup);
-        LOG.debug("replaced old Url: [{}] with: [{}].", urlGroup, StringUtils.abbreviate(replacedUrl, 30));
-        final String newReplacement = oldMatch.replace(urlGroup, replacedUrl);
-        onUrlReplaced(replacedUrl);
-        // update allowedUrls list
-        // TODO no need to hold absolute url's inside
-        // allowedUrls.add(replacedUrl.replace(getUrlPrefix(), ""));
-        matcher.appendReplacement(sb, newReplacement);
-      }
-    }
-    matcher.appendTail(sb);
-    return sb.toString();
-  }
-
-
-  /**
-   * Invoked when an url is replaced. Useful if you need to do something will replacements.
-   * @param replacedUrl the newly computed url created as a result of url rewriting.
-   */
-  protected void onUrlReplaced(final String replacedUrl) {}
-
-
-  /**
-   * Replace provided url with the new url if needed.
-   *
-   * @param cssUri Uri of the parsed css.
-   * @param imageUrl to replace.
-   * @return replaced url.
-   */
-  protected abstract String replaceImageUrl(final String cssUri, final String imageUrl);
-
-  /**
-   * Cleans the image url by triming result and removing \' or \" characters if such exists.
-   *
-   * @param imageUrl to clean.
-   * @return cleaned image URL.
-   */
-  protected final String cleanImageUrl(final String imageUrl) {
-    return imageUrl.replace('\'', ' ').replace('\"', ' ').trim();
-  }
-
-
-  /**
-   * Check if url must be replaced or not.
-   *
-   * @param url to check.
-   * @return true if url needs to be replaced or remain unchanged.
-   */
-  protected boolean isReplaceNeeded(final String url) {
-    // The replacement is not needed if the url of the image is absolute (can be
-    // resolved by urlResourceLocator) or if the url is a data uri (base64 encoded value).
-    return !(DataUriGenerator.isDataUri(url.trim()) || UrlResourceLocator.isValid(url));
-  }
-}
+/*
+ * Copyright (c) 2010. All rights reserved.
+ */
+package ro.isdc.wro.model.resource.processor.impl.css;
+
+import java.io.IOException;
+import java.io.Reader;
+import java.io.Writer;
+import java.util.regex.Matcher;
+import java.util.regex.Pattern;
+
+import org.apache.commons.io.IOUtils;
+import org.apache.commons.lang3.StringUtils;
+import org.apache.commons.lang.Validate;
+import org.slf4j.Logger;
+import org.slf4j.LoggerFactory;
+
+import ro.isdc.wro.WroRuntimeException;
+import ro.isdc.wro.model.resource.Resource;
+import ro.isdc.wro.model.resource.ResourceType;
+import ro.isdc.wro.model.resource.SupportedResourceType;
+import ro.isdc.wro.model.resource.locator.support.UrlResourceLocator;
+import ro.isdc.wro.model.resource.processor.ResourceProcessor;
+import ro.isdc.wro.model.resource.processor.algorithm.DataUriGenerator;
+
+
+/**
+ * A processor responsible for rewriting url's from inside the css resources.
+ *
+ * @author Alex Objelean
+ * @created Created on 9 May, 2010
+ */
+@SupportedResourceType(ResourceType.CSS)
+public abstract class AbstractCssUrlRewritingProcessor
+  implements ResourceProcessor {
+  private static final Logger LOG = LoggerFactory.getLogger(AbstractCssUrlRewritingProcessor.class);
+
+  /**
+   * Pattern used to identify the placeholders where the url rewriting will be performed.
+   */
+  private static final String PATTERN_PATH = "url\\s*\\(['\"]?((?:.*?|\\s*?))['\"]?\\)|src\\s*=\\s*['\"]((?:.|\\s)*?)['\"]";
+  /**
+   * Compiled pattern.
+   */
+  protected static final Pattern PATTERN = Pattern.compile(PATTERN_PATH, Pattern.CASE_INSENSITIVE);
+
+  /**
+   * {@inheritDoc}
+   */
+  public final void process(final Resource resource, final Reader reader, final Writer writer)
+    throws IOException {
+    Validate.notNull(resource, "Resource cannot be null! Probably you are using this processor as a Post-Processor and it is intended to be used as a Pre-Processor only!");
+    try {
+      final String cssUri = resource.getUri();
+      LOG.debug("cssUri: {}", cssUri);
+      final String css = IOUtils.toString(reader);
+      final String result = parseCss(css, cssUri);
+      writer.write(result);
+      onProcessCompleted();
+    } finally {
+      reader.close();
+      writer.close();
+    }
+  }
+
+
+  /**
+   * Invoked when the process operation is completed. Useful to invoke some post processing logic or for custom logging.
+   */
+  protected void onProcessCompleted() {
+  }
+
+
+  /**
+   * Perform actual css parsing logic.
+   *
+   * @param cssContent to parse.
+   * @param cssUri Uri of the css to parse.
+   * @return parsed css.
+   */
+  private String parseCss(final String cssContent, final String cssUri) {
+    final Matcher matcher = PATTERN.matcher(cssContent);
+    final StringBuffer sb = new StringBuffer();
+    while (matcher.find()) {
+      final String oldMatch = matcher.group();
+      final String urlGroup = matcher.group(1) != null ? matcher.group(1) : matcher.group(2);
+      if (urlGroup == null) {
+        throw new IllegalStateException("Could not extract urlGroup from: " + oldMatch);
+      }
+      if (isReplaceNeeded(urlGroup)) {
+        final String replacedUrl = replaceImageUrl(cssUri, urlGroup);
+        LOG.debug("replaced old Url: [{}] with: [{}].", urlGroup, StringUtils.abbreviate(replacedUrl, 30));
+        final String newReplacement = oldMatch.replace(urlGroup, replacedUrl);
+        onUrlReplaced(replacedUrl);
+        // update allowedUrls list
+        // TODO no need to hold absolute url's inside
+        // allowedUrls.add(replacedUrl.replace(getUrlPrefix(), ""));
+        matcher.appendReplacement(sb, newReplacement);
+      }
+    }
+    matcher.appendTail(sb);
+    return sb.toString();
+  }
+
+
+  /**
+   * Invoked when an url is replaced. Useful if you need to do something will replacements.
+   * @param replacedUrl the newly computed url created as a result of url rewriting.
+   */
+  protected void onUrlReplaced(final String replacedUrl) {}
+
+
+  /**
+   * Replace provided url with the new url if needed.
+   *
+   * @param cssUri Uri of the parsed css.
+   * @param imageUrl to replace.
+   * @return replaced url.
+   */
+  protected abstract String replaceImageUrl(final String cssUri, final String imageUrl);
+
+  /**
+   * Cleans the image url by triming result and removing \' or \" characters if such exists.
+   *
+   * @param imageUrl to clean.
+   * @return cleaned image URL.
+   */
+  protected final String cleanImageUrl(final String imageUrl) {
+    return imageUrl.replace('\'', ' ').replace('\"', ' ').trim();
+  }
+
+
+  /**
+   * Check if url must be replaced or not.
+   *
+   * @param url to check.
+   * @return true if url needs to be replaced or remain unchanged.
+   */
+  protected boolean isReplaceNeeded(final String url) {
+    // The replacement is not needed if the url of the image is absolute (can be
+    // resolved by urlResourceLocator) or if the url is a data uri (base64 encoded value).
+    return !(DataUriGenerator.isDataUri(url.trim()) || UrlResourceLocator.isValid(url));
+  }
+}