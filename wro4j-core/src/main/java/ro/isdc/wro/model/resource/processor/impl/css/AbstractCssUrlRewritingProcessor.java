/*
 * Copyright (c) 2010. All rights reserved.
 */
package ro.isdc.wro.model.resource.processor.impl.css;

import static ro.isdc.wro.http.handler.ResourceProxyRequestHandler.PARAM_RESOURCE_ID;
import static ro.isdc.wro.http.handler.ResourceProxyRequestHandler.PATH_RESOURCES;
import static ro.isdc.wro.util.WroUtil.cleanImageUrl;

import java.io.IOException;
import java.io.Reader;
import java.io.Writer;
import java.util.regex.Matcher;

import org.apache.commons.io.FilenameUtils;
import org.apache.commons.io.IOUtils;
import org.apache.commons.lang3.Validate;
import org.slf4j.Logger;
import org.slf4j.LoggerFactory;

import ro.isdc.wro.config.ReadOnlyContext;
import ro.isdc.wro.model.group.Inject;
import ro.isdc.wro.model.resource.Resource;
import ro.isdc.wro.model.resource.ResourceType;
import ro.isdc.wro.model.resource.SupportedResourceType;
import ro.isdc.wro.model.resource.locator.support.UrlResourceLocator;
import ro.isdc.wro.model.resource.processor.ResourceProcessor;
import ro.isdc.wro.model.resource.processor.support.CssUrlInspector;
import ro.isdc.wro.model.resource.processor.support.CssUrlInspector.ItemHandler;
import ro.isdc.wro.model.resource.processor.support.DataUriGenerator;


/**
 * A processor responsible for rewriting url's from inside the css resources.
 * 
 * @author Alex Objelean
 * @created Created on 9 May, 2010
 */
@SupportedResourceType(ResourceType.CSS)
public abstract class AbstractCssUrlRewritingProcessor
  implements ResourceProcessor {
  private static final Logger LOG = LoggerFactory.getLogger(AbstractCssUrlRewritingProcessor.class);

  @Inject
  private ReadOnlyContext context;

  /**
   * {@inheritDoc}
   */
  public final void process(final Resource resource, final Reader reader, final Writer writer)
      throws IOException {
    Validate.notNull(resource, "Resource cannot be null! Probably you are using this processor as a Post-Processor and it is intended to be used as a Pre-Processor only!");
    LOG.debug("Applying {} processor", getClass().getSimpleName());
    try {
      final String cssUri = resource.getUri();
      LOG.debug("cssUri: {}", cssUri);
      final String css = IOUtils.toString(reader);
      final String result = newCssUrlInspector().findAndReplace(css, createUrlItemHandler(cssUri));
      writer.write(result);
      onProcessCompleted();
    } finally {
      reader.close();
      writer.close();
    }
  }

  private ItemHandler createUrlItemHandler(final String cssUri) {
    return new ItemHandler() {
      public String replace(final String originalDeclaration, final String originalUrl) {
        Validate.notNull(originalUrl);
        String replacement = originalDeclaration;
        if (isReplaceNeeded(originalUrl)) {
          final String modifiedUrl = replaceImageUrl(cssUri.trim(), cleanImageUrl(originalUrl));
          LOG.debug("replaced old Url: [{}] with: [{}].", originalUrl, modifiedUrl);
          /**
           * prevent the IllegalArgumentException because of invalid characters like $ (@see issue381) The solution is
           * from stackoverflow: @see
           * http://stackoverflow.com/questions/947116/matcher-appendreplacement-with-literal-text
           */
          final String modifiedDeclaration = Matcher.quoteReplacement(originalDeclaration.replace(originalUrl,
              modifiedUrl));
          onUrlReplaced(modifiedUrl);
          replacement = replaceDeclaration(originalDeclaration.trim(), modifiedDeclaration);
        }
        return replacement;
      }
    };
  }

  protected CssUrlInspector newCssUrlInspector() {
    return new CssUrlInspector();
  }

  /**
   * Invoked when the process operation is completed. Useful to invoke some post processing logic or for custom logging.
   */
  protected void onProcessCompleted() {
  }
  
  /**
   * Invoked to replace the entire css declaration.
   * <p/> 
   * An example of css declaration:
   *
   * <pre>
   * background: url(/image.png);
   * </pre>
   *
   * Useful when the css declaration should be changed. The use-case is: {@link FallbackCssDataUriProcessor}.
   * 
   * @param originalDeclaration
   *          the original, unchanged declaration.
   * @param modifiedDeclaration
   *          the changed expression.
   * @return the expression to apply. By default the modifiedExpression will be returned.
   */
  protected String replaceDeclaration(final String originalDeclaration, final String modifiedDeclaration) {
    return modifiedDeclaration;
  }
  
  /**
   * Invoked when an url is replaced. Useful if you need to do something with newly replaced url.
   * 
   * @param replacedUrl
   *          the newly computed url created as a result of url rewriting.
   */
  protected void onUrlReplaced(final String replacedUrl) {
  }
  
  /**
   * Replace provided url with the new url if needed.
   * 
   * @param cssUri
   *          Uri of the parsed css.
   * @param imageUrl
   *          to replace.
   * @return replaced url.
   */
  protected abstract String replaceImageUrl(final String cssUri, final String imageUrl);
  
  /**
<<<<<<< HEAD
   * Cleans the image url by triming result and removing \' or \" characters if such exists.
   * 
   * @param imageUrl
   *          to clean.
   * @return cleaned image URL.
   */
  protected final String cleanImageUrl(final String imageUrl) {
    return imageUrl.replace('\'', ' ').replace('\"', ' ').trim();
  }
  
  /**
=======
>>>>>>> cdf8e22d
   * Check if url must be replaced or not. The replacement is not needed if the url of the image is absolute (can be
   * resolved by urlResourceLocator) or if the url is a data uri (base64 encoded value).
   * 
   * @param url
   *          to check.
   * @return true if url needs to be replaced or remain unchanged.
   */
  protected boolean isReplaceNeeded(final String url) {
    return !(DataUriGenerator.isDataUri(url.trim()) || UrlResourceLocator.isValid(url));
  }
  
  /**
   * This method has protected modifier in order to be accessed by unit test class.
   * 
   * @return urlPrefix value.
   * @VisibleForTesting
   */
  protected String getUrlPrefix() {
    final String requestURI = context.getRequest().getRequestURI();
    return FilenameUtils.getFullPath(requestURI) + getProxyResourcePath();
  }
  
  /**
   * @return the part of the url used to identify a proxy resource.
   */
  private String getProxyResourcePath() {
    return String.format("%s?%s=", PATH_RESOURCES, PARAM_RESOURCE_ID);
  }
  
  /**
   * @param url
   *          of the resource to check.
   * @return true if the provided url is a proxy resource (rewritten by {@link CssUrlRewritingProcessor}.
   */
  final boolean isProxyResource(final String url) {
    Validate.notNull(url);
    return url.contains(getProxyResourcePath());
  }

  /**
   * {@inheritDoc}
   */
  public boolean isImportAware() {
    // We want this processor to be applied when processing resources referred with @import directive
    return true;
  }
}<|MERGE_RESOLUTION|>--- conflicted
+++ resolved
@@ -32,7 +32,7 @@
 
 /**
  * A processor responsible for rewriting url's from inside the css resources.
- * 
+ *
  * @author Alex Objelean
  * @created Created on 9 May, 2010
  */
@@ -96,10 +96,10 @@
    */
   protected void onProcessCompleted() {
   }
-  
+
   /**
    * Invoked to replace the entire css declaration.
-   * <p/> 
+   * <p/>
    * An example of css declaration:
    *
    * <pre>
@@ -107,7 +107,7 @@
    * </pre>
    *
    * Useful when the css declaration should be changed. The use-case is: {@link FallbackCssDataUriProcessor}.
-   * 
+   *
    * @param originalDeclaration
    *          the original, unchanged declaration.
    * @param modifiedDeclaration
@@ -117,19 +117,19 @@
   protected String replaceDeclaration(final String originalDeclaration, final String modifiedDeclaration) {
     return modifiedDeclaration;
   }
-  
+
   /**
    * Invoked when an url is replaced. Useful if you need to do something with newly replaced url.
-   * 
+   *
    * @param replacedUrl
    *          the newly computed url created as a result of url rewriting.
    */
   protected void onUrlReplaced(final String replacedUrl) {
   }
-  
+
   /**
    * Replace provided url with the new url if needed.
-   * 
+   *
    * @param cssUri
    *          Uri of the parsed css.
    * @param imageUrl
@@ -137,25 +137,11 @@
    * @return replaced url.
    */
   protected abstract String replaceImageUrl(final String cssUri, final String imageUrl);
-  
+
   /**
-<<<<<<< HEAD
-   * Cleans the image url by triming result and removing \' or \" characters if such exists.
-   * 
-   * @param imageUrl
-   *          to clean.
-   * @return cleaned image URL.
-   */
-  protected final String cleanImageUrl(final String imageUrl) {
-    return imageUrl.replace('\'', ' ').replace('\"', ' ').trim();
-  }
-  
-  /**
-=======
->>>>>>> cdf8e22d
    * Check if url must be replaced or not. The replacement is not needed if the url of the image is absolute (can be
    * resolved by urlResourceLocator) or if the url is a data uri (base64 encoded value).
-   * 
+   *
    * @param url
    *          to check.
    * @return true if url needs to be replaced or remain unchanged.
@@ -163,10 +149,10 @@
   protected boolean isReplaceNeeded(final String url) {
     return !(DataUriGenerator.isDataUri(url.trim()) || UrlResourceLocator.isValid(url));
   }
-  
+
   /**
    * This method has protected modifier in order to be accessed by unit test class.
-   * 
+   *
    * @return urlPrefix value.
    * @VisibleForTesting
    */
@@ -174,14 +160,14 @@
     final String requestURI = context.getRequest().getRequestURI();
     return FilenameUtils.getFullPath(requestURI) + getProxyResourcePath();
   }
-  
+
   /**
    * @return the part of the url used to identify a proxy resource.
    */
   private String getProxyResourcePath() {
     return String.format("%s?%s=", PATH_RESOURCES, PARAM_RESOURCE_ID);
   }
-  
+
   /**
    * @param url
    *          of the resource to check.
