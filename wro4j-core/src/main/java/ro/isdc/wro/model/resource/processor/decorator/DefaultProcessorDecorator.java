package ro.isdc.wro.model.resource.processor.decorator;

import static org.apache.commons.lang3.Validate.notNull;

import java.io.IOException;
import java.io.Reader;
import java.io.Writer;

import org.apache.commons.io.IOUtils;

import ro.isdc.wro.model.resource.Resource;
import ro.isdc.wro.model.resource.processor.ResourceProcessor;
import ro.isdc.wro.model.resource.processor.support.ProcessingCriteria;


/**
 * Decorates the processor with a set of common useful decorators during each processing.
 *
 * @author Alex Objelean
 * @created 7 Oct 2012
 * @since 1.6.0
 */
public class DefaultProcessorDecorator
    extends ProcessorDecorator {
  private final ProcessingCriteria criteria;

  public DefaultProcessorDecorator(final ResourceProcessor processor, final boolean minimize) {
    this(processor, ProcessingCriteria.createDefault(minimize));
  }

  public DefaultProcessorDecorator(final ResourceProcessor processor, final ProcessingCriteria criteria) {
    super(decorate(processor, criteria));
    this.criteria = criteria;
  }

<<<<<<< HEAD
  private static ResourceProcessor decorate(final ResourceProcessor processor, final ProcessingCriteria criteria) {
=======
  /**
   * {@inheritDoc}
   */
  @Override
  public void process(final Resource resource, final Reader reader, final Writer writer)
      throws IOException {
    try {
      super.process(resource, reader, writer);
    } finally {
      IOUtils.closeQuietly(reader);
      IOUtils.closeQuietly(writer);
    }
  }

  private static ProcessorDecorator decorate(final Object processor, final ProcessingCriteria criteria) {
>>>>>>> 88831364
    notNull(criteria);
    return new BenchmarkProcessorDecorator(new ExceptionHandlingProcessorDecorator(
        new SupportAwareProcessorDecorator(new MinimizeAwareProcessorDecorator(new ImportAwareProcessorDecorator(
            processor, criteria.getProcessingType())))));
  }

  /**
   * {@inheritDoc}
   */
  @Override
  protected boolean isEnabled(final Resource resource) {
    final boolean isApplicable = resource != null ? isEligible(criteria.isMinimize(), resource.getType()) : true;
    return super.isEnabled(resource) && isApplicable;
  }
}<|MERGE_RESOLUTION|>--- conflicted
+++ resolved
@@ -33,9 +33,6 @@
     this.criteria = criteria;
   }
 
-<<<<<<< HEAD
-  private static ResourceProcessor decorate(final ResourceProcessor processor, final ProcessingCriteria criteria) {
-=======
   /**
    * {@inheritDoc}
    */
@@ -50,8 +47,7 @@
     }
   }
 
-  private static ProcessorDecorator decorate(final Object processor, final ProcessingCriteria criteria) {
->>>>>>> 88831364
+  private static ResourceProcessor decorate(final ResourceProcessor processor, final ProcessingCriteria criteria) {
     notNull(criteria);
     return new BenchmarkProcessorDecorator(new ExceptionHandlingProcessorDecorator(
         new SupportAwareProcessorDecorator(new MinimizeAwareProcessorDecorator(new ImportAwareProcessorDecorator(
