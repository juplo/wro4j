package ro.isdc.wro.model.resource.processor.decorator;

import static org.apache.commons.lang3.Validate.notNull;

import java.io.IOException;
import java.io.Reader;
import java.io.Writer;

import ro.isdc.wro.model.resource.Resource;
<<<<<<< HEAD
import ro.isdc.wro.model.resource.processor.ResourceProcessor;
=======
import ro.isdc.wro.model.resource.processor.support.ProcessingCriteria;
>>>>>>> 8b2fb809


/**
 * Decorates the processor with a set of common useful decorators during each processing.
 *
 * @author Alex Objelean
 * @created 7 Oct 2012
 * @since 1.5.1
 */
public class DefaultProcessorDecorator
    extends ProcessorDecorator {
<<<<<<< HEAD
  @Inject
  private Injector injector;
  public DefaultProcessorDecorator(final ResourceProcessor processor) {
    super(processor);
=======
  private final ProcessingCriteria criteria;

  public DefaultProcessorDecorator(final Object processor) {
    this(processor, ProcessingCriteria.createDefault());
  }

  public DefaultProcessorDecorator(final Object processor, final ProcessingCriteria criteria) {
    super(decorate(processor, criteria));
    this.criteria = criteria;
>>>>>>> 8b2fb809
  }

  /**
   * {@inheritDoc}
   */
  @Override
  public void process(final Resource resource, final Reader reader, final Writer writer)
      throws IOException {
    super.process(resource, reader, writer);
  }

  private static ProcessorDecorator decorate(final Object processor, final ProcessingCriteria criteria) {
    notNull(criteria);
    return new ExceptionHandlingProcessorDecorator(new SupportAwareProcessorDecorator(
        new MinimizeAwareProcessorDecorator(new ImportAwareProcessorDecorator(processor, criteria
            .getProcessingType()))));
  }

<<<<<<< HEAD
  private ResourceProcessor getDecoratedProcessor() {
    final ResourceProcessor decorated = new ExceptionHandlingProcessorDecorator(new SupportAwareProcessorDecorator(
        new MinimizeAwareProcessorDecorator(getDecoratedObject())));
    injector.inject(decorated);
    return decorated;
=======
  /**
   * {@inheritDoc}
   */
  @Override
  protected boolean isEnabled(final Resource resource) {
    final boolean isApplicable = resource != null ? isEligible(criteria.isMinimize(), resource.getType()) : true;
    return super.isEnabled(resource) && isApplicable;
>>>>>>> 8b2fb809
  }
}<|MERGE_RESOLUTION|>--- conflicted
+++ resolved
@@ -1,17 +1,11 @@
 package ro.isdc.wro.model.resource.processor.decorator;
 
 import static org.apache.commons.lang3.Validate.notNull;
-
-import java.io.IOException;
-import java.io.Reader;
-import java.io.Writer;
-
+import ro.isdc.wro.model.group.Inject;
+import ro.isdc.wro.model.group.processor.Injector;
 import ro.isdc.wro.model.resource.Resource;
-<<<<<<< HEAD
 import ro.isdc.wro.model.resource.processor.ResourceProcessor;
-=======
 import ro.isdc.wro.model.resource.processor.support.ProcessingCriteria;
->>>>>>> 8b2fb809
 
 
 /**
@@ -23,47 +17,26 @@
  */
 public class DefaultProcessorDecorator
     extends ProcessorDecorator {
-<<<<<<< HEAD
+  private final ProcessingCriteria criteria;
   @Inject
   private Injector injector;
+
   public DefaultProcessorDecorator(final ResourceProcessor processor) {
-    super(processor);
-=======
-  private final ProcessingCriteria criteria;
-
-  public DefaultProcessorDecorator(final Object processor) {
     this(processor, ProcessingCriteria.createDefault());
   }
 
-  public DefaultProcessorDecorator(final Object processor, final ProcessingCriteria criteria) {
+  public DefaultProcessorDecorator(final ResourceProcessor processor, final ProcessingCriteria criteria) {
     super(decorate(processor, criteria));
     this.criteria = criteria;
->>>>>>> 8b2fb809
   }
 
-  /**
-   * {@inheritDoc}
-   */
-  @Override
-  public void process(final Resource resource, final Reader reader, final Writer writer)
-      throws IOException {
-    super.process(resource, reader, writer);
-  }
-
-  private static ProcessorDecorator decorate(final Object processor, final ProcessingCriteria criteria) {
+  private static ResourceProcessor decorate(final ResourceProcessor processor, final ProcessingCriteria criteria) {
     notNull(criteria);
     return new ExceptionHandlingProcessorDecorator(new SupportAwareProcessorDecorator(
         new MinimizeAwareProcessorDecorator(new ImportAwareProcessorDecorator(processor, criteria
             .getProcessingType()))));
   }
 
-<<<<<<< HEAD
-  private ResourceProcessor getDecoratedProcessor() {
-    final ResourceProcessor decorated = new ExceptionHandlingProcessorDecorator(new SupportAwareProcessorDecorator(
-        new MinimizeAwareProcessorDecorator(getDecoratedObject())));
-    injector.inject(decorated);
-    return decorated;
-=======
   /**
    * {@inheritDoc}
    */
@@ -71,6 +44,5 @@
   protected boolean isEnabled(final Resource resource) {
     final boolean isApplicable = resource != null ? isEligible(criteria.isMinimize(), resource.getType()) : true;
     return super.isEnabled(resource) && isApplicable;
->>>>>>> 8b2fb809
   }
 }