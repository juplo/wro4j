--- conflicted
+++ resolved
@@ -1,10 +1,5 @@
 package ro.isdc.wro.model.group.processor;
 
-<<<<<<< HEAD
-=======
-import static org.apache.commons.lang3.Validate.notNull;
-
->>>>>>> e8b80e44
 import java.io.IOException;
 import java.io.InputStream;
 import java.io.Reader;
@@ -22,15 +17,10 @@
 import org.apache.commons.io.IOUtils;
 import org.apache.commons.io.input.BOMInputStream;
 import org.apache.commons.lang3.StringUtils;
-<<<<<<< HEAD
-import org.apache.commons.lang3.Validate;
-=======
->>>>>>> e8b80e44
 import org.slf4j.Logger;
 import org.slf4j.LoggerFactory;
 
 import ro.isdc.wro.WroRuntimeException;
-<<<<<<< HEAD
 import ro.isdc.wro.config.ReadOnlyContext;
 import ro.isdc.wro.config.support.ContextPropagatingCallable;
 import ro.isdc.wro.manager.callback.LifecycleCallbackRegistry;
@@ -39,16 +29,6 @@
 import ro.isdc.wro.model.resource.Resource;
 import ro.isdc.wro.model.resource.locator.factory.ResourceLocatorFactory;
 import ro.isdc.wro.model.resource.processor.ResourceProcessor;
-=======
-import ro.isdc.wro.config.Context;
-import ro.isdc.wro.config.ReadOnlyContext;
-import ro.isdc.wro.config.support.ContextPropagatingCallable;
-import ro.isdc.wro.manager.callback.LifecycleCallbackRegistry;
-import ro.isdc.wro.model.group.Inject;
-import ro.isdc.wro.model.resource.Resource;
-import ro.isdc.wro.model.resource.locator.factory.UriLocatorFactory;
-import ro.isdc.wro.model.resource.processor.ResourcePreProcessor;
->>>>>>> e8b80e44
 import ro.isdc.wro.model.resource.processor.decorator.DefaultProcessorDecorator;
 import ro.isdc.wro.model.resource.processor.factory.ProcessorsFactory;
 import ro.isdc.wro.model.resource.processor.support.ProcessingCriteria;
@@ -67,11 +47,7 @@
 public class PreProcessorExecutor {
   private static final Logger LOG = LoggerFactory.getLogger(PreProcessorExecutor.class);
   @Inject
-<<<<<<< HEAD
   private ResourceLocatorFactory resourceLocatorFactory;
-=======
-  private UriLocatorFactory uriLocatorFactory;
->>>>>>> e8b80e44
   @Inject
   private ProcessorsFactory processorsFactory;
   @Inject
@@ -88,32 +64,20 @@
   /**
    * Apply preProcessors on resources and merge them after all preProcessors are applied.
    *
-<<<<<<< HEAD
    * @param group
    *          the group being processed.
-=======
-   * @param resources
-   *          what are the resources to merge.
->>>>>>> e8b80e44
    * @param minimize
    *          whether minimize aware processors must be applied or not.
    * @return preProcessed merged content.
    */
-<<<<<<< HEAD
   public String processAndMerge(final Group group, final boolean minimize)
       throws IOException {
     return processAndMerge(group, ProcessingCriteria.create(ProcessingType.ALL, minimize));
-=======
-  public String processAndMerge(final List<Resource> resources, final boolean minimize)
-      throws IOException {
-    return processAndMerge(resources, ProcessingCriteria.create(ProcessingType.ALL, minimize));
->>>>>>> e8b80e44
   }
 
   /**
    * Apply preProcessors on resources and merge them.
    *
-<<<<<<< HEAD
    * @param group
    *          the group being processed.
    * @param criteria
@@ -123,25 +87,10 @@
    */
   public String processAndMerge(final Group group, final ProcessingCriteria criteria)
       throws IOException {
-    Validate.notNull(group);
+    notNull(group);
     callbackRegistry.onBeforeMerge();
     try {
       final List<Resource> resources = group.getResources();
-=======
-   * @param resources
-   *          what are the resources to merge.
-   * @param criteria
-   *          {@link ProcessingCriteria} used to identify the processors to apply and those to skip.
-   * @return preProcessed merged content.
-   */
-  public String processAndMerge(final List<Resource> resources, final ProcessingCriteria criteria)
-      throws IOException {
-    notNull(criteria);
-    LOG.debug("criteria: {}", criteria);
-    callbackRegistry.onBeforeMerge();
-    try {
-      notNull(resources);
->>>>>>> e8b80e44
       LOG.debug("process and merge resources: {}", resources);
       final StringBuffer result = new StringBuffer();
       if (shouldRunInParallel(resources)) {
@@ -230,11 +179,7 @@
    */
   private String applyPreProcessors(final Resource resource, final ProcessingCriteria criteria)
       throws IOException {
-<<<<<<< HEAD
     final Collection<ResourceProcessor> processors = processorsFactory.getPreProcessors();
-=======
-    final Collection<ResourcePreProcessor> processors = processorsFactory.getPreProcessors();
->>>>>>> e8b80e44
     LOG.debug("applying preProcessors: {}", processors);
 
     String resourceContent = null;
@@ -242,11 +187,7 @@
       resourceContent = getResourceContent(resource);
     } catch (final IOException e) {
       LOG.debug("Invalid resource found: {}", resource);
-<<<<<<< HEAD
       if (context.getConfig().isIgnoreMissingResources()) {
-=======
-      if (Context.get().getConfig().isIgnoreMissingResources()) {
->>>>>>> e8b80e44
         return StringUtils.EMPTY;
       } else {
         LOG.error("Cannot ignore missing resource:  {}", resource);
@@ -257,7 +198,6 @@
       return resourceContent;
     }
     Writer writer = null;
-<<<<<<< HEAD
     for (final ResourceProcessor processor : processors) {
       final ResourceProcessor decoratedProcessor = decoratePreProcessor(processor, criteria);
 
@@ -267,17 +207,6 @@
       decoratedProcessor.process(resource, reader, writer);
       // use the outcome for next input
       resourceContent = writer.toString();
-=======
-    for (final ResourcePreProcessor processor : processors) {
-      final ResourcePreProcessor decoratedProcessor = decoratePreProcessor(processor, criteria);
-
-      writer = new StringWriter();
-      final Reader reader = new StringReader(resourceContent);
-      // decorate and process
-      decoratedProcessor.process(resource, reader, writer);
-      // use the outcome for next input
-      resourceContent = writer.toString();
->>>>>>> e8b80e44
     }
     return writer.toString();
   }
@@ -285,7 +214,6 @@
   /**
    * Decorates preProcessor with mandatory decorators.
    */
-<<<<<<< HEAD
   private ResourceProcessor decoratePreProcessor(final ResourceProcessor processor,
       final ProcessingCriteria criteria) {
     final ResourceProcessor decorated = new DefaultProcessorDecorator(processor, criteria) {
@@ -300,22 +228,6 @@
         }
       }
     };
-=======
-  private ResourcePreProcessor decoratePreProcessor(final ResourcePreProcessor processor,
-      final ProcessingCriteria criteria) {
-    final ResourcePreProcessor decorated = new DefaultProcessorDecorator(processor, criteria) {
-      @Override
-      public void process(final Resource resource, final Reader reader, final Writer writer)
-          throws IOException {
-        try {
-          callbackRegistry.onBeforePreProcess();
-          super.process(resource, reader, writer);
-        } finally {
-          callbackRegistry.onAfterPreProcess();
-        }
-      }
-    };
->>>>>>> e8b80e44
     injector.inject(decorated);
     return decorated;
   }
@@ -331,11 +243,7 @@
       throws IOException {
     InputStream is = null;
     try {
-<<<<<<< HEAD
       is = new BOMInputStream(resourceLocatorFactory.locate(resource.getUri()));
-=======
-      is = new BOMInputStream(uriLocatorFactory.locate(resource.getUri()));
->>>>>>> e8b80e44
       final String result = IOUtils.toString(is, context.getConfig().getEncoding());
       if (StringUtils.isEmpty(result)) {
         LOG.debug("Empty resource detected: {}", resource.getUri());
@@ -345,8 +253,6 @@
       IOUtils.closeQuietly(is);
     }
   }
-<<<<<<< HEAD
-=======
 
   /**
    * Perform cleanUp on service shut down.
@@ -354,5 +260,4 @@
   public void destroy() {
     getExecutorService().shutdownNow();
   }
->>>>>>> e8b80e44
 }