--- conflicted
+++ resolved
@@ -196,25 +196,10 @@
         throw e;
       }
     }
-<<<<<<< HEAD
-    if (processors.isEmpty()) {
-      return resourceContent;
-    }
-    Writer writer = null;
-    for (final ResourceProcessor processor : processors) {
-      final ResourceProcessor decoratedProcessor = decoratePreProcessor(processor, criteria);
-
-      writer = new StringWriter();
-      final Reader reader = new StringReader(resourceContent);
-      // decorate and process
-      decoratedProcessor.process(resource, reader, writer);
-      // use the outcome for next input
-      resourceContent = writer.toString();
-=======
     if (!processors.isEmpty()) {
       Writer writer = null;
-      for (final ResourcePreProcessor processor : processors) {
-        final ResourcePreProcessor decoratedProcessor = decoratePreProcessor(processor, criteria);
+      for (final ResourceProcessor processor : processors) {
+        final ResourceProcessor decoratedProcessor = decoratePreProcessor(processor, criteria);
         
         writer = new StringWriter();
         final Reader reader = new StringReader(resourceContent);
@@ -223,7 +208,6 @@
         // use the outcome for next input
         resourceContent = writer.toString();
       }
->>>>>>> 319441c0
     }
     // add explicitly new line at the end to avoid unexpected comment issue
     return String.format("%s%n", resourceContent);
