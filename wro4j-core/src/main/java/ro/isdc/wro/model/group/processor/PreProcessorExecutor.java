<<<<<<< HEAD
package ro.isdc.wro.model.group.processor;

import java.io.IOException;
import java.io.InputStream;
import java.io.Reader;
import java.io.StringReader;
import java.io.StringWriter;
import java.io.Writer;
import java.util.ArrayList;
import java.util.Collection;
import java.util.List;
import java.util.concurrent.Callable;
import java.util.concurrent.ExecutorService;
import java.util.concurrent.Executors;
import java.util.concurrent.Future;

import org.apache.commons.io.IOUtils;
import org.apache.commons.io.input.BOMInputStream;
import org.apache.commons.lang3.StringUtils;
import org.apache.commons.lang3.Validate;
import org.slf4j.Logger;
import org.slf4j.LoggerFactory;

import ro.isdc.wro.WroRuntimeException;
import ro.isdc.wro.config.jmx.WroConfiguration;
import ro.isdc.wro.manager.callback.LifecycleCallbackRegistry;
import ro.isdc.wro.model.group.Group;
import ro.isdc.wro.model.group.Inject;
import ro.isdc.wro.model.resource.Resource;
import ro.isdc.wro.model.resource.locator.factory.ResourceLocatorFactory;
import ro.isdc.wro.model.resource.processor.ProcessorsUtils;
import ro.isdc.wro.model.resource.processor.ResourceProcessor;
import ro.isdc.wro.model.resource.processor.factory.ProcessorsFactory;
import ro.isdc.wro.model.resource.processor.support.ProcessorDecorator;
import ro.isdc.wro.util.StopWatch;
import ro.isdc.wro.util.WroUtil;


/**
 * TODO: refactor this class. Apply all preProcessor on provided {@link Resource} and returns the result of execution as
 * String.
 * <p>
 * This is useful when you want to preProcess a resource which is not a part of the model (css import use-case).
 * 
 * @author Alex Objelean
 */
public class PreProcessorExecutor {
  private static final Logger LOG = LoggerFactory.getLogger(PreProcessorExecutor.class);
  @Inject
  private LifecycleCallbackRegistry callbackRegistry;
  @Inject
  private ResourceLocatorFactory resourceLocatorFactory;
  @Inject
  private ProcessorsFactory processorsFactory;
  @Inject
  private WroConfiguration configuration;
  /**
   * Runs the preProcessing in parallel.
   */
  private ExecutorService executor;
  
  /**
   * Apply preProcessors on resources and merge them.
   * 
   * @param resources
   *          what are the resources to merge.
   * @param minimize
   *          whether minimize aware processors must be applied or not.
   * @return preProcessed merged content.
   */
  public String processAndMerge(final Group group, final boolean minimize)
      throws IOException {
    Validate.notNull(group);
    callbackRegistry.onBeforeMerge();
    try {
      final List<Resource> resources = group.getResources();
      final StringBuffer result = new StringBuffer();
      if (shouldRunInParallel(group.getResources())) {
        result.append(runInParallel(resources, minimize));
      } else {
        for (final Resource resource : resources) {
          LOG.debug("\tmerging resource: {}", resource);
          result.append(applyPreProcessors(resource, minimize));
        }
      }
      return result.toString();
    } finally {
      callbackRegistry.onAfterMerge();
    }
  }
  
  private boolean shouldRunInParallel(final List<Resource> resources) {
    final boolean isParallel = configuration.isParallelPreprocessing();
    final int availableProcessors = Runtime.getRuntime().availableProcessors();
    return isParallel && resources.size() > 1 && availableProcessors > 1;
  }
  
  /**
   * runs the pre processors in parallel.
   * 
   * @return merged and pre processed content.
   */
  private String runInParallel(final List<Resource> resources, final boolean minimize)
      throws IOException {
    LOG.debug("Running preProcessing in Parallel");
    final StringBuffer result = new StringBuffer();
    final List<Callable<String>> callables = new ArrayList<Callable<String>>();
    for (final Resource resource : resources) {
      callables.add(new Callable<String>() {
        public String call()
            throws Exception {
          LOG.debug("Callable started for resource: {} ...", resource);
          return applyPreProcessors(resource, minimize);
        }
      });
    }
    final ExecutorService exec = getExecutorService();
    final List<Future<String>> futures = new ArrayList<Future<String>>();
    for (final Callable<String> callable : callables) {
      futures.add(exec.submit(callable));
    }
    
    for (final Future<String> future : futures) {
      try {
        result.append(future.get());
      } catch (final Exception e) {
        // propagate original cause
        final Throwable cause = e.getCause();
        if (cause instanceof WroRuntimeException) {
          throw (WroRuntimeException) cause;
        } else if (cause instanceof IOException) {
          throw (IOException) cause;
        } else {
          throw new WroRuntimeException("Problem during parallel pre processing", e.getCause());
        }
      }
    }
    return result.toString();
  }
  
  private ExecutorService getExecutorService() {
    if (executor == null) {
      // use at most the number of available processors (true parallelism)
      final int threadPoolSize = Runtime.getRuntime().availableProcessors();
      LOG.debug("Parallel thread pool size: {}", threadPoolSize);
      executor = Executors.newFixedThreadPool(threadPoolSize,
          WroUtil.createDaemonThreadFactory("parallelPreprocessing"));
    }
    return executor;
  }
  
  /**
   * Apply a list of preprocessors on a resource.
   * 
   * @param resource
   *          the {@link Resource} on which processors will be applied
   * @param processors
   *          the list of processor to apply on the resource.
   */
  private String applyPreProcessors(final Resource resource, final boolean minimize)
      throws IOException {
    // merge preProcessorsBy type and anyPreProcessors
    final Collection<ResourceProcessor> processors = ProcessorsUtils.filterProcessorsToApply(minimize,
        resource.getType(), processorsFactory.getPreProcessors());
    LOG.debug("applying preProcessors: {}", processors);
    String resourceContent = getResourceContent(resource);
    if (processors.isEmpty()) {
      return resourceContent;
    }
    Writer writer = null;
    final StopWatch stopWatch = new StopWatch();
    for (final ResourceProcessor processor : processors) {
      stopWatch.start("Processor: " + processor.getClass().getSimpleName());
      writer = new StringWriter();
      final Reader reader = new StringReader(resourceContent);
      decorateWithPreProcessCallback(decorateWithMinimizeAware(processor)).process(resource, reader, writer);
      resourceContent = writer.toString();
      stopWatch.stop();
    }
    LOG.debug(stopWatch.prettyPrint());
    return writer.toString();
  }
  
  /**
   * @return a Reader for the provided resource.
   * @param resource
   *          {@link Resource} which content to return.
   * @param resources
   *          the list of all resources processed in this context, used for duplicate resource detection.
   */
  private String getResourceContent(final Resource resource)
      throws IOException {
    try {
      final InputStream is = new BOMInputStream(resourceLocatorFactory.locate(resource.getUri()).getInputStream());
      final String result = IOUtils.toString(is, configuration.getEncoding());
      is.close();
      if (StringUtils.isEmpty(result)) {
        throw new IOException("Empty resource detected: " + resource.getUri());
      }
      return result;
    } catch (final IOException e) {
      LOG.warn("Invalid resource found: {}", resource);
      if (configuration.isIgnoreMissingResources()) {
        return StringUtils.EMPTY;
      } else {
        LOG.error("Cannot ignore the missing resource:  " + resource);
        throw e;
      }
    }
  }
  
  /**
   * @return a decorated preProcessor which invokes callback methods.
   */
  private ResourceProcessor decorateWithPreProcessCallback(final ResourceProcessor processor) {
    return new ResourceProcessor() {
      public void process(final Resource resource, final Reader reader, final Writer writer)
          throws IOException {
        callbackRegistry.onBeforePreProcess();
        try {
          processor.process(resource, reader, writer);
        } finally {
          callbackRegistry.onAfterPreProcess();
        }
      }
    };
  }
  
  /**
   * TODO: move this decoration to {@link InjectorBuilder}.
   * <p/>
   * The decorated processor will skip processing if the processor has @Minimize annotation and resource being processed
   * doesn't require the minimization.
   */
  private ResourceProcessor decorateWithMinimizeAware(final ResourceProcessor processor) {
    return new ResourceProcessor() {
      public void process(final Resource resource, final Reader reader, final Writer writer)
          throws IOException {
        final boolean applyProcessor = resource.isMinimize() || !new ProcessorDecorator(processor).isMinimize();
        if (applyProcessor) {
          LOG.debug("\tUsing Processor: {}", processor.getClass().getSimpleName());
          try {
            processor.process(resource, reader, writer);
          } catch (final IOException e) {
            if (!configuration.isIgnoreMissingResources()) {
              throw e;
            }
          }
        } else {
          IOUtils.copy(reader, writer);
          LOG.debug("skipped processing on resource: {}", resource);
        }
      }
    };
  }
=======
package ro.isdc.wro.model.group.processor;

import java.io.IOException;
import java.io.InputStream;
import java.io.Reader;
import java.io.StringReader;
import java.io.StringWriter;
import java.io.Writer;
import java.util.ArrayList;
import java.util.Collection;
import java.util.List;
import java.util.concurrent.Callable;
import java.util.concurrent.ExecutorService;
import java.util.concurrent.Executors;
import java.util.concurrent.Future;

import org.apache.commons.io.IOUtils;
import org.apache.commons.io.input.BOMInputStream;
import org.apache.commons.lang3.StringUtils;
import org.apache.commons.lang3.Validate;
import org.slf4j.Logger;
import org.slf4j.LoggerFactory;

import ro.isdc.wro.WroRuntimeException;
import ro.isdc.wro.config.ContextPropagatingCallable;
import ro.isdc.wro.config.jmx.WroConfiguration;
import ro.isdc.wro.manager.callback.LifecycleCallbackRegistry;
import ro.isdc.wro.model.group.Inject;
import ro.isdc.wro.model.resource.Resource;
import ro.isdc.wro.model.resource.locator.factory.UriLocatorFactory;
import ro.isdc.wro.model.resource.processor.ProcessorsUtils;
import ro.isdc.wro.model.resource.processor.ResourcePreProcessor;
import ro.isdc.wro.model.resource.processor.factory.ProcessorsFactory;
import ro.isdc.wro.model.resource.processor.support.ProcessorDecorator;
import ro.isdc.wro.util.StopWatch;
import ro.isdc.wro.util.WroUtil;


/**
 * TODO: refactor this class. Apply all preProcessor on provided {@link Resource} and returns the result of execution as
 * String.
 * <p>
 * This is useful when you want to preProcess a resource which is not a part of the model (css import use-case).
 * 
 * @author Alex Objelean
 */
public class PreProcessorExecutor {
  private static final Logger LOG = LoggerFactory.getLogger(PreProcessorExecutor.class);
  @Inject
  private LifecycleCallbackRegistry callbackRegistry;
  @Inject
  private UriLocatorFactory uriLocatorFactory;
  @Inject
  private ProcessorsFactory processorsFactory;
  @Inject
  private WroConfiguration configuration;
  /**
   * Runs the preProcessing in parallel.
   */
  private ExecutorService executor;
  
  /**
   * Apply preProcessors on resources and merge them.
   * 
   * @param resources
   *          what are the resources to merge.
   * @param minimize
   *          whether minimize aware processors must be applied or not.
   * @return preProcessed merged content.
   */
  public String processAndMerge(final List<Resource> resources, final boolean minimize)
      throws IOException {
    callbackRegistry.onBeforeMerge();
    try {
      Validate.notNull(resources);
      LOG.debug("process and merge resources: {}", resources);
      final StringBuffer result = new StringBuffer();
      if (shouldRunInParallel(resources)) {
        result.append(runInParallel(resources, minimize));
      } else {
        for (final Resource resource : resources) {
          LOG.debug("\tmerging resource: {}", resource);
          result.append(applyPreProcessors(resource, minimize));
        }
      }
      return result.toString();
    } finally {
      callbackRegistry.onAfterMerge();
    }
  }
  
  private boolean shouldRunInParallel(final List<Resource> resources) {
    final boolean isParallel = configuration.isParallelPreprocessing();
    final int availableProcessors = Runtime.getRuntime().availableProcessors();
    return isParallel && resources.size() > 1 && availableProcessors > 1;
  }
  
  /**
   * runs the pre processors in parallel.
   * 
   * @return merged and pre processed content.
   */
  private String runInParallel(final List<Resource> resources, final boolean minimize)
      throws IOException {
    LOG.debug("Running preProcessing in Parallel");
    final StringBuffer result = new StringBuffer();
    final List<Callable<String>> callables = new ArrayList<Callable<String>>();
    for (final Resource resource : resources) {
      //decorate with ContextPropagatingCallable in order to allow spawn threads to access the Context
      callables.add(new ContextPropagatingCallable<String>(new Callable<String>() {
        public String call()
            throws Exception {
          LOG.debug("Callable started for resource: {} ...", resource);
          return applyPreProcessors(resource, minimize);
        }
      }));
    }
    final ExecutorService exec = getExecutorService();
    final List<Future<String>> futures = new ArrayList<Future<String>>();
    for (final Callable<String> callable : callables) {
      futures.add(exec.submit(callable));
    }
    
    for (final Future<String> future : futures) {
      try {
        result.append(future.get());
      } catch (final Exception e) {
        // propagate original cause
        final Throwable cause = e.getCause();
        if (cause instanceof WroRuntimeException) {
          throw (WroRuntimeException) cause;
        } else if (cause instanceof IOException) {
          throw (IOException) cause;
        } else {
          throw new WroRuntimeException("Problem during parallel pre processing", e.getCause());
        }
      }
    }
    return result.toString();
  }
  
  private ExecutorService getExecutorService() {
    if (executor == null) {
      // use at most the number of available processors (true parallelism)
      final int threadPoolSize = Runtime.getRuntime().availableProcessors();
      LOG.debug("Parallel thread pool size: {}", threadPoolSize);
      executor = Executors.newFixedThreadPool(threadPoolSize,
          WroUtil.createDaemonThreadFactory("parallelPreprocessing"));
    }
    return executor;
  }
  
  /**
   * Apply a list of preprocessors on a resource.
   * 
   * @param resource
   *          the {@link Resource} on which processors will be applied
   * @param processors
   *          the list of processor to apply on the resource.
   */
  private String applyPreProcessors(final Resource resource, final boolean minimize)
      throws IOException {
    // merge preProcessorsBy type and anyPreProcessors
    final Collection<ResourcePreProcessor> processors = ProcessorsUtils.filterProcessorsToApply(minimize,
        resource.getType(), processorsFactory.getPreProcessors());
    LOG.debug("applying preProcessors: {}", processors);
    String resourceContent = getResourceContent(resource);
    if (processors.isEmpty()) {
      return resourceContent;
    }
    Writer writer = null;
    final StopWatch stopWatch = new StopWatch();
    for (final ResourcePreProcessor processor : processors) {
      stopWatch.start("Processor: " + processor.getClass().getSimpleName());
      writer = new StringWriter();
      final Reader reader = new StringReader(resourceContent);
      decorateWithPreProcessCallback(decorateWithMinimizeAware(processor)).process(resource, reader, writer);
      resourceContent = writer.toString();
      stopWatch.stop();
    }
    LOG.debug(stopWatch.prettyPrint());
    return writer.toString();
  }
  
  /**
   * @return a Reader for the provided resource.
   * @param resource
   *          {@link Resource} which content to return.
   * @param resources
   *          the list of all resources processed in this context, used for duplicate resource detection.
   */
  private String getResourceContent(final Resource resource)
      throws IOException {
    try {
      final InputStream is = new BOMInputStream(uriLocatorFactory.locate(resource.getUri()));
      final String result = IOUtils.toString(is, configuration.getEncoding());
      is.close();
      if (StringUtils.isEmpty(result)) {
        throw new IOException("Empty resource detected: " + resource.getUri());
      }
      return result;
    } catch (final IOException e) {
      LOG.warn("Invalid resource found: {}", resource);
      if (configuration.isIgnoreMissingResources()) {
        return StringUtils.EMPTY;
      } else {
        LOG.error("Cannot ignore the missing resource:  " + resource);
        throw e;
      }
    }
  }
  
  /**
   * @return a decorated preProcessor which invokes callback methods.
   */
  private ResourcePreProcessor decorateWithPreProcessCallback(final ResourcePreProcessor processor) {
    return new ResourcePreProcessor() {
      public void process(final Resource resource, final Reader reader, final Writer writer)
          throws IOException {
        callbackRegistry.onBeforePreProcess();
        try {
          processor.process(resource, reader, writer);
        } finally {
          callbackRegistry.onAfterPreProcess();
        }
      }
    };
  }
  
  /**
   * TODO: move this decoration to {@link InjectorBuilder}.
   * <p/>
   * The decorated processor will skip processing if the processor has @Minimize annotation and resource being processed
   * doesn't require the minimization.
   */
  private ResourcePreProcessor decorateWithMinimizeAware(final ResourcePreProcessor processor) {
    return new ResourcePreProcessor() {
      public void process(final Resource resource, final Reader reader, final Writer writer)
          throws IOException {
        final boolean applyProcessor = resource.isMinimize() || !new ProcessorDecorator(processor).isMinimize();
        if (applyProcessor) {
          LOG.debug("\tUsing Processor: {}", processor.getClass().getSimpleName());
          try {
            processor.process(resource, reader, writer);
          } catch (final IOException e) {
            if (!configuration.isIgnoreMissingResources()) {
              throw e;
            }
          }
        } else {
          IOUtils.copy(reader, writer);
          LOG.debug("skipped processing on resource: {}", resource);
        }
      }
    };
  }
>>>>>>> 18c67e10
}<|MERGE_RESOLUTION|>--- conflicted
+++ resolved
@@ -1,4 +1,3 @@
-<<<<<<< HEAD
 package ro.isdc.wro.model.group.processor;
 
 import java.io.IOException;
@@ -23,6 +22,7 @@
 import org.slf4j.LoggerFactory;
 
 import ro.isdc.wro.WroRuntimeException;
+import ro.isdc.wro.config.ContextPropagatingCallable;
 import ro.isdc.wro.config.jmx.WroConfiguration;
 import ro.isdc.wro.manager.callback.LifecycleCallbackRegistry;
 import ro.isdc.wro.model.group.Group;
@@ -107,13 +107,14 @@
     final StringBuffer result = new StringBuffer();
     final List<Callable<String>> callables = new ArrayList<Callable<String>>();
     for (final Resource resource : resources) {
-      callables.add(new Callable<String>() {
+      //decorate with ContextPropagatingCallable in order to allow spawn threads to access the Context
+      callables.add(new ContextPropagatingCallable<String>(new Callable<String>() {
         public String call()
             throws Exception {
           LOG.debug("Callable started for resource: {} ...", resource);
           return applyPreProcessors(resource, minimize);
         }
-      });
+      }));
     }
     final ExecutorService exec = getExecutorService();
     final List<Future<String>> futures = new ArrayList<Future<String>>();
@@ -254,262 +255,4 @@
       }
     };
   }
-=======
-package ro.isdc.wro.model.group.processor;
-
-import java.io.IOException;
-import java.io.InputStream;
-import java.io.Reader;
-import java.io.StringReader;
-import java.io.StringWriter;
-import java.io.Writer;
-import java.util.ArrayList;
-import java.util.Collection;
-import java.util.List;
-import java.util.concurrent.Callable;
-import java.util.concurrent.ExecutorService;
-import java.util.concurrent.Executors;
-import java.util.concurrent.Future;
-
-import org.apache.commons.io.IOUtils;
-import org.apache.commons.io.input.BOMInputStream;
-import org.apache.commons.lang3.StringUtils;
-import org.apache.commons.lang3.Validate;
-import org.slf4j.Logger;
-import org.slf4j.LoggerFactory;
-
-import ro.isdc.wro.WroRuntimeException;
-import ro.isdc.wro.config.ContextPropagatingCallable;
-import ro.isdc.wro.config.jmx.WroConfiguration;
-import ro.isdc.wro.manager.callback.LifecycleCallbackRegistry;
-import ro.isdc.wro.model.group.Inject;
-import ro.isdc.wro.model.resource.Resource;
-import ro.isdc.wro.model.resource.locator.factory.UriLocatorFactory;
-import ro.isdc.wro.model.resource.processor.ProcessorsUtils;
-import ro.isdc.wro.model.resource.processor.ResourcePreProcessor;
-import ro.isdc.wro.model.resource.processor.factory.ProcessorsFactory;
-import ro.isdc.wro.model.resource.processor.support.ProcessorDecorator;
-import ro.isdc.wro.util.StopWatch;
-import ro.isdc.wro.util.WroUtil;
-
-
-/**
- * TODO: refactor this class. Apply all preProcessor on provided {@link Resource} and returns the result of execution as
- * String.
- * <p>
- * This is useful when you want to preProcess a resource which is not a part of the model (css import use-case).
- * 
- * @author Alex Objelean
- */
-public class PreProcessorExecutor {
-  private static final Logger LOG = LoggerFactory.getLogger(PreProcessorExecutor.class);
-  @Inject
-  private LifecycleCallbackRegistry callbackRegistry;
-  @Inject
-  private UriLocatorFactory uriLocatorFactory;
-  @Inject
-  private ProcessorsFactory processorsFactory;
-  @Inject
-  private WroConfiguration configuration;
-  /**
-   * Runs the preProcessing in parallel.
-   */
-  private ExecutorService executor;
-  
-  /**
-   * Apply preProcessors on resources and merge them.
-   * 
-   * @param resources
-   *          what are the resources to merge.
-   * @param minimize
-   *          whether minimize aware processors must be applied or not.
-   * @return preProcessed merged content.
-   */
-  public String processAndMerge(final List<Resource> resources, final boolean minimize)
-      throws IOException {
-    callbackRegistry.onBeforeMerge();
-    try {
-      Validate.notNull(resources);
-      LOG.debug("process and merge resources: {}", resources);
-      final StringBuffer result = new StringBuffer();
-      if (shouldRunInParallel(resources)) {
-        result.append(runInParallel(resources, minimize));
-      } else {
-        for (final Resource resource : resources) {
-          LOG.debug("\tmerging resource: {}", resource);
-          result.append(applyPreProcessors(resource, minimize));
-        }
-      }
-      return result.toString();
-    } finally {
-      callbackRegistry.onAfterMerge();
-    }
-  }
-  
-  private boolean shouldRunInParallel(final List<Resource> resources) {
-    final boolean isParallel = configuration.isParallelPreprocessing();
-    final int availableProcessors = Runtime.getRuntime().availableProcessors();
-    return isParallel && resources.size() > 1 && availableProcessors > 1;
-  }
-  
-  /**
-   * runs the pre processors in parallel.
-   * 
-   * @return merged and pre processed content.
-   */
-  private String runInParallel(final List<Resource> resources, final boolean minimize)
-      throws IOException {
-    LOG.debug("Running preProcessing in Parallel");
-    final StringBuffer result = new StringBuffer();
-    final List<Callable<String>> callables = new ArrayList<Callable<String>>();
-    for (final Resource resource : resources) {
-      //decorate with ContextPropagatingCallable in order to allow spawn threads to access the Context
-      callables.add(new ContextPropagatingCallable<String>(new Callable<String>() {
-        public String call()
-            throws Exception {
-          LOG.debug("Callable started for resource: {} ...", resource);
-          return applyPreProcessors(resource, minimize);
-        }
-      }));
-    }
-    final ExecutorService exec = getExecutorService();
-    final List<Future<String>> futures = new ArrayList<Future<String>>();
-    for (final Callable<String> callable : callables) {
-      futures.add(exec.submit(callable));
-    }
-    
-    for (final Future<String> future : futures) {
-      try {
-        result.append(future.get());
-      } catch (final Exception e) {
-        // propagate original cause
-        final Throwable cause = e.getCause();
-        if (cause instanceof WroRuntimeException) {
-          throw (WroRuntimeException) cause;
-        } else if (cause instanceof IOException) {
-          throw (IOException) cause;
-        } else {
-          throw new WroRuntimeException("Problem during parallel pre processing", e.getCause());
-        }
-      }
-    }
-    return result.toString();
-  }
-  
-  private ExecutorService getExecutorService() {
-    if (executor == null) {
-      // use at most the number of available processors (true parallelism)
-      final int threadPoolSize = Runtime.getRuntime().availableProcessors();
-      LOG.debug("Parallel thread pool size: {}", threadPoolSize);
-      executor = Executors.newFixedThreadPool(threadPoolSize,
-          WroUtil.createDaemonThreadFactory("parallelPreprocessing"));
-    }
-    return executor;
-  }
-  
-  /**
-   * Apply a list of preprocessors on a resource.
-   * 
-   * @param resource
-   *          the {@link Resource} on which processors will be applied
-   * @param processors
-   *          the list of processor to apply on the resource.
-   */
-  private String applyPreProcessors(final Resource resource, final boolean minimize)
-      throws IOException {
-    // merge preProcessorsBy type and anyPreProcessors
-    final Collection<ResourcePreProcessor> processors = ProcessorsUtils.filterProcessorsToApply(minimize,
-        resource.getType(), processorsFactory.getPreProcessors());
-    LOG.debug("applying preProcessors: {}", processors);
-    String resourceContent = getResourceContent(resource);
-    if (processors.isEmpty()) {
-      return resourceContent;
-    }
-    Writer writer = null;
-    final StopWatch stopWatch = new StopWatch();
-    for (final ResourcePreProcessor processor : processors) {
-      stopWatch.start("Processor: " + processor.getClass().getSimpleName());
-      writer = new StringWriter();
-      final Reader reader = new StringReader(resourceContent);
-      decorateWithPreProcessCallback(decorateWithMinimizeAware(processor)).process(resource, reader, writer);
-      resourceContent = writer.toString();
-      stopWatch.stop();
-    }
-    LOG.debug(stopWatch.prettyPrint());
-    return writer.toString();
-  }
-  
-  /**
-   * @return a Reader for the provided resource.
-   * @param resource
-   *          {@link Resource} which content to return.
-   * @param resources
-   *          the list of all resources processed in this context, used for duplicate resource detection.
-   */
-  private String getResourceContent(final Resource resource)
-      throws IOException {
-    try {
-      final InputStream is = new BOMInputStream(uriLocatorFactory.locate(resource.getUri()));
-      final String result = IOUtils.toString(is, configuration.getEncoding());
-      is.close();
-      if (StringUtils.isEmpty(result)) {
-        throw new IOException("Empty resource detected: " + resource.getUri());
-      }
-      return result;
-    } catch (final IOException e) {
-      LOG.warn("Invalid resource found: {}", resource);
-      if (configuration.isIgnoreMissingResources()) {
-        return StringUtils.EMPTY;
-      } else {
-        LOG.error("Cannot ignore the missing resource:  " + resource);
-        throw e;
-      }
-    }
-  }
-  
-  /**
-   * @return a decorated preProcessor which invokes callback methods.
-   */
-  private ResourcePreProcessor decorateWithPreProcessCallback(final ResourcePreProcessor processor) {
-    return new ResourcePreProcessor() {
-      public void process(final Resource resource, final Reader reader, final Writer writer)
-          throws IOException {
-        callbackRegistry.onBeforePreProcess();
-        try {
-          processor.process(resource, reader, writer);
-        } finally {
-          callbackRegistry.onAfterPreProcess();
-        }
-      }
-    };
-  }
-  
-  /**
-   * TODO: move this decoration to {@link InjectorBuilder}.
-   * <p/>
-   * The decorated processor will skip processing if the processor has @Minimize annotation and resource being processed
-   * doesn't require the minimization.
-   */
-  private ResourcePreProcessor decorateWithMinimizeAware(final ResourcePreProcessor processor) {
-    return new ResourcePreProcessor() {
-      public void process(final Resource resource, final Reader reader, final Writer writer)
-          throws IOException {
-        final boolean applyProcessor = resource.isMinimize() || !new ProcessorDecorator(processor).isMinimize();
-        if (applyProcessor) {
-          LOG.debug("\tUsing Processor: {}", processor.getClass().getSimpleName());
-          try {
-            processor.process(resource, reader, writer);
-          } catch (final IOException e) {
-            if (!configuration.isIgnoreMissingResources()) {
-              throw e;
-            }
-          }
-        } else {
-          IOUtils.copy(reader, writer);
-          LOG.debug("skipped processing on resource: {}", resource);
-        }
-      }
-    };
-  }
->>>>>>> 18c67e10
 }