--- conflicted
+++ resolved
@@ -1,146 +1,141 @@
-/**
- * Copyright Alex Objelean
- */
-package ro.isdc.wro.model.group.processor;
-
-import java.util.Collections;
-import java.util.HashMap;
-import java.util.Map;
-
-import org.apache.commons.lang3.Validate;
-
-import ro.isdc.wro.config.Context;
-import ro.isdc.wro.config.jmx.WroConfiguration;
-import ro.isdc.wro.manager.WroManager;
-import ro.isdc.wro.manager.callback.LifecycleCallbackRegistry;
-import ro.isdc.wro.model.resource.locator.factory.DefaultResourceLocatorFactory;
-import ro.isdc.wro.model.resource.locator.factory.ResourceLocatorFactory;
-import ro.isdc.wro.model.resource.processor.factory.ProcessorsFactory;
-import ro.isdc.wro.model.resource.processor.factory.SimpleProcessorsFactory;
-import ro.isdc.wro.model.resource.util.NamingStrategy;
-import ro.isdc.wro.model.resource.util.NoOpNamingStrategy;
-import ro.isdc.wro.util.ObjectFactory;
-
-
-/**
- * Responsible for building the {@link Injector}. It can build an {@link Injector} without needing a {@link WroManager},
- * but just by providing required dependencies.
- *
- * @author Alex Objelean
- * @since 1.4.3
- * @created 6 Jan 2012
- */
-public class InjectorBuilder {
-  private GroupsProcessor groupsProcessor = new GroupsProcessor();
-  private PreProcessorExecutor preProcessorExecutor = new PreProcessorExecutor();
-  private LifecycleCallbackRegistry callbackRegistry = new LifecycleCallbackRegistry();
-  //TODO set a not null locatorFactory
-  private ResourceLocatorFactory resourceLocatorFactory = DefaultResourceLocatorFactory.contextAwareFactory();
-  private ProcessorsFactory processorsFactory = new SimpleProcessorsFactory();
-  private NamingStrategy namingStrategy = new NoOpNamingStrategy();
-  private Injector injector;
-  /**
-   * Mapping of classes to be annotated and the corresponding injected object.
-   */
-  private Map<Class<?>, Object> map = new HashMap<Class<?>, Object>();
-
-  public InjectorBuilder() {
-  }
-
-  public InjectorBuilder(final WroManager manager) {
-    setWroManager(manager);
-  }
-
-  private void initMap() {
-    map.put(PreProcessorExecutor.class, preProcessorExecutor);
-    map.put(GroupsProcessor.class, groupsProcessor);
-    map.put(LifecycleCallbackRegistry.class, callbackRegistry);
-<<<<<<< HEAD
-    //map.put(UriLocatorFactory.class, uriLocatorFactory);
-    map.put(ResourceLocatorFactory.class, resourceLocatorFactory);
-=======
-    map.put(UriLocatorFactory.class, uriLocatorFactory);
->>>>>>> df25c6a2
-    map.put(ProcessorsFactory.class, processorsFactory);
-    map.put(NamingStrategy.class, namingStrategy);
-    map.put(Injector.class, new InjectorObjectFactory<Injector>() {
-      public Injector create() {
-        return injector;
-      }
-    });
-    map.put(Context.class, new InjectorObjectFactory<Context>() {
-      public Context create() {
-        return Context.get();
-      }
-    });
-    map.put(WroConfiguration.class, new InjectorObjectFactory<WroConfiguration>() {
-      public WroConfiguration create() {
-        return Context.get().getConfig();
-      }
-    });
-  }
-
-
-  public Injector build() {
-    //first initialize the map
-    initMap();
-    injector = new Injector(Collections.unmodifiableMap(map));
-
-    //process dependencies for several fields too.
-    injector.inject(preProcessorExecutor);
-    injector.inject(groupsProcessor);
-
-    return injector;
-  }
-
-  public InjectorBuilder setWroManager(final WroManager manager) {
-    Validate.notNull(manager);
-    resourceLocatorFactory = manager.getResourceLocatorFactory();
-    processorsFactory = manager.getProcessorsFactory();
-    namingStrategy = manager.getNamingStrategy();
-    return this;
-  }
-
-
-  /**
-   * @param namingStrategy the namingStrategy to set
-   */
-  public InjectorBuilder setNamingStrategy(final NamingStrategy namingStrategy) {
-    this.namingStrategy = namingStrategy;
-    return this;
-  }
-
-
-  /**
-   * @param uriLocatorFactory the uriLocatorFactory to set
-   */
-  public InjectorBuilder setResourceLocatorFactory(final ResourceLocatorFactory resourceLocatorFactory) {
-    this.resourceLocatorFactory = resourceLocatorFactory;
-    return this;
-  }
-
-
-  /**
-   * @param processorsFactory the processorsFactory to set
-   */
-  public InjectorBuilder setProcessorsFactory(final ProcessorsFactory processorsFactory) {
-    this.processorsFactory = processorsFactory;
-    return this;
-  }
-
-
-  /**
-   * @param preProcessorExecutor the preProcessorExecutor to set
-   */
-  public InjectorBuilder setPreProcessorExecutor(final PreProcessorExecutor preProcessorExecutor) {
-    this.preProcessorExecutor = preProcessorExecutor;
-    return this;
-  }
-
-  /**
-   * A special type used for lazy object injection only in context of this class.
-   */
-  static interface InjectorObjectFactory<T>
-    extends ObjectFactory<T> {
-  };
-}
+/**
+ * Copyright Alex Objelean
+ */
+package ro.isdc.wro.model.group.processor;
+
+import java.util.Collections;
+import java.util.HashMap;
+import java.util.Map;
+
+import org.apache.commons.lang3.Validate;
+
+import ro.isdc.wro.config.Context;
+import ro.isdc.wro.config.jmx.WroConfiguration;
+import ro.isdc.wro.manager.WroManager;
+import ro.isdc.wro.manager.callback.LifecycleCallbackRegistry;
+import ro.isdc.wro.model.resource.locator.factory.DefaultResourceLocatorFactory;
+import ro.isdc.wro.model.resource.locator.factory.ResourceLocatorFactory;
+import ro.isdc.wro.model.resource.processor.factory.ProcessorsFactory;
+import ro.isdc.wro.model.resource.processor.factory.SimpleProcessorsFactory;
+import ro.isdc.wro.model.resource.util.NamingStrategy;
+import ro.isdc.wro.model.resource.util.NoOpNamingStrategy;
+import ro.isdc.wro.util.ObjectFactory;
+
+
+/**
+ * Responsible for building the {@link Injector}. It can build an {@link Injector} without needing a {@link WroManager},
+ * but just by providing required dependencies.
+ *
+ * @author Alex Objelean
+ * @since 1.4.3
+ * @created 6 Jan 2012
+ */
+public class InjectorBuilder {
+  private GroupsProcessor groupsProcessor = new GroupsProcessor();
+  private PreProcessorExecutor preProcessorExecutor = new PreProcessorExecutor();
+  private LifecycleCallbackRegistry callbackRegistry = new LifecycleCallbackRegistry();
+  //TODO set a not null locatorFactory
+  private ResourceLocatorFactory resourceLocatorFactory = DefaultResourceLocatorFactory.contextAwareFactory();
+  private ProcessorsFactory processorsFactory = new SimpleProcessorsFactory();
+  private NamingStrategy namingStrategy = new NoOpNamingStrategy();
+  private Injector injector;
+  /**
+   * Mapping of classes to be annotated and the corresponding injected object.
+   */
+  private Map<Class<?>, Object> map = new HashMap<Class<?>, Object>();
+
+  public InjectorBuilder() {
+  }
+
+  public InjectorBuilder(final WroManager manager) {
+    setWroManager(manager);
+  }
+
+  private void initMap() {
+    map.put(PreProcessorExecutor.class, preProcessorExecutor);
+    map.put(GroupsProcessor.class, groupsProcessor);
+    map.put(LifecycleCallbackRegistry.class, callbackRegistry);
+    map.put(ResourceLocatorFactory.class, resourceLocatorFactory);
+    map.put(ProcessorsFactory.class, processorsFactory);
+    map.put(NamingStrategy.class, namingStrategy);
+    map.put(Injector.class, new InjectorObjectFactory<Injector>() {
+      public Injector create() {
+        return injector;
+      }
+    });
+    map.put(Context.class, new InjectorObjectFactory<Context>() {
+      public Context create() {
+        return Context.get();
+      }
+    });
+    map.put(WroConfiguration.class, new InjectorObjectFactory<WroConfiguration>() {
+      public WroConfiguration create() {
+        return Context.get().getConfig();
+      }
+    });
+  }
+
+
+  public Injector build() {
+    //first initialize the map
+    initMap();
+    injector = new Injector(Collections.unmodifiableMap(map));
+
+    //process dependencies for several fields too.
+    injector.inject(preProcessorExecutor);
+    injector.inject(groupsProcessor);
+
+    return injector;
+  }
+
+  public InjectorBuilder setWroManager(final WroManager manager) {
+    Validate.notNull(manager);
+    resourceLocatorFactory = manager.getResourceLocatorFactory();
+    processorsFactory = manager.getProcessorsFactory();
+    namingStrategy = manager.getNamingStrategy();
+    return this;
+  }
+
+
+  /**
+   * @param namingStrategy the namingStrategy to set
+   */
+  public InjectorBuilder setNamingStrategy(final NamingStrategy namingStrategy) {
+    this.namingStrategy = namingStrategy;
+    return this;
+  }
+
+
+  /**
+   * @param uriLocatorFactory the uriLocatorFactory to set
+   */
+  public InjectorBuilder setResourceLocatorFactory(final ResourceLocatorFactory resourceLocatorFactory) {
+    this.resourceLocatorFactory = resourceLocatorFactory;
+    return this;
+  }
+
+
+  /**
+   * @param processorsFactory the processorsFactory to set
+   */
+  public InjectorBuilder setProcessorsFactory(final ProcessorsFactory processorsFactory) {
+    this.processorsFactory = processorsFactory;
+    return this;
+  }
+
+
+  /**
+   * @param preProcessorExecutor the preProcessorExecutor to set
+   */
+  public InjectorBuilder setPreProcessorExecutor(final PreProcessorExecutor preProcessorExecutor) {
+    this.preProcessorExecutor = preProcessorExecutor;
+    return this;
+  }
+
+  /**
+   * A special type used for lazy object injection only in context of this class.
+   */
+  static interface InjectorObjectFactory<T>
+    extends ObjectFactory<T> {
+  };
+}