--- conflicted
+++ resolved
@@ -1,17 +1,15 @@
-<<<<<<< HEAD
 /**
  * Copyright Alex Objelean
  */
 package ro.isdc.wro.model.group.processor;
 
-import java.lang.reflect.InvocationHandler;
-import java.lang.reflect.Method;
-import java.lang.reflect.Proxy;
 import java.util.Collections;
 import java.util.HashMap;
 import java.util.Map;
 
 import org.apache.commons.lang3.Validate;
+import org.slf4j.Logger;
+import org.slf4j.LoggerFactory;
 
 import ro.isdc.wro.cache.CacheEntry;
 import ro.isdc.wro.cache.CacheStrategy;
@@ -34,240 +32,6 @@
 import ro.isdc.wro.model.resource.support.naming.NamingStrategy;
 import ro.isdc.wro.util.LazyInitializer;
 import ro.isdc.wro.util.ObjectFactory;
-
-
-/**
- * Responsible for building the {@link Injector}. It can build an {@link Injector} without needing a {@link WroManager},
- * but just by providing required dependencies.
- * 
- * @author Alex Objelean
- * @since 1.4.3
- * @created 6 Jan 2012
- */
-public class InjectorBuilder {
-  private final GroupsProcessor groupsProcessor = new GroupsProcessor();
-  private final PreProcessorExecutor preProcessorExecutor = new PreProcessorExecutor();
-  /**
-   * A list of model transformers. Allows manager to mutate the model before it is being parsed and processed.
-   */
-  private Injector injector;
-  /**
-   * Mapping of classes to be annotated and the corresponding injected object. TODO: probably replace this map with
-   * something like spring ApplicationContext (lightweight IoC).
-   */
-  private final Map<Class<?>, Object> map = new HashMap<Class<?>, Object>();
-  private WroManagerFactory managerFactory;
-  private final LazyInitializer<ResourceLocatorFactory> uriLocatorFactoryInitializer = new LazyInitializer<ResourceLocatorFactory>() {
-    @Override
-    protected ResourceLocatorFactory initialize() {
-      final WroManager manager = managerFactory.create();
-      // update manager with new decorated factory
-      manager.setResourceLocatorFactory(InjectorAwareResourceLocatorFactoryDecorator.decorate(
-          manager.getResourceLocatorFactory(), injector));
-      return manager.getResourceLocatorFactory();
-    }
-  };
-  private LazyInitializer<ResourceAuthorizationManager> authorizationManagerInitializer = new LazyInitializer<ResourceAuthorizationManager>() {
-    @Override
-    protected ResourceAuthorizationManager initialize() {
-      final WroManager manager = managerFactory.create();
-      return manager.getResourceAuthorizationManager();
-    }
-  };
-  
-  private final LazyInitializer<WroModelFactory> modelFactoryInitializer = new LazyInitializer<WroModelFactory>() {
-    @Override
-    protected WroModelFactory initialize() {
-      final WroManager manager = managerFactory.create();
-      // update manager with new decorated factory
-      manager.setModelFactory(DefaultWroModelFactoryDecorator.decorate(manager.getModelFactory(),
-          manager.getModelTransformers()));
-      return manager.getModelFactory();
-    }
-  };
-  /**
-   * Ensure the strategy is decorated only once.
-   */
-  private final LazyInitializer<CacheStrategy<CacheEntry, ContentHashEntry>> cacheStrategyInitializer = new LazyInitializer<CacheStrategy<CacheEntry, ContentHashEntry>>() {
-    @Override
-    protected CacheStrategy<CacheEntry, ContentHashEntry> initialize() {
-      final WroManager manager = managerFactory.create();
-      // update manager with new decorated strategy
-      manager.setCacheStrategy(DefaultSynchronizedCacheStrategyDecorator.decorate(manager.getCacheStrategy()));
-      return manager.getCacheStrategy();
-    }
-  };
-
-  /**
-   * Use factory method {@link InjectorBuilder#create(WroManagerFactory)} instead.
-   * 
-   * @VisibleForTesting
-   */
-  public InjectorBuilder() {
-  }
-  
-  /**
-   * Factory method which uses a managerFactory to initialize injected fields.
-   */
-  public static InjectorBuilder create(final WroManagerFactory managerFactory) {
-    Validate.notNull(managerFactory);
-    return new InjectorBuilder(managerFactory);
-  }
-  
-  public InjectorBuilder(final WroManagerFactory managerFactory) {
-    Validate.notNull(managerFactory);
-    this.managerFactory = managerFactory;
-  }
-  
-  private void initMap() {
-    map.put(PreProcessorExecutor.class, new InjectorObjectFactory<PreProcessorExecutor>() {
-      public PreProcessorExecutor create() {
-        injector.inject(preProcessorExecutor);
-        return preProcessorExecutor;
-      }
-    });
-    map.put(GroupsProcessor.class, new InjectorObjectFactory<GroupsProcessor>() {
-      public GroupsProcessor create() {
-        injector.inject(groupsProcessor);
-        return groupsProcessor;
-      }
-    });
-    map.put(LifecycleCallbackRegistry.class, new InjectorObjectFactory<LifecycleCallbackRegistry>() {
-      public LifecycleCallbackRegistry create() {
-        final LifecycleCallbackRegistry callbackRegistry = managerFactory.create().getCallbackRegistry();
-        injector.inject(callbackRegistry);
-        return callbackRegistry;
-      }
-    });
-    map.put(GroupExtractor.class, new InjectorObjectFactory<GroupExtractor>() {
-      public GroupExtractor create() {
-        final GroupExtractor groupExtractor = managerFactory.create().getGroupExtractor();
-        injector.inject(groupExtractor);
-        return groupExtractor;
-      }
-    });
-    map.put(Injector.class, new InjectorObjectFactory<Injector>() {
-      public Injector create() {
-        return injector;
-      }
-    });
-    map.put(ResourceLocatorFactory.class, new InjectorObjectFactory<ResourceLocatorFactory>() {
-      public ResourceLocatorFactory create() {
-        return uriLocatorFactoryInitializer.get();
-      }
-    });
-    map.put(ProcessorsFactory.class, new InjectorObjectFactory<ProcessorsFactory>() {
-      public ProcessorsFactory create() {
-        return managerFactory.create().getProcessorsFactory();
-      }
-    });
-    map.put(WroModelFactory.class, new InjectorObjectFactory<WroModelFactory>() {
-      public WroModelFactory create() {
-        final WroModelFactory modelFactory = modelFactoryInitializer.get();
-        injector.inject(modelFactory);
-        return modelFactory;
-      }
-    });
-    map.put(NamingStrategy.class, new InjectorObjectFactory<NamingStrategy>() {
-      public NamingStrategy create() {
-        NamingStrategy namingStrategy = managerFactory.create().getNamingStrategy();
-        injector.inject(namingStrategy);
-        return namingStrategy;
-      }
-    });
-    map.put(HashStrategy.class, new InjectorObjectFactory<HashStrategy>() {
-      public HashStrategy create() {
-        final HashStrategy hashStrategy = managerFactory.create().getHashStrategy();
-        injector.inject(hashStrategy);
-        return hashStrategy;
-      }
-    });
-    map.put(ReadOnlyContext.class, createReadOnlyContextProxy());
-    map.put(WroConfiguration.class, new InjectorObjectFactory<WroConfiguration>() {
-      public WroConfiguration create() {
-        return Context.get().getConfig();
-      }
-    });
-    map.put(CacheStrategy.class, new InjectorObjectFactory<CacheStrategy<CacheEntry, ContentHashEntry>>() {
-      public CacheStrategy<CacheEntry, ContentHashEntry> create() {
-        final CacheStrategy<CacheEntry, ContentHashEntry> decorated = cacheStrategyInitializer.get();
-        injector.inject(decorated);
-        return decorated;
-      }
-    });
-    map.put(ResourceAuthorizationManager.class, new InjectorObjectFactory<ResourceAuthorizationManager>() {
-      public ResourceAuthorizationManager create() {
-        return authorizationManagerInitializer.get();
-      }
-    });
-  }
-  
-  /**
-   * @return a proxy of {@link ReadOnlyContext} object. This solution is preferred to {@link InjectorObjectFactory}
-   *         because the injected field ensure thread-safe behavior.
-   */
-  private ReadOnlyContext createReadOnlyContextProxy() {
-    InvocationHandler handler = new InvocationHandler() {
-      public Object invoke(final Object proxy, final Method method, final Object[] args)
-          throws Throwable {
-        return method.invoke(Context.get(), args);
-      }
-    };
-    final ReadOnlyContext readOnlyContext = (ReadOnlyContext) Proxy.newProxyInstance(
-        ReadOnlyContext.class.getClassLoader(), new Class[] {
-          ReadOnlyContext.class
-        }, handler);
-    return readOnlyContext;
-  }
-
-  public Injector build() {
-    // first initialize the map
-    initMap();
-    return injector = new Injector(Collections.unmodifiableMap(map));
-  }
-  
-  /**
-   * A special type used for lazy object injection only in context of this class.
-   */
-  static interface InjectorObjectFactory<T>
-      extends ObjectFactory<T> {
-  };
-}
-=======
-/**
- * Copyright Alex Objelean
- */
-package ro.isdc.wro.model.group.processor;
-
-import java.util.Collections;
-import java.util.HashMap;
-import java.util.Map;
-
-import org.apache.commons.lang3.Validate;
-import org.slf4j.Logger;
-import org.slf4j.LoggerFactory;
-
-import ro.isdc.wro.cache.CacheEntry;
-import ro.isdc.wro.cache.CacheStrategy;
-import ro.isdc.wro.cache.ContentHashEntry;
-import ro.isdc.wro.cache.DefaultSynchronizedCacheStrategyDecorator;
-import ro.isdc.wro.config.Context;
-import ro.isdc.wro.config.ReadOnlyContext;
-import ro.isdc.wro.config.jmx.WroConfiguration;
-import ro.isdc.wro.manager.WroManager;
-import ro.isdc.wro.manager.callback.LifecycleCallbackRegistry;
-import ro.isdc.wro.manager.factory.WroManagerFactory;
-import ro.isdc.wro.model.factory.DefaultWroModelFactoryDecorator;
-import ro.isdc.wro.model.factory.WroModelFactory;
-import ro.isdc.wro.model.group.GroupExtractor;
-import ro.isdc.wro.model.resource.locator.factory.InjectorAwareUriLocatorFactoryDecorator;
-import ro.isdc.wro.model.resource.locator.factory.UriLocatorFactory;
-import ro.isdc.wro.model.resource.processor.factory.ProcessorsFactory;
-import ro.isdc.wro.model.resource.support.ResourceAuthorizationManager;
-import ro.isdc.wro.model.resource.support.hash.HashStrategy;
-import ro.isdc.wro.model.resource.support.naming.NamingStrategy;
-import ro.isdc.wro.util.LazyInitializer;
-import ro.isdc.wro.util.ObjectFactory;
 import ro.isdc.wro.util.ProxyFactory;
 
 
@@ -281,6 +45,7 @@
  */
 public class InjectorBuilder {
   private static final Logger LOG = LoggerFactory.getLogger(InjectorBuilder.class);
+
   private final GroupsProcessor groupsProcessor = new GroupsProcessor();
   private final PreProcessorExecutor preProcessorExecutor = new PreProcessorExecutor();
   /**
@@ -293,14 +58,14 @@
    */
   private final Map<Class<?>, Object> map = new HashMap<Class<?>, Object>();
   private WroManagerFactory managerFactory;
-  private final LazyInitializer<UriLocatorFactory> locatorFactoryInitializer = new LazyInitializer<UriLocatorFactory>() {
+  private final LazyInitializer<ResourceLocatorFactory> locatorFactoryInitializer = new LazyInitializer<ResourceLocatorFactory>() {
     @Override
-    protected UriLocatorFactory initialize() {
+    protected ResourceLocatorFactory initialize() {
       final WroManager manager = managerFactory.create();
       // update manager with new decorated factory
-      manager.setUriLocatorFactory(InjectorAwareUriLocatorFactoryDecorator.decorate(manager.getUriLocatorFactory(),
-          injector));
-      return manager.getUriLocatorFactory();
+      manager.setResourceLocatorFactory(InjectorAwareResourceLocatorFactoryDecorator.decorate(
+          manager.getResourceLocatorFactory(), injector));
+      return manager.getResourceLocatorFactory();
     }
   };
   private final LazyInitializer<WroModelFactory> modelFactoryInitializer = new LazyInitializer<WroModelFactory>() {
@@ -308,8 +73,8 @@
     protected WroModelFactory initialize() {
       final WroManager manager = managerFactory.create();
       // update manager with new decorated factory
-      manager.setModelFactory(DefaultWroModelFactoryDecorator.decorate(manager.getModelFactory(), manager
-          .getModelTransformers()));
+      manager.setModelFactory(DefaultWroModelFactoryDecorator.decorate(manager.getModelFactory(),
+          manager.getModelTransformers()));
       return manager.getModelFactory();
     }
   };
@@ -353,7 +118,7 @@
     map.put(LifecycleCallbackRegistry.class, createCallbackRegistryProxy());
     map.put(GroupExtractor.class, createGroupExtractorProxy());
     map.put(Injector.class, createInjectorProxy());
-    map.put(UriLocatorFactory.class, createLocatorFactoryProxy());
+    map.put(ResourceLocatorFactory.class, createLocatorFactoryProxy());
     map.put(ProcessorsFactory.class, createProcessorFactoryProxy());
     map.put(WroModelFactory.class, createModelFactoryProxy());
     map.put(NamingStrategy.class, createNamingStrategyProxy());
@@ -428,8 +193,8 @@
   }
 
   private Object createLocatorFactoryProxy() {
-    return new InjectorObjectFactory<UriLocatorFactory>() {
-      public UriLocatorFactory create() {
+    return new InjectorObjectFactory<ResourceLocatorFactory>() {
+      public ResourceLocatorFactory create() {
         return locatorFactoryInitializer.get();
       }
     };
@@ -448,7 +213,7 @@
       public WroModelFactory create() {
         final WroModelFactory modelFactory = modelFactoryInitializer.get();
         injector.inject(modelFactory);
-        //final WroModelFactory proxy = ProxyFactory.proxy(modelFactory, WroModelFactory.class).create();
+        // final WroModelFactory proxy = ProxyFactory.proxy(modelFactory, WroModelFactory.class).create();
         return modelFactory;
       }
     };
@@ -459,7 +224,7 @@
       public NamingStrategy create() {
         final NamingStrategy namingStrategy = managerFactory.create().getNamingStrategy();
         injector.inject(namingStrategy);
-        //final NamingStrategy proxy = new ProxyFactory<NamingStrategy>(namingStrategy, NamingStrategy.class).create();
+        // final NamingStrategy proxy = new ProxyFactory<NamingStrategy>(namingStrategy, NamingStrategy.class).create();
         return namingStrategy;
       }
     };
@@ -510,5 +275,4 @@
   static interface InjectorObjectFactory<T>
       extends ObjectFactory<T> {
   };
-}
->>>>>>> d9390f97
+}