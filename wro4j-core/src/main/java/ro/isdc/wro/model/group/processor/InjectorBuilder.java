--- conflicted
+++ resolved
@@ -1,242 +1,3 @@
-<<<<<<< HEAD
-/**
- * Copyright Alex Objelean
- */
-package ro.isdc.wro.model.group.processor;
-
-import java.lang.reflect.InvocationHandler;
-import java.lang.reflect.Method;
-import java.lang.reflect.Proxy;
-import java.util.Collections;
-import java.util.HashMap;
-import java.util.List;
-import java.util.Map;
-
-import org.apache.commons.lang3.Validate;
-
-import ro.isdc.wro.cache.CacheEntry;
-import ro.isdc.wro.cache.CacheStrategy;
-import ro.isdc.wro.cache.ContentHashEntry;
-import ro.isdc.wro.cache.DefaultSynchronizedCacheStrategyDecorator;
-import ro.isdc.wro.cache.impl.LruMemoryCacheStrategy;
-import ro.isdc.wro.config.Context;
-import ro.isdc.wro.config.ReadOnlyContext;
-import ro.isdc.wro.config.jmx.WroConfiguration;
-import ro.isdc.wro.manager.WroManager;
-import ro.isdc.wro.manager.callback.LifecycleCallbackRegistry;
-import ro.isdc.wro.manager.factory.WroManagerFactory;
-import ro.isdc.wro.model.WroModel;
-import ro.isdc.wro.model.factory.DefaultWroModelFactoryDecorator;
-import ro.isdc.wro.model.factory.WroModelFactory;
-import ro.isdc.wro.model.group.GroupExtractor;
-import ro.isdc.wro.model.resource.locator.factory.DefaultResourceLocatorFactory;
-import ro.isdc.wro.model.resource.locator.factory.InjectorAwareResourceLocatorFactoryDecorator;
-import ro.isdc.wro.model.resource.locator.factory.ResourceLocatorFactory;
-import ro.isdc.wro.model.resource.processor.factory.ProcessorsFactory;
-import ro.isdc.wro.model.resource.processor.factory.SimpleProcessorsFactory;
-import ro.isdc.wro.model.resource.support.ResourceAuthorizationManager;
-import ro.isdc.wro.model.resource.support.hash.HashStrategy;
-import ro.isdc.wro.model.resource.support.hash.SHA1HashStrategy;
-import ro.isdc.wro.model.resource.support.naming.NamingStrategy;
-import ro.isdc.wro.model.resource.support.naming.NoOpNamingStrategy;
-import ro.isdc.wro.util.ObjectFactory;
-import ro.isdc.wro.util.Transformer;
-
-
-/**
- * Responsible for building the {@link Injector}. It can build an {@link Injector} without needing a {@link WroManager},
- * but just by providing required dependencies.
- * 
- * @author Alex Objelean
- * @since 1.4.3
- * @created 6 Jan 2012
- */
-public class InjectorBuilder {
-  private final GroupsProcessor groupsProcessor = new GroupsProcessor();
-  private final PreProcessorExecutor preProcessorExecutor = new PreProcessorExecutor();
-  //TODO set a not null locatorFactory
-  private ResourceLocatorFactory resourceLocatorFactory = DefaultResourceLocatorFactory.contextAwareFactory();
-  private ProcessorsFactory processorsFactory = new SimpleProcessorsFactory();
-  private NamingStrategy namingStrategy = new NoOpNamingStrategy();
-  private HashStrategy hashStrategy = new SHA1HashStrategy();
-  private ResourceAuthorizationManager authorizationManager = new ResourceAuthorizationManager();
-  private WroModelFactory modelFactory = null;
-  private GroupExtractor groupExtractor = null;
-  private LifecycleCallbackRegistry callbackRegistry = null;
-  /**
-   * A cacheStrategy used for caching processed results.
-   */
-  private CacheStrategy<CacheEntry, ContentHashEntry> cacheStrategy = new LruMemoryCacheStrategy<CacheEntry, ContentHashEntry>();
-  /**
-   * A list of model transformers. Allows manager to mutate the model before it is being parsed and processed.
-   */
-  private List<Transformer<WroModel>> modelTransformers = Collections.emptyList();
-  private Injector injector;
-  /**
-   * Mapping of classes to be annotated and the corresponding injected object. TODO: probably replace this map with
-   * something like spring ApplicationContext (lightweight IoC).
-   */
-  private final Map<Class<?>, Object> map = new HashMap<Class<?>, Object>();
-  
-  /**
-   * Use factory method {@link InjectorBuilder#create(WroManagerFactory)} instead.
-   * 
-   * @VisibleForTesting
-   */
-  public InjectorBuilder() {
-  }
-  
-  /**
-   * Factory method which uses a managerFactory to initialize injected fields.
-   */
-  public static InjectorBuilder create(final WroManagerFactory managerFactory) {
-    Validate.notNull(managerFactory);
-    return new InjectorBuilder(managerFactory.create());
-  }
-  
-  /**
-   * Creates an injector from a {@link WroManager}.
-   */
-  public static InjectorBuilder create(final WroManager manager) {
-    Validate.notNull(manager);
-    return new InjectorBuilder(manager);
-  }
-  
-  public InjectorBuilder(final WroManager manager) {
-    setWroManager(manager);
-  }
-  
-  private void initMap() {
-    map.put(PreProcessorExecutor.class, new InjectorObjectFactory<PreProcessorExecutor>() {
-      public PreProcessorExecutor create() {
-        injector.inject(preProcessorExecutor);
-        return preProcessorExecutor;
-      }
-    });
-    map.put(GroupsProcessor.class, new InjectorObjectFactory<GroupsProcessor>() {
-      public GroupsProcessor create() {
-        injector.inject(groupsProcessor);
-        return groupsProcessor;
-      }
-    });
-    map.put(LifecycleCallbackRegistry.class, new InjectorObjectFactory<LifecycleCallbackRegistry>() {
-      public LifecycleCallbackRegistry create() {
-        injector.inject(callbackRegistry);
-        return callbackRegistry;
-      }
-    });
-    map.put(GroupExtractor.class, new InjectorObjectFactory<GroupExtractor>() {
-      public GroupExtractor create() {
-        injector.inject(groupExtractor);
-        return groupExtractor;
-      }
-    });
-    map.put(Injector.class, new InjectorObjectFactory<Injector>() {
-      public Injector create() {
-        return injector;
-      }
-    });
-    map.put(ResourceLocatorFactory.class, new InjectorObjectFactory<ResourceLocatorFactory>() {
-      public ResourceLocatorFactory create() {
-        return new InjectorAwareResourceLocatorFactoryDecorator(resourceLocatorFactory, injector);
-      }
-    });
-    map.put(ProcessorsFactory.class, new InjectorObjectFactory<ProcessorsFactory>() {
-      public ProcessorsFactory create() {
-        return processorsFactory;
-      }
-    });
-    map.put(WroModelFactory.class, new InjectorObjectFactory<WroModelFactory>() {
-      public WroModelFactory create() {
-        final WroModelFactory decorated = new DefaultWroModelFactoryDecorator(modelFactory, modelTransformers);
-        injector.inject(decorated);
-        return decorated;
-      }
-    });
-    map.put(NamingStrategy.class, new InjectorObjectFactory<NamingStrategy>() {
-      public NamingStrategy create() {
-        injector.inject(namingStrategy);
-        return namingStrategy;
-      }
-    });
-    map.put(ReadOnlyContext.class, createReadOnlyContextProxy());
-    map.put(WroConfiguration.class, new InjectorObjectFactory<WroConfiguration>() {
-      public WroConfiguration create() {
-        return Context.get().getConfig();
-      }
-    });
-    map.put(CacheStrategy.class, new InjectorObjectFactory<CacheStrategy<CacheEntry, ContentHashEntry>>() {
-      public CacheStrategy<CacheEntry, ContentHashEntry> create() {
-        final CacheStrategy<CacheEntry, ContentHashEntry> decorated = new DefaultSynchronizedCacheStrategyDecorator(
-            cacheStrategy);
-        injector.inject(decorated);
-        return decorated;
-      }
-    });
-    map.put(ResourceAuthorizationManager.class, new InjectorObjectFactory<ResourceAuthorizationManager>() {
-      public ResourceAuthorizationManager create() {
-        return authorizationManager;
-      }
-    });
-    map.put(HashStrategy.class, new InjectorObjectFactory<HashStrategy>() {
-      public HashStrategy create() {
-        return hashStrategy;
-      }
-    });
-  }
-  
-  /**
-   * @return a proxy of {@link ReadOnlyContext} object. This solution is preferred to {@link InjectorObjectFactory}
-   *         because the injected field ensure thread-safe behavior.
-   */
-  private ReadOnlyContext createReadOnlyContextProxy() {
-    InvocationHandler handler = new InvocationHandler() {
-      public Object invoke(final Object proxy, final Method method, final Object[] args)
-          throws Throwable {
-        return method.invoke(Context.get(), args);
-      }
-    };
-    final ReadOnlyContext readOnlyContext = (ReadOnlyContext) Proxy.newProxyInstance(
-        ReadOnlyContext.class.getClassLoader(), new Class[] {
-          ReadOnlyContext.class
-        }, handler);
-    return readOnlyContext;
-  }
-
-  public Injector build() {
-    // first initialize the map
-    initMap();
-    return injector = new Injector(Collections.unmodifiableMap(map));
-  }
-  
-  public InjectorBuilder setWroManager(final WroManager manager) {
-    Validate.notNull(manager);
-    resourceLocatorFactory = manager.getResourceLocatorFactory();
-    processorsFactory = manager.getProcessorsFactory();
-    namingStrategy = manager.getNamingStrategy();
-    modelFactory = manager.getModelFactory();
-    groupExtractor = manager.getGroupExtractor();
-    cacheStrategy = manager.getCacheStrategy();
-    hashStrategy = manager.getHashStrategy();
-    modelTransformers = manager.getModelTransformers();
-    callbackRegistry = manager.getCallbackRegistry();
-    return this;
-  }
-  
-  public InjectorBuilder setResourceAuthorizationManager(final ResourceAuthorizationManager authManager) {
-    Validate.notNull(authManager);
-    this.authorizationManager = authManager;
-    return this;
-  }
-  
-  /**
-   * A special type used for lazy object injection only in context of this class.
-   */
-  static interface InjectorObjectFactory<T>
-      extends ObjectFactory<T> {
-  };
-}
-=======
 /**
  * Copyright Alex Objelean
  */
@@ -264,8 +25,8 @@
 import ro.isdc.wro.model.factory.DefaultWroModelFactoryDecorator;
 import ro.isdc.wro.model.factory.WroModelFactory;
 import ro.isdc.wro.model.group.GroupExtractor;
-import ro.isdc.wro.model.resource.locator.factory.InjectorAwareUriLocatorFactoryDecorator;
-import ro.isdc.wro.model.resource.locator.factory.UriLocatorFactory;
+import ro.isdc.wro.model.resource.locator.factory.InjectorAwareResourceLocatorFactoryDecorator;
+import ro.isdc.wro.model.resource.locator.factory.ResourceLocatorFactory;
 import ro.isdc.wro.model.resource.processor.factory.ProcessorsFactory;
 import ro.isdc.wro.model.resource.support.ResourceAuthorizationManager;
 import ro.isdc.wro.model.resource.support.hash.HashStrategy;
@@ -295,14 +56,15 @@
    */
   private final Map<Class<?>, Object> map = new HashMap<Class<?>, Object>();
   private WroManagerFactory managerFactory;
-  private final LazyInitializer<UriLocatorFactory> uriLocatorFactoryInitializer = new LazyInitializer<UriLocatorFactory>() {
+  private final LazyInitializer<ResourceLocatorFactory> uriLocatorFactoryInitializer = new LazyInitializer<ResourceLocatorFactory>() {
     @Override
-    protected UriLocatorFactory initialize() {
+    protected ResourceLocatorFactory initialize() {
       final WroManager manager = managerFactory.create();
-      final UriLocatorFactory decorated = new InjectorAwareUriLocatorFactoryDecorator(manager.getUriLocatorFactory(),
+      final ResourceLocatorFactory decorated = new InjectorAwareResourceLocatorFactoryDecorator(
+          manager.getResourceLocatorFactory(),
           injector);
       // update manager with new decorated factory
-      manager.setUriLocatorFactory(decorated);
+      manager.setResourceLocatorFactory(decorated);
       return decorated;
     }
   };
@@ -387,8 +149,8 @@
         return injector;
       }
     });
-    map.put(UriLocatorFactory.class, new InjectorObjectFactory<UriLocatorFactory>() {
-      public UriLocatorFactory create() {
+    map.put(ResourceLocatorFactory.class, new InjectorObjectFactory<ResourceLocatorFactory>() {
+      public ResourceLocatorFactory create() {
         return uriLocatorFactoryInitializer.get();
       }
     });
@@ -472,5 +234,4 @@
   static interface InjectorObjectFactory<T>
       extends ObjectFactory<T> {
   };
-}
->>>>>>> 6d85738a
+}