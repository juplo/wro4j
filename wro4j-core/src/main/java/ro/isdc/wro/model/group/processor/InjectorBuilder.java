--- conflicted
+++ resolved
@@ -104,7 +104,14 @@
     map.put(ResourceChangeDetector.class, createResourceChangeDetectorProxy());
     map.put(ResourceWatcher.class, createResourceWatcherProxy());
   }
-<<<<<<< HEAD
+
+  private Object createResourceBundleProcessorProxy() {
+    return new InjectorObjectFactory<ResourceBundleProcessor>() {
+      public ResourceBundleProcessor create() {
+        return bundleProcessor;
+      }
+    };
+  }
 
   private Object createMetaDataFactoryProxy() {
     return new InjectorObjectFactory<MetaDataFactory>() {
@@ -113,23 +120,6 @@
         return factory;
       }
     };
-=======
-
-  private Object createResourceBundleProcessorProxy() {
-    return new InjectorObjectFactory<ResourceBundleProcessor>() {
-      public ResourceBundleProcessor create() {
-        return bundleProcessor;
-      }
-    };
-  }
-
-  private Object createMetaDataFactoryProxy() {
-    return new InjectorObjectFactory<MetaDataFactory>() {
-      public MetaDataFactory create() {
-        return managerFactory.create().getMetaDataFactory();
-      }
-    };
->>>>>>> b51b01fc
   }
 
   private InjectorObjectFactory<WroConfiguration> createConfigProxy() {
