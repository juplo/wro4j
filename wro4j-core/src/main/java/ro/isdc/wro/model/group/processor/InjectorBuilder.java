<<<<<<< HEAD
/**
 * Copyright Alex Objelean
 */
package ro.isdc.wro.model.group.processor;

import java.util.Collections;
import java.util.HashMap;
import java.util.List;
import java.util.Map;

import org.apache.commons.lang3.Validate;

import ro.isdc.wro.cache.CacheEntry;
import ro.isdc.wro.cache.CacheStrategy;
import ro.isdc.wro.cache.ContentHashEntry;
import ro.isdc.wro.cache.DefaultSynchronizedCacheStrategyDecorator;
import ro.isdc.wro.cache.impl.LruMemoryCacheStrategy;
import ro.isdc.wro.config.Context;
import ro.isdc.wro.config.jmx.WroConfiguration;
import ro.isdc.wro.manager.WroManager;
import ro.isdc.wro.manager.callback.LifecycleCallbackRegistry;
import ro.isdc.wro.manager.factory.WroManagerFactory;
import ro.isdc.wro.model.WroModel;
import ro.isdc.wro.model.factory.DefaultWroModelFactoryDecorator;
import ro.isdc.wro.model.factory.WroModelFactory;
import ro.isdc.wro.model.group.GroupExtractor;
import ro.isdc.wro.model.resource.locator.factory.DefaultResourceLocatorFactory;
import ro.isdc.wro.model.resource.locator.factory.InjectorAwareResourceLocatorFactoryDecorator;
import ro.isdc.wro.model.resource.locator.factory.ResourceLocatorFactory;
import ro.isdc.wro.model.resource.processor.factory.InjectorAwareProcessorsFactoryDecorator;
import ro.isdc.wro.model.resource.processor.factory.ProcessorsFactory;
import ro.isdc.wro.model.resource.processor.factory.SimpleProcessorsFactory;
import ro.isdc.wro.model.resource.util.HashBuilder;
import ro.isdc.wro.model.resource.util.NamingStrategy;
import ro.isdc.wro.model.resource.util.NoOpNamingStrategy;
import ro.isdc.wro.model.resource.util.SHA1HashBuilder;
import ro.isdc.wro.util.ObjectFactory;
import ro.isdc.wro.util.Transformer;


/**
 * Responsible for building the {@link Injector}. It can build an {@link Injector} without needing a {@link WroManager},
 * but just by providing required dependencies.
 *
 * @author Alex Objelean
 * @since 1.4.3
 * @created 6 Jan 2012
 */
public class InjectorBuilder {
  private GroupsProcessor groupsProcessor = new GroupsProcessor();
  private PreProcessorExecutor preProcessorExecutor = new PreProcessorExecutor();
  private LifecycleCallbackRegistry callbackRegistry = new LifecycleCallbackRegistry();
  //TODO set a not null locatorFactory
  private ResourceLocatorFactory resourceLocatorFactory = DefaultResourceLocatorFactory.contextAwareFactory();
  private ProcessorsFactory processorsFactory = new SimpleProcessorsFactory();
  private NamingStrategy namingStrategy = new NoOpNamingStrategy();
  private HashBuilder hashBuilder = new SHA1HashBuilder();
  private WroModelFactory modelFactory = null;
  private GroupExtractor groupExtractor = null;
  /**
   * A cacheStrategy used for caching processed results.
   */
  private CacheStrategy<CacheEntry, ContentHashEntry> cacheStrategy = new LruMemoryCacheStrategy<CacheEntry, ContentHashEntry>();
  /**
   * A list of model transformers. Allows manager to mutate the model before it is being parsed and processed.
   */
  private List<Transformer<WroModel>> modelTransformers = Collections.emptyList();
  private Injector injector;
  /**
   * Mapping of classes to be annotated and the corresponding injected object.
   * TODO: probably replace this map with something like spring ApplicationContext (lightweight IoC).
   */
  private Map<Class<?>, Object> map = new HashMap<Class<?>, Object>();

  /**
   * @deprecated prefer using factory method {@link InjectorBuilder#create(WroManagerFactory)}
   */
  public InjectorBuilder() {
  }

  /**
   * Factory method which uses a managerFactory to initialize injected fields.
   */
  public static InjectorBuilder create(final WroManagerFactory managerFactory) {
    Validate.notNull(managerFactory);
    return new InjectorBuilder(managerFactory.create());
  }
  
  public InjectorBuilder(final WroManager manager) {
    setWroManager(manager);
  }

  private void initMap() {
    map.put(PreProcessorExecutor.class, new InjectorObjectFactory<PreProcessorExecutor>() {
      public PreProcessorExecutor create() {
        injector.inject(preProcessorExecutor);
        return preProcessorExecutor;
      }
    });
    map.put(GroupsProcessor.class, new InjectorObjectFactory<GroupsProcessor>() {
      public GroupsProcessor create() {
        injector.inject(groupsProcessor);
        return groupsProcessor;
      }
    });
    map.put(LifecycleCallbackRegistry.class, new InjectorObjectFactory<LifecycleCallbackRegistry>() {
      public LifecycleCallbackRegistry create() {
        injector.inject(callbackRegistry);
        return callbackRegistry;
      }
    });
    map.put(GroupExtractor.class, new InjectorObjectFactory<GroupExtractor>() {
      public GroupExtractor create() {
        injector.inject(groupExtractor);
        return groupExtractor;
      }
    });
    map.put(Injector.class, new InjectorObjectFactory<Injector>() {
      public Injector create() {
        return injector;
      }
    });
    map.put(ResourceLocatorFactory.class, new InjectorObjectFactory<ResourceLocatorFactory>() {
      public ResourceLocatorFactory create() {
        return new InjectorAwareResourceLocatorFactoryDecorator(resourceLocatorFactory, injector);
      }
    });
    map.put(ProcessorsFactory.class, new InjectorObjectFactory<ProcessorsFactory>() {
      public ProcessorsFactory create() {
        return new InjectorAwareProcessorsFactoryDecorator(processorsFactory, injector);
      }
    });
    map.put(WroModelFactory.class, new InjectorObjectFactory<WroModelFactory>() {
      public WroModelFactory create() {
        final WroModelFactory decorated = new DefaultWroModelFactoryDecorator(modelFactory, modelTransformers);
        injector.inject(decorated);
        return decorated;
      }
    });
    map.put(NamingStrategy.class, new InjectorObjectFactory<NamingStrategy>() {
      public NamingStrategy create() {
        injector.inject(namingStrategy);
        return namingStrategy;
      }
    });
    map.put(Context.class, new InjectorObjectFactory<Context>() {
      public Context create() {
        return Context.get();
      }
    });
    map.put(WroConfiguration.class, new InjectorObjectFactory<WroConfiguration>() {
      public WroConfiguration create() {
        return Context.get().getConfig();
      }
    });
    map.put(CacheStrategy.class, new InjectorObjectFactory<CacheStrategy<CacheEntry, ContentHashEntry>>() {
      public CacheStrategy<CacheEntry, ContentHashEntry> create() {
        final CacheStrategy<CacheEntry, ContentHashEntry> decorated = new DefaultSynchronizedCacheStrategyDecorator(cacheStrategy);
        injector.inject(decorated);
        return decorated;
      }
    });
    map.put(HashBuilder.class, new InjectorObjectFactory<HashBuilder>() {
      public HashBuilder create() {
        return hashBuilder;
      }
    });
  }

  public Injector build() {
    //first initialize the map
    initMap();
    return injector = new Injector(Collections.unmodifiableMap(map));
  }

  private InjectorBuilder setWroManager(final WroManager manager) {
    Validate.notNull(manager);
    resourceLocatorFactory = manager.getResourceLocatorFactory();
    processorsFactory = manager.getProcessorsFactory();
    namingStrategy = manager.getNamingStrategy();
    modelFactory = manager.getModelFactory();
    groupExtractor = manager.getGroupExtractor();
    hashBuilder = manager.getHashBuilder();
    modelTransformers = manager.getModelTransformers();
    return this;
  }

  /**
   * A special type used for lazy object injection only in context of this class.
   */
  static interface InjectorObjectFactory<T>
    extends ObjectFactory<T> {
  };
}
=======
/**
 * Copyright Alex Objelean
 */
package ro.isdc.wro.model.group.processor;

import java.util.Collections;
import java.util.HashMap;
import java.util.List;
import java.util.Map;

import org.apache.commons.lang3.Validate;

import ro.isdc.wro.cache.CacheEntry;
import ro.isdc.wro.cache.CacheStrategy;
import ro.isdc.wro.cache.ContentHashEntry;
import ro.isdc.wro.cache.DefaultSynchronizedCacheStrategyDecorator;
import ro.isdc.wro.cache.impl.LruMemoryCacheStrategy;
import ro.isdc.wro.config.Context;
import ro.isdc.wro.config.jmx.WroConfiguration;
import ro.isdc.wro.manager.WroManager;
import ro.isdc.wro.manager.callback.LifecycleCallbackRegistry;
import ro.isdc.wro.manager.factory.WroManagerFactory;
import ro.isdc.wro.model.WroModel;
import ro.isdc.wro.model.factory.DefaultWroModelFactoryDecorator;
import ro.isdc.wro.model.factory.WroModelFactory;
import ro.isdc.wro.model.group.GroupExtractor;
import ro.isdc.wro.model.resource.locator.factory.InjectorAwareUriLocatorFactoryDecorator;
import ro.isdc.wro.model.resource.locator.factory.SimpleUriLocatorFactory;
import ro.isdc.wro.model.resource.locator.factory.UriLocatorFactory;
import ro.isdc.wro.model.resource.processor.factory.ProcessorsFactory;
import ro.isdc.wro.model.resource.processor.factory.SimpleProcessorsFactory;
import ro.isdc.wro.model.resource.util.HashBuilder;
import ro.isdc.wro.model.resource.util.NamingStrategy;
import ro.isdc.wro.model.resource.util.NoOpNamingStrategy;
import ro.isdc.wro.model.resource.util.SHA1HashBuilder;
import ro.isdc.wro.util.ObjectFactory;
import ro.isdc.wro.util.Transformer;


/**
 * Responsible for building the {@link Injector}. It can build an {@link Injector} without needing a {@link WroManager},
 * but just by providing required dependencies.
 *
 * @author Alex Objelean
 * @since 1.4.3
 * @created 6 Jan 2012
 */
public class InjectorBuilder {
  private GroupsProcessor groupsProcessor = new GroupsProcessor();
  private PreProcessorExecutor preProcessorExecutor = new PreProcessorExecutor();
  private LifecycleCallbackRegistry callbackRegistry = new LifecycleCallbackRegistry();
  private UriLocatorFactory uriLocatorFactory = new SimpleUriLocatorFactory();
  private ProcessorsFactory processorsFactory = new SimpleProcessorsFactory();
  private NamingStrategy namingStrategy = new NoOpNamingStrategy();
  private HashBuilder hashBuilder = new SHA1HashBuilder();
  private WroModelFactory modelFactory = null;
  private GroupExtractor groupExtractor = null;
  /**
   * A cacheStrategy used for caching processed results.
   */
  private CacheStrategy<CacheEntry, ContentHashEntry> cacheStrategy = new LruMemoryCacheStrategy<CacheEntry, ContentHashEntry>();
  /**
   * A list of model transformers. Allows manager to mutate the model before it is being parsed and processed.
   */
  private List<Transformer<WroModel>> modelTransformers = Collections.emptyList();
  private Injector injector;
  /**
   * Mapping of classes to be annotated and the corresponding injected object.
   * TODO: probably replace this map with something like spring ApplicationContext (lightweight IoC).
   */
  private Map<Class<?>, Object> map = new HashMap<Class<?>, Object>();

  /**
   * @deprecated prefer using factory method {@link InjectorBuilder#create(WroManagerFactory)}
   */
  public InjectorBuilder() {
  }

  /**
   * Factory method which uses a managerFactory to initialize injected fields.
   */
  public static InjectorBuilder create(final WroManagerFactory managerFactory) {
    Validate.notNull(managerFactory);
    return new InjectorBuilder(managerFactory.create());
  }
  
  public InjectorBuilder(final WroManager manager) {
    setWroManager(manager);
  }

  private void initMap() {
    map.put(PreProcessorExecutor.class, new InjectorObjectFactory<PreProcessorExecutor>() {
      public PreProcessorExecutor create() {
        injector.inject(preProcessorExecutor);
        return preProcessorExecutor;
      }
    });
    map.put(GroupsProcessor.class, new InjectorObjectFactory<GroupsProcessor>() {
      public GroupsProcessor create() {
        injector.inject(groupsProcessor);
        return groupsProcessor;
      }
    });
    map.put(LifecycleCallbackRegistry.class, new InjectorObjectFactory<LifecycleCallbackRegistry>() {
      public LifecycleCallbackRegistry create() {
        injector.inject(callbackRegistry);
        return callbackRegistry;
      }
    });
    map.put(GroupExtractor.class, new InjectorObjectFactory<GroupExtractor>() {
      public GroupExtractor create() {
        injector.inject(groupExtractor);
        return groupExtractor;
      }
    });
    map.put(Injector.class, new InjectorObjectFactory<Injector>() {
      public Injector create() {
        return injector;
      }
    });
    map.put(UriLocatorFactory.class, new InjectorObjectFactory<UriLocatorFactory>() {
      public UriLocatorFactory create() {
        return new InjectorAwareUriLocatorFactoryDecorator(uriLocatorFactory, injector);
      }
    });
    map.put(ProcessorsFactory.class, new InjectorObjectFactory<ProcessorsFactory>() {
      public ProcessorsFactory create() {
        return processorsFactory;
      }
    });
    map.put(WroModelFactory.class, new InjectorObjectFactory<WroModelFactory>() {
      public WroModelFactory create() {
        final WroModelFactory decorated = new DefaultWroModelFactoryDecorator(modelFactory, modelTransformers);
        injector.inject(decorated);
        return decorated;
      }
    });
    map.put(NamingStrategy.class, new InjectorObjectFactory<NamingStrategy>() {
      public NamingStrategy create() {
        injector.inject(namingStrategy);
        return namingStrategy;
      }
    });
    map.put(Context.class, new InjectorObjectFactory<Context>() {
      public Context create() {
        return Context.get();
      }
    });
    map.put(WroConfiguration.class, new InjectorObjectFactory<WroConfiguration>() {
      public WroConfiguration create() {
        return Context.get().getConfig();
      }
    });
    map.put(CacheStrategy.class, new InjectorObjectFactory<CacheStrategy<CacheEntry, ContentHashEntry>>() {
      public CacheStrategy<CacheEntry, ContentHashEntry> create() {
        final CacheStrategy<CacheEntry, ContentHashEntry> decorated = new DefaultSynchronizedCacheStrategyDecorator(cacheStrategy);
        injector.inject(decorated);
        return decorated;
      }
    });
    map.put(HashBuilder.class, new InjectorObjectFactory<HashBuilder>() {
      public HashBuilder create() {
        return hashBuilder;
      }
    });
  }

  public Injector build() {
    //first initialize the map
    initMap();
    return injector = new Injector(Collections.unmodifiableMap(map));
  }

  private InjectorBuilder setWroManager(final WroManager manager) {
    Validate.notNull(manager);
    uriLocatorFactory = manager.getUriLocatorFactory();
    processorsFactory = manager.getProcessorsFactory();
    namingStrategy = manager.getNamingStrategy();
    modelFactory = manager.getModelFactory();
    groupExtractor = manager.getGroupExtractor();
    cacheStrategy = manager.getCacheStrategy();
    hashBuilder = manager.getHashBuilder();
    modelTransformers = manager.getModelTransformers();
    return this;
  }

  /**
   * A special type used for lazy object injection only in context of this class.
   */
  static interface InjectorObjectFactory<T>
    extends ObjectFactory<T> {
  };
}
>>>>>>> 6557c3de
<|MERGE_RESOLUTION|>--- conflicted
+++ resolved
@@ -1,4 +1,3 @@
-<<<<<<< HEAD
 /**
  * Copyright Alex Objelean
  */
@@ -28,7 +27,6 @@
 import ro.isdc.wro.model.resource.locator.factory.DefaultResourceLocatorFactory;
 import ro.isdc.wro.model.resource.locator.factory.InjectorAwareResourceLocatorFactoryDecorator;
 import ro.isdc.wro.model.resource.locator.factory.ResourceLocatorFactory;
-import ro.isdc.wro.model.resource.processor.factory.InjectorAwareProcessorsFactoryDecorator;
 import ro.isdc.wro.model.resource.processor.factory.ProcessorsFactory;
 import ro.isdc.wro.model.resource.processor.factory.SimpleProcessorsFactory;
 import ro.isdc.wro.model.resource.util.HashBuilder;
@@ -128,7 +126,7 @@
     });
     map.put(ProcessorsFactory.class, new InjectorObjectFactory<ProcessorsFactory>() {
       public ProcessorsFactory create() {
-        return new InjectorAwareProcessorsFactoryDecorator(processorsFactory, injector);
+        return processorsFactory;
       }
     });
     map.put(WroModelFactory.class, new InjectorObjectFactory<WroModelFactory>() {
@@ -181,199 +179,6 @@
     namingStrategy = manager.getNamingStrategy();
     modelFactory = manager.getModelFactory();
     groupExtractor = manager.getGroupExtractor();
-    hashBuilder = manager.getHashBuilder();
-    modelTransformers = manager.getModelTransformers();
-    return this;
-  }
-
-  /**
-   * A special type used for lazy object injection only in context of this class.
-   */
-  static interface InjectorObjectFactory<T>
-    extends ObjectFactory<T> {
-  };
-}
-=======
-/**
- * Copyright Alex Objelean
- */
-package ro.isdc.wro.model.group.processor;
-
-import java.util.Collections;
-import java.util.HashMap;
-import java.util.List;
-import java.util.Map;
-
-import org.apache.commons.lang3.Validate;
-
-import ro.isdc.wro.cache.CacheEntry;
-import ro.isdc.wro.cache.CacheStrategy;
-import ro.isdc.wro.cache.ContentHashEntry;
-import ro.isdc.wro.cache.DefaultSynchronizedCacheStrategyDecorator;
-import ro.isdc.wro.cache.impl.LruMemoryCacheStrategy;
-import ro.isdc.wro.config.Context;
-import ro.isdc.wro.config.jmx.WroConfiguration;
-import ro.isdc.wro.manager.WroManager;
-import ro.isdc.wro.manager.callback.LifecycleCallbackRegistry;
-import ro.isdc.wro.manager.factory.WroManagerFactory;
-import ro.isdc.wro.model.WroModel;
-import ro.isdc.wro.model.factory.DefaultWroModelFactoryDecorator;
-import ro.isdc.wro.model.factory.WroModelFactory;
-import ro.isdc.wro.model.group.GroupExtractor;
-import ro.isdc.wro.model.resource.locator.factory.InjectorAwareUriLocatorFactoryDecorator;
-import ro.isdc.wro.model.resource.locator.factory.SimpleUriLocatorFactory;
-import ro.isdc.wro.model.resource.locator.factory.UriLocatorFactory;
-import ro.isdc.wro.model.resource.processor.factory.ProcessorsFactory;
-import ro.isdc.wro.model.resource.processor.factory.SimpleProcessorsFactory;
-import ro.isdc.wro.model.resource.util.HashBuilder;
-import ro.isdc.wro.model.resource.util.NamingStrategy;
-import ro.isdc.wro.model.resource.util.NoOpNamingStrategy;
-import ro.isdc.wro.model.resource.util.SHA1HashBuilder;
-import ro.isdc.wro.util.ObjectFactory;
-import ro.isdc.wro.util.Transformer;
-
-
-/**
- * Responsible for building the {@link Injector}. It can build an {@link Injector} without needing a {@link WroManager},
- * but just by providing required dependencies.
- *
- * @author Alex Objelean
- * @since 1.4.3
- * @created 6 Jan 2012
- */
-public class InjectorBuilder {
-  private GroupsProcessor groupsProcessor = new GroupsProcessor();
-  private PreProcessorExecutor preProcessorExecutor = new PreProcessorExecutor();
-  private LifecycleCallbackRegistry callbackRegistry = new LifecycleCallbackRegistry();
-  private UriLocatorFactory uriLocatorFactory = new SimpleUriLocatorFactory();
-  private ProcessorsFactory processorsFactory = new SimpleProcessorsFactory();
-  private NamingStrategy namingStrategy = new NoOpNamingStrategy();
-  private HashBuilder hashBuilder = new SHA1HashBuilder();
-  private WroModelFactory modelFactory = null;
-  private GroupExtractor groupExtractor = null;
-  /**
-   * A cacheStrategy used for caching processed results.
-   */
-  private CacheStrategy<CacheEntry, ContentHashEntry> cacheStrategy = new LruMemoryCacheStrategy<CacheEntry, ContentHashEntry>();
-  /**
-   * A list of model transformers. Allows manager to mutate the model before it is being parsed and processed.
-   */
-  private List<Transformer<WroModel>> modelTransformers = Collections.emptyList();
-  private Injector injector;
-  /**
-   * Mapping of classes to be annotated and the corresponding injected object.
-   * TODO: probably replace this map with something like spring ApplicationContext (lightweight IoC).
-   */
-  private Map<Class<?>, Object> map = new HashMap<Class<?>, Object>();
-
-  /**
-   * @deprecated prefer using factory method {@link InjectorBuilder#create(WroManagerFactory)}
-   */
-  public InjectorBuilder() {
-  }
-
-  /**
-   * Factory method which uses a managerFactory to initialize injected fields.
-   */
-  public static InjectorBuilder create(final WroManagerFactory managerFactory) {
-    Validate.notNull(managerFactory);
-    return new InjectorBuilder(managerFactory.create());
-  }
-  
-  public InjectorBuilder(final WroManager manager) {
-    setWroManager(manager);
-  }
-
-  private void initMap() {
-    map.put(PreProcessorExecutor.class, new InjectorObjectFactory<PreProcessorExecutor>() {
-      public PreProcessorExecutor create() {
-        injector.inject(preProcessorExecutor);
-        return preProcessorExecutor;
-      }
-    });
-    map.put(GroupsProcessor.class, new InjectorObjectFactory<GroupsProcessor>() {
-      public GroupsProcessor create() {
-        injector.inject(groupsProcessor);
-        return groupsProcessor;
-      }
-    });
-    map.put(LifecycleCallbackRegistry.class, new InjectorObjectFactory<LifecycleCallbackRegistry>() {
-      public LifecycleCallbackRegistry create() {
-        injector.inject(callbackRegistry);
-        return callbackRegistry;
-      }
-    });
-    map.put(GroupExtractor.class, new InjectorObjectFactory<GroupExtractor>() {
-      public GroupExtractor create() {
-        injector.inject(groupExtractor);
-        return groupExtractor;
-      }
-    });
-    map.put(Injector.class, new InjectorObjectFactory<Injector>() {
-      public Injector create() {
-        return injector;
-      }
-    });
-    map.put(UriLocatorFactory.class, new InjectorObjectFactory<UriLocatorFactory>() {
-      public UriLocatorFactory create() {
-        return new InjectorAwareUriLocatorFactoryDecorator(uriLocatorFactory, injector);
-      }
-    });
-    map.put(ProcessorsFactory.class, new InjectorObjectFactory<ProcessorsFactory>() {
-      public ProcessorsFactory create() {
-        return processorsFactory;
-      }
-    });
-    map.put(WroModelFactory.class, new InjectorObjectFactory<WroModelFactory>() {
-      public WroModelFactory create() {
-        final WroModelFactory decorated = new DefaultWroModelFactoryDecorator(modelFactory, modelTransformers);
-        injector.inject(decorated);
-        return decorated;
-      }
-    });
-    map.put(NamingStrategy.class, new InjectorObjectFactory<NamingStrategy>() {
-      public NamingStrategy create() {
-        injector.inject(namingStrategy);
-        return namingStrategy;
-      }
-    });
-    map.put(Context.class, new InjectorObjectFactory<Context>() {
-      public Context create() {
-        return Context.get();
-      }
-    });
-    map.put(WroConfiguration.class, new InjectorObjectFactory<WroConfiguration>() {
-      public WroConfiguration create() {
-        return Context.get().getConfig();
-      }
-    });
-    map.put(CacheStrategy.class, new InjectorObjectFactory<CacheStrategy<CacheEntry, ContentHashEntry>>() {
-      public CacheStrategy<CacheEntry, ContentHashEntry> create() {
-        final CacheStrategy<CacheEntry, ContentHashEntry> decorated = new DefaultSynchronizedCacheStrategyDecorator(cacheStrategy);
-        injector.inject(decorated);
-        return decorated;
-      }
-    });
-    map.put(HashBuilder.class, new InjectorObjectFactory<HashBuilder>() {
-      public HashBuilder create() {
-        return hashBuilder;
-      }
-    });
-  }
-
-  public Injector build() {
-    //first initialize the map
-    initMap();
-    return injector = new Injector(Collections.unmodifiableMap(map));
-  }
-
-  private InjectorBuilder setWroManager(final WroManager manager) {
-    Validate.notNull(manager);
-    uriLocatorFactory = manager.getUriLocatorFactory();
-    processorsFactory = manager.getProcessorsFactory();
-    namingStrategy = manager.getNamingStrategy();
-    modelFactory = manager.getModelFactory();
-    groupExtractor = manager.getGroupExtractor();
     cacheStrategy = manager.getCacheStrategy();
     hashBuilder = manager.getHashBuilder();
     modelTransformers = manager.getModelTransformers();
@@ -386,5 +191,4 @@
   static interface InjectorObjectFactory<T>
     extends ObjectFactory<T> {
   };
-}
->>>>>>> 6557c3de
+}