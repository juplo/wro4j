/**
 * Copyright@2011 wro4j
 */
package ro.isdc.wro.model.resource.locator.factory;

import java.io.IOException;
import java.io.InputStream;
import java.util.List;
import java.util.Map;
import java.util.Properties;

import org.slf4j.Logger;
import org.slf4j.LoggerFactory;

import ro.isdc.wro.model.resource.locator.ResourceLocator;
import ro.isdc.wro.model.resource.locator.support.LocatorProvider;
import ro.isdc.wro.model.resource.processor.factory.ProcessorsFactory;
import ro.isdc.wro.model.resource.support.AbstractConfigurableMultipleStrategy;


/**
 * A {@link ProcessorsFactory} implementation which is easy to configure using a {@link Properties} object.
 * 
 * @author Alex Objelean
 * @created 30 Jul 2011
 * @since 1.4.0
 */
public class ConfigurableLocatorFactory
    extends AbstractConfigurableMultipleStrategy<ResourceLocatorFactory, LocatorProvider>
    implements ResourceLocatorFactory {
  private static final Logger LOG = LoggerFactory.getLogger(ConfigurableLocatorFactory.class);
  /**
   * Name of init param used to specify uri locators.
   */
  public static final String PARAM_URI_LOCATORS = "uriLocators";
  
  private final ResourceLocatorFactory locatorFactory = newLocatorFactory();

  /**
   * {@inheritDoc}
   */
  @Override
  protected String getStrategyKey() {
    return PARAM_URI_LOCATORS;
  }
  
  /**
   * {@inheritDoc}
   */
  @Override
  protected Map<String, ResourceLocatorFactory> getStrategies(final LocatorProvider provider) {
    return provider.provideLocators();
  }
  
  /**
   * {@inheritDoc}
   */
  public ResourceLocator getLocator(final String uri) {
    return locatorFactory.getLocator(uri);
  }
  
  /**
   * {@inheritDoc}
   */
  public InputStream locate(final String uri)
      throws IOException {
    return locatorFactory.locate(uri);
  }
  
  /**
   * {@inheritDoc}
   */
  private ResourceLocatorFactory newLocatorFactory() {
    final SimpleResourceLocatorFactory factory = new SimpleResourceLocatorFactory();
    final List<ResourceLocatorFactory> locators = getConfiguredStrategies();
    for (final ResourceLocatorFactory locatorFactory : locators) {
      factory.addFactory(locatorFactory);
    }
    // use default when none provided
    if (locators.isEmpty()) {
<<<<<<< HEAD
      LOG.info("No locators configured. Using Default locator factory.");
      return new DefaultResourceLocatorFactory();
=======
      LOG.debug("No locators configured. Using Default locator factory.");
      return new DefaultUriLocatorFactory();
>>>>>>> b071537f
    }
    return factory;
  }

  /**
   * {@inheritDoc}
   */
  public ResourceLocator getInstance(final String uri) {
    return locatorFactory.getLocator(uri);
  }
  
  /**
   * {@inheritDoc}
   */
  @Override
  protected Class<LocatorProvider> getProviderClass() {
    return LocatorProvider.class;
  }
}<|MERGE_RESOLUTION|>--- conflicted
+++ resolved
@@ -78,13 +78,8 @@
     }
     // use default when none provided
     if (locators.isEmpty()) {
-<<<<<<< HEAD
-      LOG.info("No locators configured. Using Default locator factory.");
+      LOG.debug("No locators configured. Using Default locator factory.");
       return new DefaultResourceLocatorFactory();
-=======
-      LOG.debug("No locators configured. Using Default locator factory.");
-      return new DefaultUriLocatorFactory();
->>>>>>> b071537f
     }
     return factory;
   }
