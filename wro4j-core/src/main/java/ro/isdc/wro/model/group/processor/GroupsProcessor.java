/*
 * Copyright (c) 2008. All rights reserved.
 */
package ro.isdc.wro.model.group.processor;

import java.io.IOException;
import java.io.Reader;
import java.io.StringReader;
import java.io.StringWriter;
import java.io.Writer;
import java.util.Collection;

import org.apache.commons.lang3.Validate;
import org.slf4j.Logger;
import org.slf4j.LoggerFactory;

import ro.isdc.wro.WroRuntimeException;
import ro.isdc.wro.manager.callback.LifecycleCallbackRegistry;
import ro.isdc.wro.model.group.Group;
import ro.isdc.wro.model.group.Inject;
import ro.isdc.wro.model.resource.Resource;
import ro.isdc.wro.model.resource.ResourceType;
import ro.isdc.wro.model.resource.processor.ProcessorsUtils;
import ro.isdc.wro.model.resource.processor.ResourceProcessor;
import ro.isdc.wro.model.resource.processor.factory.ProcessorsFactory;
import ro.isdc.wro.util.StopWatch;


/**
 * Default group processor which perform preProcessing, merge and postProcessing on groups resources.
 *
 * @author Alex Objelean
 * @created Created on Nov 3, 2008
 */
public class GroupsProcessor {
  private static final Logger LOG = LoggerFactory.getLogger(GroupsProcessor.class);
  @Inject
  private LifecycleCallbackRegistry callbackRegistry;
  @Inject
  private ProcessorsFactory processorsFactory;
  /**
   * This field is transient because {@link PreProcessorExecutor} is not serializable (according to findbugs eclipse
   * plugin).
   */
  @Inject
  private transient PreProcessorExecutor preProcessorExecutor;


  /**
   * While processing the resources, if any exception occurs - it is wrapped in a RuntimeException.
   */
  public String process(final Group group, final ResourceType type, final boolean minimize) {
    Validate.notNull(group);
    Validate.notNull(type);

    final StopWatch stopWatch = new StopWatch();
    stopWatch.start("filter resources");
    // TODO find a way to reuse contents from cache
    final Group filteredGroup = group.collectResourcesOfType(type);
    try {
      stopWatch.stop();
      stopWatch.start("pre process and merge");
      
      callbackRegistry.onBeforeProcess();
      // Merge
      final String result = preProcessorExecutor.processAndMerge(filteredGroup, minimize);
      stopWatch.stop();

      stopWatch.start("post process");
      // postProcessing
<<<<<<< HEAD
      final String postProcessedResult = applyPostProcessors(filteredGroup, type, result, minimize);
=======
      final String postProcessedResult = applyPostProcessors(type, result, minimize);
      
      callbackRegistry.onAfterProcess();
      
>>>>>>> 190fcb6f
      stopWatch.stop();
      LOG.debug(stopWatch.prettyPrint());
      return postProcessedResult;
    } catch (final IOException e) {
      throw new WroRuntimeException("Exception while merging resources", e);
    }
  }


  /**
   * Perform postProcessing.
   *
   * @param resourceType the type of the resources to process. This value will never be null.
   * @param content the merged content of all resources which were pre-processed.
   * @param minimize whether minimize aware post processor must be applied.
   * @return the post processed contents.
   */
  private String applyPostProcessors(final Group group, final ResourceType resourceType, final String content,
    final boolean minimize)
    throws IOException {
    Validate.notNull(content);
    final Collection<ResourceProcessor> allPostProcessors = processorsFactory.getPostProcessors();
    if (allPostProcessors.isEmpty() && processorsFactory.getPreProcessors().isEmpty()) {
      LOG.warn("No processors defined. Please, check if your configuration is correct.");
    }
    Collection<ResourceProcessor> processors = ProcessorsUtils.getProcessorsByType(resourceType, allPostProcessors);
    processors.addAll(ProcessorsUtils.getProcessorsByType(null, allPostProcessors));
    if (!minimize) {
      processors = ProcessorsUtils.getMinimizeFreeProcessors(processors);
    }

    final String resourceName = group.getName() + "." + resourceType.name().toLowerCase();
    final Resource mergedResource = Resource.create(resourceName, resourceType);
    mergedResource.setMinimize(false);
    mergedResource.setType(resourceType);

    LOG.debug("postProcessors: {}", processors);
    final String output = applyPostProcessors(mergedResource, processors, content);
    return output;
  }


  /**
   * Apply resourcePostProcessors.
   *
   * @param processors a collection of processors to apply on the content from the supplied writer.
   * @param content to process with all postProcessors.
   * @return the post processed content.
   */
  private String applyPostProcessors(final Resource mergedResource, final Collection<ResourceProcessor> processors,
    final String content)
    throws IOException {
    if (processors.isEmpty()) {
      return content;
    }

    Reader input = new StringReader(content.toString());
    Writer output = null;
    final StopWatch stopWatch = new StopWatch();
    for (final ResourceProcessor processor : processors) {
      stopWatch.start("Using " + processor.getClass().getSimpleName());
      output = new StringWriter();

      //TODO update callbackContext
      callbackRegistry.onBeforePostProcess();
      processor.process(mergedResource, input, output);
      callbackRegistry.onAfterPostProcess();

      input = new StringReader(output.toString());
      stopWatch.stop();
    }
    LOG.debug(stopWatch.prettyPrint());
    return output.toString();
  }
}<|MERGE_RESOLUTION|>--- conflicted
+++ resolved
@@ -68,14 +68,10 @@
 
       stopWatch.start("post process");
       // postProcessing
-<<<<<<< HEAD
       final String postProcessedResult = applyPostProcessors(filteredGroup, type, result, minimize);
-=======
-      final String postProcessedResult = applyPostProcessors(type, result, minimize);
       
       callbackRegistry.onAfterProcess();
       
->>>>>>> 190fcb6f
       stopWatch.stop();
       LOG.debug(stopWatch.prettyPrint());
       return postProcessedResult;
