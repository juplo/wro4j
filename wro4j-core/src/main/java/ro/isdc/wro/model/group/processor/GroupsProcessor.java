--- conflicted
+++ resolved
@@ -99,12 +99,8 @@
    */
   private String applyPostProcessors(final CacheKey cacheKey, final String content)
       throws IOException {
-<<<<<<< HEAD
     final Collection<ResourceProcessor> processors = processorsFactory.getPostProcessors();
-=======
-    final Collection<ResourcePostProcessor> processors = processorsFactory.getPostProcessors();
     LOG.debug("appying post processors: {}", processors);
->>>>>>> d1a5ea35
     if (processors.isEmpty()) {
       return content;
     }
