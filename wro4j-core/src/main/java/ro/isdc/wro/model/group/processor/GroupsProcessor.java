--- conflicted
+++ resolved
@@ -57,16 +57,10 @@
     try {
       callbackRegistry.onBeforeMerge();
       // Merge
-<<<<<<< HEAD
       final String result = preProcessorExecutor.processAndMerge(filteredGroup, minimize);
-      stopWatch.stop();
 
-      stopWatch.start("post process");
       // postProcessing
-      final String postProcessedResult = applyPostProcessors(filteredGroup, type, result, minimize);
-=======
-      final String result = preProcessorExecutor.processAndMerge(filteredGroup.getResources(), minimize);
->>>>>>> c9f7d684
+      final String postProcessedResult = doPostProcess(filteredGroup, type, result, minimize);
       
       callbackRegistry.onAfterMerge();
       
@@ -89,12 +83,7 @@
    * @param minimize whether minimize aware post processor must be applied.
    * @return the post processed contents.
    */
-<<<<<<< HEAD
-  private String applyPostProcessors(final Group group, final ResourceType resourceType, final String content,
-    final boolean minimize)
-=======
   private String doPostProcess(final ResourceType resourceType, final String content, final boolean minimize)
->>>>>>> c9f7d684
     throws IOException {
     Validate.notNull(content);
     final Collection<ResourceProcessor> allPostProcessors = processorsFactory.getPostProcessors();
