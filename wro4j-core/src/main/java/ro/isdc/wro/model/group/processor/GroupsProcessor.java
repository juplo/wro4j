--- conflicted
+++ resolved
@@ -104,16 +104,8 @@
 
     Reader reader = new StringReader(content.toString());
     Writer writer = null;
-<<<<<<< HEAD
-
-    final StopWatch stopWatch = new StopWatch();
     for (final ResourceProcessor processor : processors) {
       final ResourceProcessor decoratedProcessor = decorateProcessor(processor, cacheKey.isMinimize());
-      stopWatch.start("Using " + decoratedProcessor.toString());
-=======
-    for (final ResourcePostProcessor processor : processors) {
-      final ResourcePreProcessor decoratedProcessor = decorateProcessor(processor, cacheKey.isMinimize());
->>>>>>> 3d5bed28
       writer = new StringWriter();
       try {
         callbackRegistry.onBeforePostProcess();
