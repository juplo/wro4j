--- conflicted
+++ resolved
@@ -24,11 +24,7 @@
 import ro.isdc.wro.model.group.Group;
 import ro.isdc.wro.model.group.Inject;
 import ro.isdc.wro.model.resource.Resource;
-<<<<<<< HEAD
 import ro.isdc.wro.model.resource.processor.ResourceProcessor;
-=======
-import ro.isdc.wro.model.resource.processor.ResourcePostProcessor;
->>>>>>> 386e1870
 import ro.isdc.wro.model.resource.processor.decorator.DefaultProcessorDecorator;
 import ro.isdc.wro.model.resource.processor.decorator.ProcessorDecorator;
 import ro.isdc.wro.model.resource.processor.factory.ProcessorsFactory;
@@ -81,13 +77,8 @@
           throw new WroRuntimeException("No resources found in group: " + group.getName());
         }
       }
-<<<<<<< HEAD
       final String result = preProcessorExecutor.processAndMerge(filteredGroup, cacheKey.isMinimize());
-      return applyPostProcessors(group, cacheKey, result);
-=======
-      final String result = preProcessorExecutor.processAndMerge(filteredGroup.getResources(), cacheKey.isMinimize());
       return applyPostProcessors(cacheKey, result);
->>>>>>> 386e1870
     } catch (final IOException e) {
       throw new WroRuntimeException("Exception while merging resources: " + e.getMessage(), e).logError();
     } finally {
@@ -104,11 +95,7 @@
    *          to process with all postProcessors.
    * @return the post processed content.
    */
-<<<<<<< HEAD
-  private String applyPostProcessors(final Group group, final CacheKey cacheKey, final String content)
-=======
   private String applyPostProcessors(final CacheKey cacheKey, final String content)
->>>>>>> 386e1870
       throws IOException {
     final Collection<ResourceProcessor> processors = processorsFactory.getPostProcessors();
     if (processors.isEmpty()) {
@@ -119,22 +106,14 @@
     Reader reader = new StringReader(content.toString());
     Writer writer = null;
 
-    final String resourceName = group.getName() + "." + cacheKey.getType().name().toLowerCase();
-    final Resource mergedResource = Resource.create(resourceName, cacheKey.getType());
-    mergedResource.setMinimize(cacheKey.isMinimize());
-
     final StopWatch stopWatch = new StopWatch();
     for (final ResourceProcessor processor : processors) {
       stopWatch.start("Using " + processor.toString());
       writer = new StringWriter();
       try {
         callbackRegistry.onBeforePostProcess();
-<<<<<<< HEAD
-        decorateProcessor(processor).process(mergedResource, reader, writer);
-=======
         //the processor is invoked as a pre processor. This is important for correct computation of eligibility.
         decorateProcessor(processor, cacheKey.isMinimize()).process(resource, reader, writer);
->>>>>>> 386e1870
       } finally {
         stopWatch.stop();
         callbackRegistry.onAfterPostProcess();
@@ -150,13 +129,8 @@
   /**
    * @return a decorated processor.
    */
-<<<<<<< HEAD
-  private ResourceProcessor decorateProcessor(final ResourceProcessor processor) {
-    final ResourceProcessor decorated = new DefaultProcessorDecorator(processor);
-=======
-  private ProcessorDecorator decorateProcessor(final ResourcePostProcessor processor, final boolean minimize) {
+  private ProcessorDecorator decorateProcessor(final ResourceProcessor processor, final boolean minimize) {
     final ProcessorDecorator decorated = new DefaultProcessorDecorator(processor, minimize);
->>>>>>> 386e1870
     injector.inject(decorated);
     return decorated;
   }
