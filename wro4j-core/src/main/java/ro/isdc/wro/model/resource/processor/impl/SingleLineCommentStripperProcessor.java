--- conflicted
+++ resolved
@@ -27,13 +27,8 @@
   /**
    * Pattern containing a regex matching singleline comments & preceding empty spaces & tabs.
    */
-<<<<<<< HEAD
-  public static final Pattern PATTERN = Pattern.compile("[\\t ]*//.*?$", Pattern.MULTILINE);
-=======
   public static final Pattern PATTERN = Pattern.compile(WroUtil.loadRegexpWithKey("comment.singleline"),
       Pattern.MULTILINE);
->>>>>>> b0e0a138
-
   /**
    * {@inheritDoc}
    */
@@ -49,4 +44,4 @@
       writer.close();
     }
   }
-}
+}