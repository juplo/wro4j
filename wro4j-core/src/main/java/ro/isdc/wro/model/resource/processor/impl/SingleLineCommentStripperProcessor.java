<<<<<<< HEAD
/*
 * Copyright (c) 2008. All rights reserved.
 */
package ro.isdc.wro.model.resource.processor.impl;

import java.io.IOException;
import java.io.Reader;
import java.io.Writer;
import java.util.regex.Pattern;

import org.apache.commons.io.IOUtils;

import ro.isdc.wro.model.resource.Resource;
import ro.isdc.wro.model.resource.processor.ResourceProcessor;
import ro.isdc.wro.util.WroUtil;


/**
 * SingleLineCommentStripperProcessor can be both: preProcessor & postProcessor. Remove single line comments from
 * processed resource. This processor exist only for the sake of proof of concept.
 *
 * @author Alex Objelean
 * @created Created on Nov 28, 2008
 */
public class SingleLineCommentStripperProcessor
  implements ResourceProcessor {
  /**
   * Pattern containing a regex matching singleline comments & preceding empty spaces & tabs.
   */
  public static final Pattern PATTERN = Pattern.compile(WroUtil.loadRegexpWithKey("comment.singleline"),
      Pattern.MULTILINE);
  /**
   * {@inheritDoc}
   */
  public void process(final Resource resource, final Reader reader, final Writer writer)
    throws IOException {
    try {
      final String content = IOUtils.toString(reader);
      String result = PATTERN.matcher(content).replaceAll("");
      result = WroUtil.EMTPY_LINE_PATTERN.matcher(result).replaceAll("");
      writer.write(result);
    } finally {
      reader.close();
      writer.close();
    }
  }
}
=======
/*
 * Copyright (c) 2008. All rights reserved.
 */
package ro.isdc.wro.model.resource.processor.impl;

import java.io.IOException;
import java.io.Reader;
import java.io.Writer;
import java.util.regex.Pattern;

import org.apache.commons.io.IOUtils;

import ro.isdc.wro.model.resource.Resource;
import ro.isdc.wro.model.resource.processor.ResourcePostProcessor;
import ro.isdc.wro.model.resource.processor.ResourcePreProcessor;
import ro.isdc.wro.util.WroUtil;


/**
 * SingleLineCommentStripperProcessor can be both: preProcessor & postProcessor. Remove single line comments from
 * processed resource. This processor exist only for the sake of proof of concept.
 *
 * @author Alex Objelean
 * @created Created on Nov 28, 2008
 */
public class SingleLineCommentStripperProcessor
  implements ResourcePreProcessor, ResourcePostProcessor {
  /**
   * Pattern containing a regex matching singleline comments & preceding empty spaces & tabs.
   */
  public static final Pattern PATTERN = Pattern.compile(WroUtil.loadRegexpWithKey("comment.singleline"),
      Pattern.MULTILINE);
  public static final String ALIAS = "singlelineStripper";

  /**
   * {@inheritDoc}
   */
  public void process(final Resource resource, final Reader reader, final Writer writer)
    throws IOException {
    try {
      final String content = IOUtils.toString(reader);
      String result = PATTERN.matcher(content).replaceAll("");
      result = WroUtil.EMTPY_LINE_PATTERN.matcher(result).replaceAll("");
      writer.write(result);
    } finally {
      reader.close();
      writer.close();
    }
  }


  /**
   * {@inheritDoc}
   */
  public void process(final Reader reader, final Writer writer)
    throws IOException {
    // resource Uri doesn't matter.
    process(null, reader, writer);
  }
}
>>>>>>> 69c70b6a
<|MERGE_RESOLUTION|>--- conflicted
+++ resolved
@@ -1,4 +1,3 @@
-<<<<<<< HEAD
 /*
  * Copyright (c) 2008. All rights reserved.
  */
@@ -30,6 +29,7 @@
    */
   public static final Pattern PATTERN = Pattern.compile(WroUtil.loadRegexpWithKey("comment.singleline"),
       Pattern.MULTILINE);
+  public static final String ALIAS = "singlelineStripper";
   /**
    * {@inheritDoc}
    */
@@ -45,66 +45,4 @@
       writer.close();
     }
   }
-}
-=======
-/*
- * Copyright (c) 2008. All rights reserved.
- */
-package ro.isdc.wro.model.resource.processor.impl;
-
-import java.io.IOException;
-import java.io.Reader;
-import java.io.Writer;
-import java.util.regex.Pattern;
-
-import org.apache.commons.io.IOUtils;
-
-import ro.isdc.wro.model.resource.Resource;
-import ro.isdc.wro.model.resource.processor.ResourcePostProcessor;
-import ro.isdc.wro.model.resource.processor.ResourcePreProcessor;
-import ro.isdc.wro.util.WroUtil;
-
-
-/**
- * SingleLineCommentStripperProcessor can be both: preProcessor & postProcessor. Remove single line comments from
- * processed resource. This processor exist only for the sake of proof of concept.
- *
- * @author Alex Objelean
- * @created Created on Nov 28, 2008
- */
-public class SingleLineCommentStripperProcessor
-  implements ResourcePreProcessor, ResourcePostProcessor {
-  /**
-   * Pattern containing a regex matching singleline comments & preceding empty spaces & tabs.
-   */
-  public static final Pattern PATTERN = Pattern.compile(WroUtil.loadRegexpWithKey("comment.singleline"),
-      Pattern.MULTILINE);
-  public static final String ALIAS = "singlelineStripper";
-
-  /**
-   * {@inheritDoc}
-   */
-  public void process(final Resource resource, final Reader reader, final Writer writer)
-    throws IOException {
-    try {
-      final String content = IOUtils.toString(reader);
-      String result = PATTERN.matcher(content).replaceAll("");
-      result = WroUtil.EMTPY_LINE_PATTERN.matcher(result).replaceAll("");
-      writer.write(result);
-    } finally {
-      reader.close();
-      writer.close();
-    }
-  }
-
-
-  /**
-   * {@inheritDoc}
-   */
-  public void process(final Reader reader, final Writer writer)
-    throws IOException {
-    // resource Uri doesn't matter.
-    process(null, reader, writer);
-  }
-}
->>>>>>> 69c70b6a
+}