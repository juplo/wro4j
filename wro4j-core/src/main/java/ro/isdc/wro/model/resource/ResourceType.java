--- conflicted
+++ resolved
@@ -3,12 +3,7 @@
  */
 package ro.isdc.wro.model.resource;
 
-<<<<<<< HEAD
-import org.slf4j.Logger;
-import org.slf4j.LoggerFactory;
-=======
 import org.apache.commons.lang3.Validate;
->>>>>>> b51b01fc
 
 /**
  * Make a distinction between resource type. Can be CSS or JS.
@@ -29,7 +24,6 @@
       return "text/javascript";
     }
   };
-  private static final Logger LOG = LoggerFactory.getLogger(ResourceType.class);
   /**
    * @return the content type of the resource type.
    */
@@ -42,21 +36,4 @@
     Validate.isTrue(typeAsString != null, "ResourceType cannot be NULL.");
     return ResourceType.valueOf(typeAsString.toUpperCase());
   }
-
-  /**
-   * Same as {@link ResourceType#get(String)} but will never return an {@link IllegalArgumentException}. When an invalid
-   * resource type is searched, a default one will be used.
-   *
-   * @param typeAsString
-   * @return
-   */
-  public static ResourceType getSafe(final String typeAsString) {
-    ResourceType type = ResourceType.CSS;
-    try {
-      type = get(typeAsString);
-    } catch(final IllegalArgumentException e) {
-      LOG.debug("Invalid type found: " + typeAsString + ". Falling back to default one: " + type);
-    }
-    return type;
-  }
 }