--- conflicted
+++ resolved
@@ -1,161 +1,137 @@
-/**
- * Copyright Alex Objelean
- */
-package ro.isdc.wro.model.resource.processor;
-
-import java.util.ArrayList;
-import java.util.Collection;
-import java.util.HashMap;
-import java.util.Map;
-
-import org.apache.commons.lang3.Validate;
-
-import ro.isdc.wro.model.group.processor.Minimize;
-import ro.isdc.wro.model.resource.ResourceType;
-import ro.isdc.wro.model.resource.SupportedResourceType;
-import ro.isdc.wro.model.resource.processor.impl.MultiLineCommentStripperProcessor;
-import ro.isdc.wro.model.resource.processor.impl.css.ConformColorsCssProcessor;
-import ro.isdc.wro.model.resource.processor.impl.css.CssCompressorProcessor;
-import ro.isdc.wro.model.resource.processor.impl.css.CssDataUriPreProcessor;
-import ro.isdc.wro.model.resource.processor.impl.css.CssImportPreProcessor;
-import ro.isdc.wro.model.resource.processor.impl.css.CssMinProcessor;
-import ro.isdc.wro.model.resource.processor.impl.css.CssUrlRewritingProcessor;
-import ro.isdc.wro.model.resource.processor.impl.css.CssVariablesProcessor;
-import ro.isdc.wro.model.resource.processor.impl.css.DuplicatesAwareCssDataUriPreProcessor;
-import ro.isdc.wro.model.resource.processor.impl.css.JawrCssMinifierProcessor;
-import ro.isdc.wro.model.resource.processor.impl.css.VariablizeColorsCssProcessor;
-import ro.isdc.wro.model.resource.processor.impl.js.JSMinProcessor;
-import ro.isdc.wro.model.resource.processor.impl.js.SemicolonAppenderPreProcessor;
-
-/**
- * Contains divers utility methods applied on processors.
- *
- * @author Alex Objelean
- * @created 21 Nov 2010
- */
-public class ProcessorsUtils {
-  /**
-   * Returns a collection free of minimize aware processors (annotated with @Minimize).
-   *
-   * @param <T>
-   *          type of processor
-   * @param processors
-   *          a collection of processors.
-   */
-  public static <T> Collection<T> getMinimizeFreeProcessors(final Collection<T> processors) {
-    final Collection<T> result = new ArrayList<T>();
-    for (final T processor : processors) {
-      if (!processor.getClass().isAnnotationPresent(Minimize.class)) {
-        result.add(processor);
-      }
-    }
-    return result;
-  }
-
-  public static <T> boolean isMinimizeAwareProcessor(final T processor) {
-    if (processor instanceof MinimizeAware) {
-      return ((MinimizeAware)processor).isMinimize();
-    }
-    return processor.getClass().isAnnotationPresent(Minimize.class);
-  }
-
-  public static <T> SupportedResourceType getSupportedResourceType(final T processor) {
-    SupportedResourceType supportedType = processor.getClass().getAnnotation(SupportedResourceType.class);
-    /**
-     * This is a special case for processors which implement {@link SupportedResourceTypeProvider} interface. This is
-     * useful for decorator processors which needs to "inherit" the {@link SupportedResourceType} of the decorated
-     * processor.
-     */
-    if (processor instanceof SupportedResourceTypeAware) {
-      supportedType = ((SupportedResourceTypeAware) processor).getSupportedResourceType();
-    }
-    return supportedType;
-  }
-
-  /**
-   * @param <T> processor type. Can be {@link ResourceProcessor}, {@link ResourcePostProcessor} or null (any).
-   * @param type {@link ResourceType} to apply for searching on available processors.
-   * @param availableProcessors a list where to perform the search.
-   * @return a list of found processors which satisfy the search criteria. There are 3 possibilities:
-   *        <ul>
-   *          <li>If you search by null (any) type - you'll get only processors which can be applied on any resource (not any particular type)</li>
-   *          <li>If you search by JS type - you'll get processors which can be applied on JS resources & any (null) resources </li>
-   *          <li>If you search by CSS type - you'll get processors which can be applied on CSS resources & any (null) resources </li>
-   *        </ul>
-   */
-  public static <T> Collection<T> getProcessorsByType(final ResourceType type, final Collection<T> availableProcessors) {
-    Validate.notNull(availableProcessors);
-    final Collection<T> found = new ArrayList<T>();
-    for (final T processor : availableProcessors) {
-      final SupportedResourceType supportedType = getSupportedResourceType(processor);
-      final boolean isTypeSatisfied = supportedType == null || (supportedType != null && type == supportedType.value());
-      if (isTypeSatisfied) {
-        found.add(processor);
-      }
-    }
-    return found;
-  }
-
-  /**
-   * @return preProcessor of type processorClass if any found or null otherwise.
-   */
-  @SuppressWarnings("unchecked")
-  public static final <T extends ResourceProcessor> T findPreProcessorByClass(final Class<T> processorClass,
-    final Collection<ResourceProcessor> preProcessors) {
-    T found = null;
-    for (final ResourceProcessor processor : preProcessors) {
-      if (processorClass.isInstance(processor)) {
-        found = (T)processor;
-        return found;
-      }
-    }
-    return null;
-  }
-
-  public static Map<String, ResourceProcessor> createProcessorsMap() {
-    final Map<String, ResourceProcessor> map = new HashMap<String, ResourceProcessor>();
-    populateProcessorsMap(map);
-    return map;
-  }
-
-<<<<<<< HEAD
-  private static void populateProcessorsMap(final Map<String, ResourceProcessor> map) {
-    map.put(CssUrlRewritingProcessor.ALIAS, new CssUrlRewritingProcessor());
-    map.put(CssImportPreProcessor.ALIAS, new CssImportPreProcessor());
-    map.put(CssVariablesProcessor.ALIAS, new CssVariablesProcessor());
-    map.put(CssCompressorProcessor.ALIAS, new CssCompressorProcessor());
-    map.put(SemicolonAppenderPreProcessor.ALIAS, new SemicolonAppenderPreProcessor());
-    map.put(CssDataUriPreProcessor.ALIAS, new CssDataUriPreProcessor());
-    map.put(DuplicatesAwareCssDataUriPreProcessor.ALIAS_DUPLICATE, new DuplicatesAwareCssDataUriPreProcessor());
-    map.put(CssCompressorProcessor.ALIAS, new CssCompressorProcessor());
-    map.put(JawrCssMinifierProcessor.ALIAS, new JawrCssMinifierProcessor());
-    map.put(CssMinProcessor.ALIAS, new CssMinProcessor());
-    map.put(JSMinProcessor.ALIAS, new JSMinProcessor());
-    map.put(VariablizeColorsCssProcessor.ALIAS, new VariablizeColorsCssProcessor());
-    map.put(ConformColorsCssProcessor.ALIAS, new ConformColorsCssProcessor());
-=======
-
-  public static Map<String, ResourcePostProcessor> createPostProcessorsMap() {
-    final Map<String, ResourcePostProcessor> map = new HashMap<String, ResourcePostProcessor>();
-    populateProcessorsMap(map);
-    return map;
-  }
-
-  @SuppressWarnings("unchecked")
-  private static <T> void populateProcessorsMap(final Map<String, T> map) {
-    map.put(CssUrlRewritingProcessor.ALIAS, (T) new CssUrlRewritingProcessor());
-    map.put(CssImportPreProcessor.ALIAS, (T) new CssImportPreProcessor());
-    map.put(CssVariablesProcessor.ALIAS, (T) new CssVariablesProcessor());
-    map.put(CssCompressorProcessor.ALIAS, (T) new CssCompressorProcessor());
-    map.put(SemicolonAppenderPreProcessor.ALIAS, (T) new SemicolonAppenderPreProcessor());
-    map.put(CssDataUriPreProcessor.ALIAS, (T) new CssDataUriPreProcessor());
-    map.put(DuplicatesAwareCssDataUriPreProcessor.ALIAS_DUPLICATE, (T) new DuplicatesAwareCssDataUriPreProcessor());
-    map.put(JawrCssMinifierProcessor.ALIAS, (T) new JawrCssMinifierProcessor());
-    map.put(CssMinProcessor.ALIAS, (T) new CssMinProcessor());
-    map.put(JSMinProcessor.ALIAS, (T) new JSMinProcessor());
-    map.put(VariablizeColorsCssProcessor.ALIAS, (T) new VariablizeColorsCssProcessor());
-    map.put(ConformColorsCssProcessor.ALIAS, (T) new ConformColorsCssProcessor());
-    map.put(MultiLineCommentStripperProcessor.ALIAS, (T) new MultiLineCommentStripperProcessor());
->>>>>>> 471ab3f2
-  }
-}
+/**
+ * Copyright Alex Objelean
+ */
+package ro.isdc.wro.model.resource.processor;
+
+import java.util.ArrayList;
+import java.util.Collection;
+import java.util.HashMap;
+import java.util.Map;
+
+import org.apache.commons.lang3.Validate;
+
+import ro.isdc.wro.model.group.processor.Minimize;
+import ro.isdc.wro.model.resource.ResourceType;
+import ro.isdc.wro.model.resource.SupportedResourceType;
+import ro.isdc.wro.model.resource.processor.impl.MultiLineCommentStripperProcessor;
+import ro.isdc.wro.model.resource.processor.impl.css.ConformColorsCssProcessor;
+import ro.isdc.wro.model.resource.processor.impl.css.CssCompressorProcessor;
+import ro.isdc.wro.model.resource.processor.impl.css.CssDataUriPreProcessor;
+import ro.isdc.wro.model.resource.processor.impl.css.CssImportPreProcessor;
+import ro.isdc.wro.model.resource.processor.impl.css.CssMinProcessor;
+import ro.isdc.wro.model.resource.processor.impl.css.CssUrlRewritingProcessor;
+import ro.isdc.wro.model.resource.processor.impl.css.CssVariablesProcessor;
+import ro.isdc.wro.model.resource.processor.impl.css.DuplicatesAwareCssDataUriPreProcessor;
+import ro.isdc.wro.model.resource.processor.impl.css.JawrCssMinifierProcessor;
+import ro.isdc.wro.model.resource.processor.impl.css.VariablizeColorsCssProcessor;
+import ro.isdc.wro.model.resource.processor.impl.js.JSMinProcessor;
+import ro.isdc.wro.model.resource.processor.impl.js.SemicolonAppenderPreProcessor;
+
+/**
+ * Contains divers utility methods applied on processors.
+ *
+ * @author Alex Objelean
+ * @created 21 Nov 2010
+ */
+public class ProcessorsUtils {
+  /**
+   * Returns a collection free of minimize aware processors (annotated with @Minimize).
+   *
+   * @param <T>
+   *          type of processor
+   * @param processors
+   *          a collection of processors.
+   */
+  public static <T> Collection<T> getMinimizeFreeProcessors(final Collection<T> processors) {
+    final Collection<T> result = new ArrayList<T>();
+    for (final T processor : processors) {
+      if (!processor.getClass().isAnnotationPresent(Minimize.class)) {
+        result.add(processor);
+      }
+    }
+    return result;
+  }
+
+  public static <T> boolean isMinimizeAwareProcessor(final T processor) {
+    if (processor instanceof MinimizeAware) {
+      return ((MinimizeAware)processor).isMinimize();
+    }
+    return processor.getClass().isAnnotationPresent(Minimize.class);
+  }
+
+  public static <T> SupportedResourceType getSupportedResourceType(final T processor) {
+    SupportedResourceType supportedType = processor.getClass().getAnnotation(SupportedResourceType.class);
+    /**
+     * This is a special case for processors which implement {@link SupportedResourceTypeProvider} interface. This is
+     * useful for decorator processors which needs to "inherit" the {@link SupportedResourceType} of the decorated
+     * processor.
+     */
+    if (processor instanceof SupportedResourceTypeAware) {
+      supportedType = ((SupportedResourceTypeAware) processor).getSupportedResourceType();
+    }
+    return supportedType;
+  }
+
+  /**
+   * @param <T> processor type. Can be {@link ResourceProcessor}, {@link ResourcePostProcessor} or null (any).
+   * @param type {@link ResourceType} to apply for searching on available processors.
+   * @param availableProcessors a list where to perform the search.
+   * @return a list of found processors which satisfy the search criteria. There are 3 possibilities:
+   *        <ul>
+   *          <li>If you search by null (any) type - you'll get only processors which can be applied on any resource (not any particular type)</li>
+   *          <li>If you search by JS type - you'll get processors which can be applied on JS resources & any (null) resources </li>
+   *          <li>If you search by CSS type - you'll get processors which can be applied on CSS resources & any (null) resources </li>
+   *        </ul>
+   */
+  public static <T> Collection<T> getProcessorsByType(final ResourceType type, final Collection<T> availableProcessors) {
+    Validate.notNull(availableProcessors);
+    final Collection<T> found = new ArrayList<T>();
+    for (final T processor : availableProcessors) {
+      final SupportedResourceType supportedType = getSupportedResourceType(processor);
+      final boolean isTypeSatisfied = supportedType == null || (supportedType != null && type == supportedType.value());
+      if (isTypeSatisfied) {
+        found.add(processor);
+      }
+    }
+    return found;
+  }
+
+  /**
+   * @return preProcessor of type processorClass if any found or null otherwise.
+   */
+  @SuppressWarnings("unchecked")
+  public static final <T extends ResourceProcessor> T findPreProcessorByClass(final Class<T> processorClass,
+    final Collection<ResourceProcessor> preProcessors) {
+    T found = null;
+    for (final ResourceProcessor processor : preProcessors) {
+      if (processorClass.isInstance(processor)) {
+        found = (T)processor;
+        return found;
+      }
+    }
+    return null;
+  }
+
+  public static Map<String, ResourceProcessor> createProcessorsMap() {
+    final Map<String, ResourceProcessor> map = new HashMap<String, ResourceProcessor>();
+    populateProcessorsMap(map);
+    return map;
+  }
+
+  private static void populateProcessorsMap(final Map<String, ResourceProcessor> map) {
+    map.put(CssUrlRewritingProcessor.ALIAS, new CssUrlRewritingProcessor());
+    map.put(CssImportPreProcessor.ALIAS, new CssImportPreProcessor());
+    map.put(CssVariablesProcessor.ALIAS, new CssVariablesProcessor());
+    map.put(CssCompressorProcessor.ALIAS, new CssCompressorProcessor());
+    map.put(SemicolonAppenderPreProcessor.ALIAS, new SemicolonAppenderPreProcessor());
+    map.put(CssDataUriPreProcessor.ALIAS, new CssDataUriPreProcessor());
+    map.put(DuplicatesAwareCssDataUriPreProcessor.ALIAS_DUPLICATE, new DuplicatesAwareCssDataUriPreProcessor());
+    map.put(CssCompressorProcessor.ALIAS, new CssCompressorProcessor());
+    map.put(JawrCssMinifierProcessor.ALIAS, new JawrCssMinifierProcessor());
+    map.put(CssMinProcessor.ALIAS, new CssMinProcessor());
+    map.put(JSMinProcessor.ALIAS, new JSMinProcessor());
+    map.put(VariablizeColorsCssProcessor.ALIAS, new VariablizeColorsCssProcessor());
+    map.put(ConformColorsCssProcessor.ALIAS, new ConformColorsCssProcessor());
+    map.put(MultiLineCommentStripperProcessor.ALIAS, new MultiLineCommentStripperProcessor());
+  }
+}