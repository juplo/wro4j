--- conflicted
+++ resolved
@@ -28,25 +28,11 @@
  * @created 11 Apr 2012
  * @since 1.4.6
  */
-<<<<<<< HEAD
 public abstract class AbstractProcessorDecoratorSupport extends AbstractDecorator<ResourceProcessor>
   implements ResourceProcessor, SupportedResourceTypeAware, MinimizeAware, SupportAware {
+  private static final Logger LOG = LoggerFactory.getLogger(AbstractProcessorDecoratorSupport.class);
 
   public AbstractProcessorDecoratorSupport(final ResourceProcessor decorated) {
-=======
-public abstract class AbstractProcessorDecoratorSupport<T>
-    extends AbstractDecorator<T>
-    implements ResourcePreProcessor, ResourcePostProcessor, SupportedResourceTypeAware, MinimizeAware, SupportAware,
-    ImportAware {
-  private static final Logger LOG = LoggerFactory.getLogger(AbstractProcessorDecoratorSupport.class);
-  /**
-   * @param the
-   *          decorated processor. The type of the returned object is {@link Object} because we don't really care and we
-   *          need it only to check if the processor is minimize aware and get its supported type. This "hack" will e
-   *          removed in 1.5.0.
-   */
-  public AbstractProcessorDecoratorSupport(final T decorated) {
->>>>>>> 8b2fb809
     super(decorated);
   }
 
