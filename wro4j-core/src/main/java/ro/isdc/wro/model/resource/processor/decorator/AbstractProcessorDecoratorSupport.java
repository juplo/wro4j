--- conflicted
+++ resolved
@@ -13,11 +13,8 @@
 import ro.isdc.wro.model.resource.processor.Destroyable;
 import ro.isdc.wro.model.resource.processor.ImportAware;
 import ro.isdc.wro.model.resource.processor.MinimizeAware;
-<<<<<<< HEAD
 import ro.isdc.wro.model.resource.processor.ResourceProcessor;
-=======
 import ro.isdc.wro.model.resource.processor.ResourceProcessorAware;
->>>>>>> d1a5ea35
 import ro.isdc.wro.model.resource.processor.SupportAware;
 import ro.isdc.wro.model.resource.processor.SupportedResourceTypeAware;
 import ro.isdc.wro.util.AbstractDecorator;
@@ -30,23 +27,9 @@
  * @created 11 Apr 2012
  * @since 1.4.6
  */
-<<<<<<< HEAD
 public abstract class AbstractProcessorDecoratorSupport extends AbstractDecorator<ResourceProcessor>
-  implements ResourceProcessor, SupportedResourceTypeAware, MinimizeAware, SupportAware {
-
+  implements ResourceProcessorAware {
   public AbstractProcessorDecoratorSupport(final ResourceProcessor decorated) {
-=======
-public abstract class AbstractProcessorDecoratorSupport<T>
-    extends AbstractDecorator<T>
-    implements ResourceProcessorAware {
-  /**
-   * @param the
-   *          decorated processor. The type of the returned object is {@link Object} because we don't really care and we
-   *          need it only to check if the processor is minimize aware and get its supported type. This "hack" will e
-   *          removed in 1.5.0.
-   */
-  public AbstractProcessorDecoratorSupport(final T decorated) {
->>>>>>> d1a5ea35
     super(decorated);
   }
 
