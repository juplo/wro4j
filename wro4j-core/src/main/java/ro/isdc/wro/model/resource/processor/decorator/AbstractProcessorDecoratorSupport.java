/**
 * Copyright wro4j@2011
 */
package ro.isdc.wro.model.resource.processor.decorator;

import java.io.IOException;
import java.io.Reader;
import java.io.Writer;

import ro.isdc.wro.model.group.processor.Minimize;
import ro.isdc.wro.model.resource.ResourceType;
import ro.isdc.wro.model.resource.SupportedResourceType;
import ro.isdc.wro.model.resource.processor.MinimizeAware;
import ro.isdc.wro.model.resource.processor.ResourceProcessor;
import ro.isdc.wro.model.resource.processor.SupportAware;
import ro.isdc.wro.model.resource.processor.SupportedResourceTypeAware;
import ro.isdc.wro.util.AbstractDecorator;


/**
 * Hides details common to all processors decorators, like ability to identify if a processor is minimize aware
 *
 * @author Alex Objelean
 * @created 11 Apr 2012
 * @since 1.4.6
 */
<<<<<<< HEAD
public abstract class AbstractProcessorDecoratorSupport
  implements ResourceProcessor, SupportedResourceTypeAware, MinimizeAware, SupportAware, ObjectDecorator<Object> {
=======
public abstract class AbstractProcessorDecoratorSupport<T> extends AbstractDecorator<T>
  implements ResourcePreProcessor, ResourcePostProcessor, SupportedResourceTypeAware, MinimizeAware, SupportAware {

  /**
   * @param the decorated processor. The type of the returned object is {@link Object} because we don't really care and
   *         we need it only to check if the processor is minimize aware and get its supported type. This "hack" will e
   *         removed in 1.5.0.
   */
  public AbstractProcessorDecoratorSupport(final T decorated) {
    super(decorated);
  }
>>>>>>> 33a215cc

  /**
   * This method is final, because it intends to preserve the getSupportedResourceType flag of the decorated processor.
   * You still can override this behavior by implementing
   * {@link AbstractProcessorDecoratorSupport#getSupportedResourceTypeInternal()} on your own risk.
   *
   * @return the {@link SupportedResourceType} annotation of the decorated processor if one exist.
   */
  public final SupportedResourceType getSupportedResourceType() {
    return getSupportedResourceTypeInternal();
  }

  /**
   * Allow subclass override the way getSupportedResourceType is used.
   */
  protected SupportedResourceType getSupportedResourceTypeInternal() {
    return getSupportedResourceTypeForProcessor(getDecoratedObject());
  }

  /**
   * Computes {@link SupportedResourceType} for provided processor.
   */
  final SupportedResourceType getSupportedResourceTypeForProcessor(final Object processor) {
    SupportedResourceType supportedType = processor.getClass().getAnnotation(SupportedResourceType.class);
    /**
     * This is a special case for processors which implement {@link SupportedResourceTypeProvider} interface. This is
     * useful for decorator processors which needs to "inherit" the {@link SupportedResourceType} of the decorated
     * processor.
     */
    if (processor instanceof SupportedResourceTypeAware) {
      supportedType = ((SupportedResourceTypeAware) processor).getSupportedResourceType();
    }
    return supportedType;
  }

  /**
   * This method is final, because it intends to preserve the minimize flag of the decorated processor. You still can
   * override this behavior by implementing {@link AbstractProcessorDecoratorSupport#isMinimizeInternal()} on your own
   * risk.
   */
  public final boolean isMinimize() {
    return isMinimizeInternal();
  }

  /**
   * Allow subclass override the way isMinimized is used.
   */
  protected boolean isMinimizeInternal() {
    return isMinimizeForProcessor(getDecoratedObject());
  }

  /**
   * {@inheritDoc}
   */
  public boolean isSupported() {
    return getDecoratedObject() instanceof SupportAware ? ((SupportAware) getDecoratedObject()).isSupported() : true;
  }

  /**
   * @return true if passed processor is minimize aware.
   */
  final boolean isMinimizeForProcessor(final Object processor) {
    if (processor instanceof MinimizeAware) {
      return ((MinimizeAware) processor).isMinimize();
    }
    return processor.getClass().isAnnotationPresent(Minimize.class);
  }

  /**
   * @return the array of supported resources the processor can process.
   */
  public final ResourceType[] getSupportedResourceTypes() {
    final SupportedResourceType supportedType = getSupportedResourceType();
    return supportedType == null ? ResourceType.values() : new ResourceType[] {
      supportedType.value()
    };
  }

  /**
<<<<<<< HEAD
   * @return the decorated processor. The type of the returned object is {@link Object} because we don't really care and
   *         we need it only to check if the processor is minimize aware and get its supported type. This "hack" will e
   *         removed in 2.0.
   */
  public abstract Object getDecoratedObject();

  /**
   * {@inheritDoc}
   */
  public Object getOriginalDecoratedObject() {
    return AbstractDecorator.getOriginalDecoratedObject(getDecoratedObject());
  }

  /**
=======
>>>>>>> 33a215cc
   * {@inheritDoc}
   */
  public final void process(final Reader reader, final Writer writer)
    throws IOException {
    process(null, reader, writer);
  }
}<|MERGE_RESOLUTION|>--- conflicted
+++ resolved
@@ -24,22 +24,12 @@
  * @created 11 Apr 2012
  * @since 1.4.6
  */
-<<<<<<< HEAD
-public abstract class AbstractProcessorDecoratorSupport
-  implements ResourceProcessor, SupportedResourceTypeAware, MinimizeAware, SupportAware, ObjectDecorator<Object> {
-=======
-public abstract class AbstractProcessorDecoratorSupport<T> extends AbstractDecorator<T>
-  implements ResourcePreProcessor, ResourcePostProcessor, SupportedResourceTypeAware, MinimizeAware, SupportAware {
+public abstract class AbstractProcessorDecoratorSupport extends AbstractDecorator<ResourceProcessor>
+  implements ResourceProcessor, SupportedResourceTypeAware, MinimizeAware, SupportAware {
 
-  /**
-   * @param the decorated processor. The type of the returned object is {@link Object} because we don't really care and
-   *         we need it only to check if the processor is minimize aware and get its supported type. This "hack" will e
-   *         removed in 1.5.0.
-   */
-  public AbstractProcessorDecoratorSupport(final T decorated) {
+  public AbstractProcessorDecoratorSupport(final ResourceProcessor decorated) {
     super(decorated);
   }
->>>>>>> 33a215cc
 
   /**
    * This method is final, because it intends to preserve the getSupportedResourceType flag of the decorated processor.
@@ -119,23 +109,6 @@
   }
 
   /**
-<<<<<<< HEAD
-   * @return the decorated processor. The type of the returned object is {@link Object} because we don't really care and
-   *         we need it only to check if the processor is minimize aware and get its supported type. This "hack" will e
-   *         removed in 2.0.
-   */
-  public abstract Object getDecoratedObject();
-
-  /**
-   * {@inheritDoc}
-   */
-  public Object getOriginalDecoratedObject() {
-    return AbstractDecorator.getOriginalDecoratedObject(getDecoratedObject());
-  }
-
-  /**
-=======
->>>>>>> 33a215cc
    * {@inheritDoc}
    */
   public final void process(final Reader reader, final Writer writer)
