--- conflicted
+++ resolved
@@ -1,107 +1,82 @@
-/*
- * Copyright (c) 2008. All rights reserved.
- */
-package ro.isdc.wro.model.resource.processor.impl.js;
-
-import java.io.IOException;
-import java.io.InputStream;
-import java.io.OutputStream;
-import java.io.Reader;
-import java.io.Writer;
-
-import org.apache.commons.io.input.ProxyInputStream;
-import org.apache.commons.io.input.ReaderInputStream;
-import org.apache.commons.io.output.ProxyOutputStream;
-import org.apache.commons.io.output.WriterOutputStream;
-import org.slf4j.Logger;
-import org.slf4j.LoggerFactory;
-
-import ro.isdc.wro.config.jmx.WroConfiguration;
-import ro.isdc.wro.model.group.Inject;
-import ro.isdc.wro.model.group.processor.Minimize;
-import ro.isdc.wro.model.resource.Resource;
-import ro.isdc.wro.model.resource.ResourceType;
-import ro.isdc.wro.model.resource.SupportedResourceType;
-<<<<<<< HEAD
-import ro.isdc.wro.model.resource.processor.ResourceProcessor;
-=======
-import ro.isdc.wro.model.resource.processor.ResourcePostProcessor;
-import ro.isdc.wro.model.resource.processor.ResourcePreProcessor;
-import ro.isdc.wro.model.resource.processor.impl.css.JawrCssMinifierProcessor;
->>>>>>> 8252a3b0
-import ro.isdc.wro.model.resource.processor.support.JSMin;
-
-
-/**
- * Use JSMin utility for js compression. This processor is annotated with {@link Minimize} because it performs
- * minimization.
- *
- * @author Alex Objelean
- * @created Created on Nov 28, 2008
- */
-@Minimize
-@SupportedResourceType(ResourceType.JS)
-<<<<<<< HEAD
-public class JSMinProcessor
-  implements ResourceProcessor {
-=======
-public class JSMinProcessor implements ResourcePreProcessor,
-    ResourcePostProcessor {
-  private static final Logger LOG = LoggerFactory.getLogger(JSMinProcessor.class);
->>>>>>> 8252a3b0
-  public static final String ALIAS = "jsMin";
-  @Inject
-  private WroConfiguration configuration;
-  private String encoding;
-  /**
-   * {@inheritDoc}
-   */
-  public void process(final Resource resource, final Reader reader,
-    final Writer writer) throws IOException {
-    try {
-      final InputStream is = new ProxyInputStream(new ReaderInputStream(reader, getEncoding())) {};
-      final OutputStream os = new ProxyOutputStream(new WriterOutputStream(writer, getEncoding()));
-      final JSMin jsmin = new JSMin(is, os);
-
-      jsmin.jsmin();
-      is.close();
-      os.close();
-		} catch (final Exception e) {
-		  LOG.error("Exception occured while using processor: " + ALIAS, e);
-      throw new IOException(e.getMessage());
-    } finally {
-      reader.close();
-      writer.close();
-    }
-  }
-
-  /**
-   * @return the encoding
-   */
-  private String getEncoding() {
-    return this.encoding == null ? configuration.getEncoding() : encoding;
-  }
-
-  /**
-   * @param encoding the encoding to set
-   */
-  public JSMinProcessor setEncoding(final String encoding) {
-    this.encoding = encoding;
-    return this;
-  }
-
-  /**
-   * @return the encoding
-   */
-  private String getEncoding() {
-    return this.encoding == null ? configuration.getEncoding() : encoding;
-  }
-
-  /**
-   * @param encoding the encoding to set
-   */
-  public JSMinProcessor setEncoding(final String encoding) {
-    this.encoding = encoding;
-    return this;
-  }
-}
+/*
+ * Copyright (c) 2008. All rights reserved.
+ */
+package ro.isdc.wro.model.resource.processor.impl.js;
+
+import java.io.IOException;
+import java.io.InputStream;
+import java.io.OutputStream;
+import java.io.Reader;
+import java.io.Writer;
+
+import org.apache.commons.io.input.ProxyInputStream;
+import org.apache.commons.io.input.ReaderInputStream;
+import org.apache.commons.io.output.ProxyOutputStream;
+import org.apache.commons.io.output.WriterOutputStream;
+import org.slf4j.Logger;
+import org.slf4j.LoggerFactory;
+
+import ro.isdc.wro.config.jmx.WroConfiguration;
+import ro.isdc.wro.model.group.Inject;
+import ro.isdc.wro.model.group.processor.Minimize;
+import ro.isdc.wro.model.resource.Resource;
+import ro.isdc.wro.model.resource.ResourceType;
+import ro.isdc.wro.model.resource.SupportedResourceType;
+import ro.isdc.wro.model.resource.processor.ResourceProcessor;
+import ro.isdc.wro.model.resource.processor.impl.css.JawrCssMinifierProcessor;
+import ro.isdc.wro.model.resource.processor.support.JSMin;
+
+
+/**
+ * Use JSMin utility for js compression. This processor is annotated with {@link Minimize} because it performs
+ * minimization.
+ *
+ * @author Alex Objelean
+ * @created Created on Nov 28, 2008
+ */
+@Minimize
+@SupportedResourceType(ResourceType.JS)
+public class JSMinProcessor
+  implements ResourceProcessor {
+  private static final Logger LOG = LoggerFactory.getLogger(JSMinProcessor.class);
+  public static final String ALIAS = "jsMin";
+  @Inject
+  private WroConfiguration configuration;
+  private String encoding;
+  /**
+   * {@inheritDoc}
+   */
+  public void process(final Resource resource, final Reader reader,
+    final Writer writer) throws IOException {
+    try {
+      final InputStream is = new ProxyInputStream(new ReaderInputStream(reader, getEncoding())) {};
+      final OutputStream os = new ProxyOutputStream(new WriterOutputStream(writer, getEncoding()));
+      final JSMin jsmin = new JSMin(is, os);
+
+      jsmin.jsmin();
+      is.close();
+      os.close();
+		} catch (final Exception e) {
+		  LOG.error("Exception occured while using processor: " + ALIAS, e);
+      throw new IOException(e.getMessage());
+    } finally {
+      reader.close();
+      writer.close();
+    }
+  }
+
+  /**
+   * @return the encoding
+   */
+  private String getEncoding() {
+    return this.encoding == null ? configuration.getEncoding() : encoding;
+  }
+
+  /**
+   * @param encoding the encoding to set
+   */
+  public JSMinProcessor setEncoding(final String encoding) {
+    this.encoding = encoding;
+    return this;
+  }
+}