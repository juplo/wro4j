package ro.isdc.wro.http.support;

import java.io.ByteArrayOutputStream;
import java.io.IOException;
import java.io.InputStream;
import java.io.OutputStream;
import java.io.PrintWriter;

import javax.servlet.ServletOutputStream;
import javax.servlet.http.HttpServletResponse;
import javax.servlet.http.HttpServletResponseWrapper;

import org.apache.commons.io.IOUtils;
import org.apache.commons.lang3.Validate;
import org.slf4j.Logger;
import org.slf4j.LoggerFactory;

import ro.isdc.wro.model.resource.locator.ResourceLocator;
import ro.isdc.wro.model.resource.locator.support.UrlResourceLocator;


/**
 * A specialized {@link HttpServletResponseWrapper} responsible for streaming response to provided {@link OutputStream}.
 *
 * @author Alex Objelean
 * @since 1.4.5
 * @created 18 Mar 2012
 */
public class RedirectedStreamServletResponseWrapper
    extends HttpServletResponseWrapper {
  private static final Logger LOG = LoggerFactory.getLogger(RedirectedStreamServletResponseWrapper.class);
  /**
   * PrintWrapper of wrapped response.
   */
  private PrintWriter printWriter;
  /**
   * Servlet output stream of wrapped response.
   */
  private ServletOutputStream servletOutputStream;
<<<<<<< HEAD
  
=======
  /**
   * Used to locate external resources.
   */
  private final UriLocator externalResourceLocator = newExternalResourceLocator();

  /**
   * @return {@link UriLocator} responsible for resolving external resources.
   */
  protected UriLocator newExternalResourceLocator() {
    return new UrlUriLocator().setEnableWildcards(false);
  }

>>>>>>> b51b01fc
  /**
   * @param outputStream
   *          the stream where the response will be written.
   * @param response
   *          decorated response.
   */
  public RedirectedStreamServletResponseWrapper(final OutputStream outputStream, final HttpServletResponse response) {
    super(response);
    Validate.notNull(outputStream);
    // Both servletOutputStream and PrintWriter must be overridden in order to be sure that dispatched servlet will
    // write
    // to the pipe.
    printWriter = new PrintWriter(outputStream);
    servletOutputStream = new DelegatingServletOutputStream(outputStream);
  }

  @Override
  public void sendError(final int sc)
      throws IOException {
    onError(sc, "");
    super.sendError(sc);
  }

  @Override
  public void sendError(final int sc, final String msg)
      throws IOException {
    onError(sc, msg);
    super.sendError(sc, msg);
  }

  /**
   * Use an empty stream to avoid container writing unwanted message when a resource is missing.
   *
   * @param sc
   *          status code.
   * @param msg
   */
  private void onError(final int sc, final String msg) {
    LOG.debug("Error detected with code: {} and message: {}", sc, msg);
    final OutputStream emptyStream = new ByteArrayOutputStream();
    printWriter = new PrintWriter(emptyStream);
    servletOutputStream = new DelegatingServletOutputStream(emptyStream);
  }

  /**
   * By default, redirect does not allow writing to output stream its content. In order to support this use-case, we
   * need to open a new connection and read the content manually.
   */
  @Override
  public void sendRedirect(final String location)
      throws IOException {
    try {
      LOG.debug("redirecting to: {}", location);
      final InputStream is = newExternalResourceLocator(location).getInputStream();
      IOUtils.copy(is, servletOutputStream);
      is.close();
      servletOutputStream.close();
    } catch (final IOException e) {
      LOG.warn("{}: Invalid response for location: {}", e.getClass().getName(), location);
      throw e;
    }
  }
  
  /**
   * @return {@link ResourceLocator} responsible for retrieving stream for an external location.
   */
  protected ResourceLocator newExternalResourceLocator(final String location) {
    return new UrlResourceLocator(location).setEnableWildcards(false);
  }
  
  @Override
  public ServletOutputStream getOutputStream()
      throws IOException {
    return servletOutputStream;
  }
<<<<<<< HEAD
  
=======

>>>>>>> b51b01fc
  @Override
  public PrintWriter getWriter()
      throws IOException {
    return printWriter;
  }
}<|MERGE_RESOLUTION|>--- conflicted
+++ resolved
@@ -21,7 +21,7 @@
 
 /**
  * A specialized {@link HttpServletResponseWrapper} responsible for streaming response to provided {@link OutputStream}.
- *
+ * 
  * @author Alex Objelean
  * @since 1.4.5
  * @created 18 Mar 2012
@@ -37,22 +37,7 @@
    * Servlet output stream of wrapped response.
    */
   private ServletOutputStream servletOutputStream;
-<<<<<<< HEAD
   
-=======
-  /**
-   * Used to locate external resources.
-   */
-  private final UriLocator externalResourceLocator = newExternalResourceLocator();
-
-  /**
-   * @return {@link UriLocator} responsible for resolving external resources.
-   */
-  protected UriLocator newExternalResourceLocator() {
-    return new UrlUriLocator().setEnableWildcards(false);
-  }
-
->>>>>>> b51b01fc
   /**
    * @param outputStream
    *          the stream where the response will be written.
@@ -62,8 +47,7 @@
   public RedirectedStreamServletResponseWrapper(final OutputStream outputStream, final HttpServletResponse response) {
     super(response);
     Validate.notNull(outputStream);
-    // Both servletOutputStream and PrintWriter must be overridden in order to be sure that dispatched servlet will
-    // write
+    // Both servletOutputStream and PrintWriter must be overridden in order to be sure that dispatched servlet will write
     // to the pipe.
     printWriter = new PrintWriter(outputStream);
     servletOutputStream = new DelegatingServletOutputStream(outputStream);
@@ -82,10 +66,10 @@
     onError(sc, msg);
     super.sendError(sc, msg);
   }
-
+  
   /**
    * Use an empty stream to avoid container writing unwanted message when a resource is missing.
-   *
+   * 
    * @param sc
    *          status code.
    * @param msg
@@ -96,7 +80,7 @@
     printWriter = new PrintWriter(emptyStream);
     servletOutputStream = new DelegatingServletOutputStream(emptyStream);
   }
-
+  
   /**
    * By default, redirect does not allow writing to output stream its content. In order to support this use-case, we
    * need to open a new connection and read the content manually.
@@ -106,7 +90,7 @@
       throws IOException {
     try {
       LOG.debug("redirecting to: {}", location);
-      final InputStream is = newExternalResourceLocator(location).getInputStream();
+      final InputStream is = externalResourceLocator.locate(location);
       IOUtils.copy(is, servletOutputStream);
       is.close();
       servletOutputStream.close();
@@ -128,11 +112,7 @@
       throws IOException {
     return servletOutputStream;
   }
-<<<<<<< HEAD
   
-=======
-
->>>>>>> b51b01fc
   @Override
   public PrintWriter getWriter()
       throws IOException {
