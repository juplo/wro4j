package ro.isdc.wro.util.provider;

import java.util.Map;

import ro.isdc.wro.cache.CacheKey;
import ro.isdc.wro.cache.CacheStrategy;
import ro.isdc.wro.cache.CacheValue;
import ro.isdc.wro.cache.spi.CacheStrategyProvider;
import ro.isdc.wro.cache.spi.DefaultCacheStrategyProvider;
import ro.isdc.wro.http.handler.RequestHandler;
import ro.isdc.wro.http.handler.spi.DefaultRequestHandlerProvider;
import ro.isdc.wro.http.handler.spi.RequestHandlerProvider;
import ro.isdc.wro.model.factory.WroModelFactory;
import ro.isdc.wro.model.resource.locator.factory.ResourceLocatorFactory;
import ro.isdc.wro.model.resource.locator.support.DefaultLocatorProvider;
import ro.isdc.wro.model.resource.locator.support.LocatorProvider;
import ro.isdc.wro.model.resource.processor.ResourceProcessor;
import ro.isdc.wro.model.resource.processor.support.DefaultProcessorProvider;
import ro.isdc.wro.model.resource.processor.support.ProcessorProvider;
import ro.isdc.wro.model.resource.support.hash.DefaultHashStrategyProvider;
import ro.isdc.wro.model.resource.support.hash.HashStrategy;
import ro.isdc.wro.model.resource.support.hash.HashStrategyProvider;
import ro.isdc.wro.model.resource.support.naming.DefaultNamingStrategyProvider;
import ro.isdc.wro.model.resource.support.naming.NamingStrategy;
import ro.isdc.wro.model.resource.support.naming.NamingStrategyProvider;
import ro.isdc.wro.model.spi.DefaultModelFactoryProvider;
import ro.isdc.wro.model.spi.ModelFactoryProvider;
import ro.isdc.wro.util.Ordered;

/**
 * Default implementation of {@link ConfigurableProviderSupport} which contributes with components from core module.
 *
 * @author Alex Objelean
 * @created 16 Jun 2012
 * @since 1.4.7
 */
public class DefaultConfigurableProvider
    extends ConfigurableProviderSupport implements Ordered {
  private final ProcessorProvider processorProvider = new DefaultProcessorProvider();
  private final NamingStrategyProvider namingStrategyProvider = new DefaultNamingStrategyProvider();
  private final HashStrategyProvider hashStrategyProvider = new DefaultHashStrategyProvider();
  private final LocatorProvider locatorProvider = new DefaultLocatorProvider();
  private final CacheStrategyProvider cacheStrategyProvider = new DefaultCacheStrategyProvider();
  private final RequestHandlerProvider requestHandlerProvider = new DefaultRequestHandlerProvider();
  private final ModelFactoryProvider modelFactoryProvider = new DefaultModelFactoryProvider();

  /**
   * {@inheritDoc}
   */
  @Override
<<<<<<< HEAD
  public java.util.Map<String,ResourceProcessor> providePreProcessors() {
=======
  public Map<String,ResourcePreProcessor> providePreProcessors() {
>>>>>>> e4d82176
    return processorProvider.providePreProcessors();
  }

  /**
   * {@inheritDoc}
   */
  @Override
  public Map<String, ResourceProcessor> providePostProcessors() {
    return processorProvider.providePostProcessors();
  }

  /**
   * {@inheritDoc}
   */
  @Override
  public Map<String, HashStrategy> provideHashStrategies() {
    return hashStrategyProvider.provideHashStrategies();
  }

  /**
   * {@inheritDoc}
   */
  @Override
  public Map<String, NamingStrategy> provideNamingStrategies() {
    return namingStrategyProvider.provideNamingStrategies();
  }

  /**
   * {@inheritDoc}
   */
  @Override
  public Map<String, CacheStrategy<CacheKey, CacheValue>> provideCacheStrategies() {
    return cacheStrategyProvider.provideCacheStrategies();
  }

  /**
   * {@inheritDoc}
   */
  @Override
  public Map<String, ResourceLocatorFactory> provideLocators() {
    return locatorProvider.provideLocators();
  }

  /**
   * {@inheritDoc}
   */
  @Override
  public Map<String, RequestHandler> provideRequestHandlers() {
    return requestHandlerProvider.provideRequestHandlers();
  }

  /**
   * {@inheritDoc}
   */
  @Override
  public Map<String, WroModelFactory> provideModelFactories() {
    return modelFactoryProvider.provideModelFactories();
  }

  /**
   * {@inheritDoc}
   */
  public int getOrder() {
    //The lowest order is used to allow custom provider to override providers with the same name.
    return Ordered.LOWEST;
  }
}<|MERGE_RESOLUTION|>--- conflicted
+++ resolved
@@ -48,11 +48,7 @@
    * {@inheritDoc}
    */
   @Override
-<<<<<<< HEAD
-  public java.util.Map<String,ResourceProcessor> providePreProcessors() {
-=======
-  public Map<String,ResourcePreProcessor> providePreProcessors() {
->>>>>>> e4d82176
+  public Map<String,ResourceProcessor> providePreProcessors() {
     return processorProvider.providePreProcessors();
   }
 
