--- conflicted
+++ resolved
@@ -1,297 +1,291 @@
-/*
- * Copyright (c) 2008. All rights reserved.
- */
-package ro.isdc.wro.util;
-
-import java.io.InputStream;
-<<<<<<< HEAD
-import java.util.ArrayList;
-=======
-import java.io.Reader;
-import java.io.Writer;
->>>>>>> 56c0587e
-import java.util.Enumeration;
-import java.util.TimeZone;
-import java.util.concurrent.ThreadFactory;
-import java.util.concurrent.atomic.AtomicInteger;
-import java.util.regex.Matcher;
-import java.util.regex.Pattern;
-
-import javax.servlet.ServletException;
-import javax.servlet.http.HttpServletRequest;
-import javax.servlet.http.HttpServletResponse;
-import javax.xml.parsers.DocumentBuilderFactory;
-import javax.xml.xpath.XPath;
-import javax.xml.xpath.XPathConstants;
-import javax.xml.xpath.XPathExpression;
-import javax.xml.xpath.XPathFactory;
-
-import org.apache.commons.lang3.StringUtils;
-import org.apache.commons.lang3.Validate;
-import org.apache.commons.lang3.time.FastDateFormat;
-import org.slf4j.Logger;
-import org.slf4j.LoggerFactory;
-import org.w3c.dom.Document;
-import org.w3c.dom.Node;
-import org.w3c.dom.NodeList;
-
-import ro.isdc.wro.WroRuntimeException;
-import ro.isdc.wro.http.HttpHeader;
-
-
-/**
- * Utility class.
- *
- * @author Alex Objelean
- * @created Created on Nov 13, 2008
- */
-public final class WroUtil {
-  private static final Logger LOG = LoggerFactory.getLogger(WroUtil.class);
-  /**
-   * Empty line pattern.
-   */
-  public static final Pattern EMTPY_LINE_PATTERN = Pattern.compile("^[\\t ]*$\\r?\\n", Pattern.MULTILINE);
-  /**
-   * Thread safe date format used to transform milliseconds into date as string to put in response header.
-   */
-  private static final FastDateFormat DATE_FORMAT = FastDateFormat.getInstance("E, dd MMM yyyy HH:mm:ss z",
-    TimeZone.getTimeZone("GMT"));
-  /**
-   * Patterns used to search for mangled Accept-Encoding header.
-   */
-  private static final Pattern PATTERN_ACCEPT_ENCODING = Pattern.compile(
-    "(?im)^(Accept-Encoding|Accept-EncodXng|X-cept-Encoding|X{15}|~{15}|-{15})$");
-  private static final Pattern PATTERN_GZIP = Pattern.compile(
-    "(?im)^((gzip|deflate)\\s?,?\\s?(gzip|deflate)?.*|X{4,13}|~{4,13}|-{4,13})$");
-
-  private static final AtomicInteger threadFactoryNumber = new AtomicInteger(1);
-
-  /**
-   * @return {@link ThreadFactory} with daemon threads.
-   */
-  public static ThreadFactory createDaemonThreadFactory(final String name) {
-    return new ThreadFactory() {
-      private final String prefix = "wro4j-" + name + "-" + threadFactoryNumber.getAndIncrement() + "-thread-";
-      private final AtomicInteger threadNumber = new AtomicInteger(1);
-
-      public Thread newThread(final Runnable runnable) {
-        final Thread thread = new Thread(runnable, prefix + threadNumber.getAndIncrement());
-        thread.setDaemon(true);
-        return thread;
-      }
-    };
-  }
-
-  /**
-   * Transforms milliseconds into date format for response header of this form: Sat, 10 Apr 2010 17:31:31 GMT.
-   *
-   * @param milliseconds to transform
-   * @return string representation of the date.
-   */
-  public static String toDateAsString(final long milliseconds) {
-    return DATE_FORMAT.format(milliseconds);
-  }
-
-
-  /**
-   * Retrieve pathInfo from a given location.
-   *
-   * @param location where to search contextPath.
-   * @return pathInfo value.
-   */
-  public static String getPathInfoFromLocation(final String location) {
-    if (StringUtils.isEmpty(location)) {
-      throw new IllegalArgumentException("Location cannot be empty string!");
-    }
-    final String noSlash = location.substring(1);
-    final int nextSlash = noSlash.indexOf('/');
-    if (nextSlash == -1) {
-      return "";
-    }
-    final String pathInfo = noSlash.substring(nextSlash);
-    return pathInfo;
-  }
-
-  /**
-   * Creates a folder like implementation for a class. Ex: com.mycompany.MyClass -> com/mycompany/
-   *
-   * @param clazz
-   *          used as a base location for determining the package path.
-   * @return a string representation of the path where the class resides.
-   */
-  public static String toPackageAsFolder(final Class<?> clazz) {
-    Validate.notNull(clazz, "Class cannot be null!");
-    return clazz.getPackage().getName().replace('.', '/');
-  }
-
-  /**
-   * Retrieve servletPath from a given location.
-   *
-   * @param location where to search the servletPath.
-   * @return ServletPath string value.
-   */
-  public static String getServletPathFromLocation(final String location) {
-    return location.replace(getPathInfoFromLocation(location), "");
-  }
-
-  /**
-   * Analyze headers of the request and searches for mangled (by proxy) for "Accept-Encoding" header and its mangled
-   * variations and gzip header value and its mangled variations.
-   *
-   * @return true if this request support gzip encoding.
-   */
-  public static boolean isGzipSupported(final HttpServletRequest request) {
-    final Enumeration<String> headerNames = request.getHeaderNames();
-    if (headerNames != null) {
-      while (headerNames.hasMoreElements()) {
-        final String headerName = headerNames.nextElement();
-        final Matcher m = PATTERN_ACCEPT_ENCODING.matcher(headerName);
-        if (m.find()) {
-          final String headerValue = request.getHeader(headerName);
-          final Matcher mValue = PATTERN_GZIP.matcher(headerValue);
-          return mValue.find();
-        }
-      }
-    }
-    return false;
-  }
-
-  /**
-   * Transforms a java multi-line string into javascript multi-line string.
-   * This technique was found at {@link http://stackoverflow.com/questions/805107/multiline-strings-in-javascript/}
-   * @param data a string containing new lines.
-   * @return a string which being evaluated on the client-side will be treated as a correct multi-line string.
-   */
-  public static String toJSMultiLineString(final String data) {
-    final String[] lines = data.split("\n");
-    final StringBuffer result = new StringBuffer("[");
-    if (lines.length == 0) {
-      result.append("\"\"");
-    }
-    for (int i = 0; i < lines.length; i++) {
-      final String line = lines[i];
-      result.append("\"");
-      result.append(line.replace("\\", "\\\\").replace("\"", "\\\"").replaceAll("\\r|\\n", ""));
-      //this is used to force a single line to have at least one new line (otherwise cssLint fails).
-      if (lines.length == 1) {
-        result.append("\\n");
-      }
-      result.append("\"");
-      if (i < lines.length - 1) {
-        result.append(",");
-      }
-    }
-    result.append("].join(\"\\n\")");
-    return result.toString();
-  }
-
-  //This approach have some problems and won't be used. It appends extra ] character when the string contains ]] occurence.
-//  /**
-//   * Transforms a java multi-line string into javascript multi-line string.
-//   * This technique was found at {@link http://mook.wordpress.com/2005/10/30/multi-line-strings-in-javascript/}
-//   * @param data a string containing new lines.
-//   * @return a string which being evaluated on the client-side will be treated as a correct multi-line string.
-//   */
-//  public static String toJSMultiLineStringAsCDATA(final String data) {
-//    return "(<r><![CDATA[" + data + "]]></r>).toString()";
-//  }
-
-  /**
-   * Returns the filter path read from the web.xml
-   *
-   * @param filterName the name of the searched filter.
-   * @param is Stream of the web.xml file.
-   * @return the filterPath for the searched filterName with wildcard removed.
-   */
-  public static String getFilterPath(final String filterName, final InputStream is)
-    throws ServletException {
-    Validate.notNull(filterName);
-    Validate.notNull(is);
-    final String prefix = "filter";
-    final String mapping = prefix + "-mapping";
-
-    try {
-      final DocumentBuilderFactory factory = DocumentBuilderFactory.newInstance();
-      factory.setNamespaceAware(true);
-      final Document document = factory.newDocumentBuilder().parse(is);
-      document.getDocumentElement().normalize();
-
-      final XPathFactory xPathFactory = XPathFactory.newInstance();
-      final XPath xpath = xPathFactory.newXPath();
-      final XPathExpression filterNameExpression = xpath.compile("//filter-mapping/filter-name/text()");
-      final XPathExpression urlPatternExpression = xpath.compile("url-pattern/text()");
-
-      final Object result = filterNameExpression.evaluate(document, XPathConstants.NODESET);
-
-      String urlPattern = null;
-
-      final NodeList nodes = (NodeList) result;
-      for (int i = 0; i < nodes.getLength(); i++) {
-        final Node node = nodes.item(i);
-        LOG.debug("\tnode: {}", node);
-        if (filterName.equals(node.getTextContent())) {
-          final Node filterMappingNode = node.getParentNode().getParentNode();
-          LOG.debug("filterMappingNode: {}", filterMappingNode);
-          urlPattern = urlPatternExpression.evaluate(filterMappingNode);
-          LOG.debug("urlPattern: {}", urlPattern);
-        }
-      }
-
-      final String prefixUppered = Character.toUpperCase(prefix.charAt(0)) + prefix.substring(1);
-
-      // Check for leading '/' and trailing '*'.
-      if (!urlPattern.startsWith("/") || !urlPattern.endsWith("*")) {
-        throw new IllegalArgumentException("<" + mapping + "> for WroFilter" + prefixUppered + " \"" + filterName
-          + "\" must start with '/' and end with '*'.");
-      }
-
-      // Strip trailing '*' and keep leading '/'.
-      return stripWildcard(urlPattern);
-    } catch (final Exception e) {
-      LOG.error(e.getMessage(), e);
-      throw new ServletException("Error finding <" + prefix + "> " + filterName + " in web.xml", e);
-    }
-  }
-
-
-  /**
-   * Strip trailing '*' and keep leading '/'
-   *
-   * @param result
-   * @return The stripped String
-   */
-  private static String stripWildcard(final String result) {
-    return result.substring(1, result.length() - 1);
-  }
-
-  /**
-   * Add no-cache headers to response.
-   */
-  public static void addNoCacheHeaders(final HttpServletResponse response) {
-    response.setHeader(HttpHeader.PRAGMA.toString(), "no-cache");
-    response.setHeader(HttpHeader.CACHE_CONTROL.toString(), "no-cache");
-    response.setDateHeader(HttpHeader.EXPIRES.toString(), 0);
-  }
-
-  public static <T> ObjectFactory<T> simpleObjectFactory(final T object) {
-    return new ObjectFactory<T>() {
-      public T create() {
-        return object;
-      }
-    };
-  }
-
-
-  /**
-   * Wraps original exception into {@link WroRuntimeException} and throw it.
-   *
-   * @param e the exception to wrap.
-   */
-  public static void wrapWithWroRuntimeException(final Exception e) {
-    LOG.error("Exception occured: " + e.getClass(), e.getCause());
-    if (e instanceof WroRuntimeException) {
-      throw (WroRuntimeException) e;
-    }
-    throw new WroRuntimeException(e.getMessage(), e);
-  }
-}
+/*
+ * Copyright (c) 2008. All rights reserved.
+ */
+package ro.isdc.wro.util;
+
+import java.io.InputStream;
+import java.util.Enumeration;
+import java.util.TimeZone;
+import java.util.concurrent.ThreadFactory;
+import java.util.concurrent.atomic.AtomicInteger;
+import java.util.regex.Matcher;
+import java.util.regex.Pattern;
+
+import javax.servlet.ServletException;
+import javax.servlet.http.HttpServletRequest;
+import javax.servlet.http.HttpServletResponse;
+import javax.xml.parsers.DocumentBuilderFactory;
+import javax.xml.xpath.XPath;
+import javax.xml.xpath.XPathConstants;
+import javax.xml.xpath.XPathExpression;
+import javax.xml.xpath.XPathFactory;
+
+import org.apache.commons.lang3.StringUtils;
+import org.apache.commons.lang3.Validate;
+import org.apache.commons.lang3.time.FastDateFormat;
+import org.slf4j.Logger;
+import org.slf4j.LoggerFactory;
+import org.w3c.dom.Document;
+import org.w3c.dom.Node;
+import org.w3c.dom.NodeList;
+
+import ro.isdc.wro.WroRuntimeException;
+import ro.isdc.wro.http.HttpHeader;
+
+
+/**
+ * Utility class.
+ *
+ * @author Alex Objelean
+ * @created Created on Nov 13, 2008
+ */
+public final class WroUtil {
+  private static final Logger LOG = LoggerFactory.getLogger(WroUtil.class);
+  /**
+   * Empty line pattern.
+   */
+  public static final Pattern EMTPY_LINE_PATTERN = Pattern.compile("^[\\t ]*$\\r?\\n", Pattern.MULTILINE);
+  /**
+   * Thread safe date format used to transform milliseconds into date as string to put in response header.
+   */
+  private static final FastDateFormat DATE_FORMAT = FastDateFormat.getInstance("E, dd MMM yyyy HH:mm:ss z",
+    TimeZone.getTimeZone("GMT"));
+  /**
+   * Patterns used to search for mangled Accept-Encoding header.
+   */
+  private static final Pattern PATTERN_ACCEPT_ENCODING = Pattern.compile(
+    "(?im)^(Accept-Encoding|Accept-EncodXng|X-cept-Encoding|X{15}|~{15}|-{15})$");
+  private static final Pattern PATTERN_GZIP = Pattern.compile(
+    "(?im)^((gzip|deflate)\\s?,?\\s?(gzip|deflate)?.*|X{4,13}|~{4,13}|-{4,13})$");
+
+  private static final AtomicInteger threadFactoryNumber = new AtomicInteger(1);
+
+  /**
+   * @return {@link ThreadFactory} with daemon threads.
+   */
+  public static ThreadFactory createDaemonThreadFactory(final String name) {
+    return new ThreadFactory() {
+      private final String prefix = "wro4j-" + name + "-" + threadFactoryNumber.getAndIncrement() + "-thread-";
+      private final AtomicInteger threadNumber = new AtomicInteger(1);
+
+      public Thread newThread(final Runnable runnable) {
+        final Thread thread = new Thread(runnable, prefix + threadNumber.getAndIncrement());
+        thread.setDaemon(true);
+        return thread;
+      }
+    };
+  }
+
+  /**
+   * Transforms milliseconds into date format for response header of this form: Sat, 10 Apr 2010 17:31:31 GMT.
+   *
+   * @param milliseconds to transform
+   * @return string representation of the date.
+   */
+  public static String toDateAsString(final long milliseconds) {
+    return DATE_FORMAT.format(milliseconds);
+  }
+
+
+  /**
+   * Retrieve pathInfo from a given location.
+   *
+   * @param location where to search contextPath.
+   * @return pathInfo value.
+   */
+  public static String getPathInfoFromLocation(final String location) {
+    if (StringUtils.isEmpty(location)) {
+      throw new IllegalArgumentException("Location cannot be empty string!");
+    }
+    final String noSlash = location.substring(1);
+    final int nextSlash = noSlash.indexOf('/');
+    if (nextSlash == -1) {
+      return "";
+    }
+    final String pathInfo = noSlash.substring(nextSlash);
+    return pathInfo;
+  }
+
+  /**
+   * Creates a folder like implementation for a class. Ex: com.mycompany.MyClass -> com/mycompany/
+   *
+   * @param clazz
+   *          used as a base location for determining the package path.
+   * @return a string representation of the path where the class resides.
+   */
+  public static String toPackageAsFolder(final Class<?> clazz) {
+    Validate.notNull(clazz, "Class cannot be null!");
+    return clazz.getPackage().getName().replace('.', '/');
+  }
+
+  /**
+   * Retrieve servletPath from a given location.
+   *
+   * @param location where to search the servletPath.
+   * @return ServletPath string value.
+   */
+  public static String getServletPathFromLocation(final String location) {
+    return location.replace(getPathInfoFromLocation(location), "");
+  }
+
+  /**
+   * Analyze headers of the request and searches for mangled (by proxy) for "Accept-Encoding" header and its mangled
+   * variations and gzip header value and its mangled variations.
+   *
+   * @return true if this request support gzip encoding.
+   */
+  public static boolean isGzipSupported(final HttpServletRequest request) {
+    final Enumeration<String> headerNames = request.getHeaderNames();
+    if (headerNames != null) {
+      while (headerNames.hasMoreElements()) {
+        final String headerName = headerNames.nextElement();
+        final Matcher m = PATTERN_ACCEPT_ENCODING.matcher(headerName);
+        if (m.find()) {
+          final String headerValue = request.getHeader(headerName);
+          final Matcher mValue = PATTERN_GZIP.matcher(headerValue);
+          return mValue.find();
+        }
+      }
+    }
+    return false;
+  }
+
+  /**
+   * Transforms a java multi-line string into javascript multi-line string.
+   * This technique was found at {@link http://stackoverflow.com/questions/805107/multiline-strings-in-javascript/}
+   * @param data a string containing new lines.
+   * @return a string which being evaluated on the client-side will be treated as a correct multi-line string.
+   */
+  public static String toJSMultiLineString(final String data) {
+    final String[] lines = data.split("\n");
+    final StringBuffer result = new StringBuffer("[");
+    if (lines.length == 0) {
+      result.append("\"\"");
+    }
+    for (int i = 0; i < lines.length; i++) {
+      final String line = lines[i];
+      result.append("\"");
+      result.append(line.replace("\\", "\\\\").replace("\"", "\\\"").replaceAll("\\r|\\n", ""));
+      //this is used to force a single line to have at least one new line (otherwise cssLint fails).
+      if (lines.length == 1) {
+        result.append("\\n");
+      }
+      result.append("\"");
+      if (i < lines.length - 1) {
+        result.append(",");
+      }
+    }
+    result.append("].join(\"\\n\")");
+    return result.toString();
+  }
+
+  //This approach have some problems and won't be used. It appends extra ] character when the string contains ]] occurence.
+//  /**
+//   * Transforms a java multi-line string into javascript multi-line string.
+//   * This technique was found at {@link http://mook.wordpress.com/2005/10/30/multi-line-strings-in-javascript/}
+//   * @param data a string containing new lines.
+//   * @return a string which being evaluated on the client-side will be treated as a correct multi-line string.
+//   */
+//  public static String toJSMultiLineStringAsCDATA(final String data) {
+//    return "(<r><![CDATA[" + data + "]]></r>).toString()";
+//  }
+
+  /**
+   * Returns the filter path read from the web.xml
+   *
+   * @param filterName the name of the searched filter.
+   * @param is Stream of the web.xml file.
+   * @return the filterPath for the searched filterName with wildcard removed.
+   */
+  public static String getFilterPath(final String filterName, final InputStream is)
+    throws ServletException {
+    Validate.notNull(filterName);
+    Validate.notNull(is);
+    final String prefix = "filter";
+    final String mapping = prefix + "-mapping";
+
+    try {
+      final DocumentBuilderFactory factory = DocumentBuilderFactory.newInstance();
+      factory.setNamespaceAware(true);
+      final Document document = factory.newDocumentBuilder().parse(is);
+      document.getDocumentElement().normalize();
+
+      final XPathFactory xPathFactory = XPathFactory.newInstance();
+      final XPath xpath = xPathFactory.newXPath();
+      final XPathExpression filterNameExpression = xpath.compile("//filter-mapping/filter-name/text()");
+      final XPathExpression urlPatternExpression = xpath.compile("url-pattern/text()");
+
+      final Object result = filterNameExpression.evaluate(document, XPathConstants.NODESET);
+
+      String urlPattern = null;
+
+      final NodeList nodes = (NodeList) result;
+      for (int i = 0; i < nodes.getLength(); i++) {
+        final Node node = nodes.item(i);
+        LOG.debug("\tnode: {}", node);
+        if (filterName.equals(node.getTextContent())) {
+          final Node filterMappingNode = node.getParentNode().getParentNode();
+          LOG.debug("filterMappingNode: {}", filterMappingNode);
+          urlPattern = urlPatternExpression.evaluate(filterMappingNode);
+          LOG.debug("urlPattern: {}", urlPattern);
+        }
+      }
+
+      final String prefixUppered = Character.toUpperCase(prefix.charAt(0)) + prefix.substring(1);
+
+      // Check for leading '/' and trailing '*'.
+      if (!urlPattern.startsWith("/") || !urlPattern.endsWith("*")) {
+        throw new IllegalArgumentException("<" + mapping + "> for WroFilter" + prefixUppered + " \"" + filterName
+          + "\" must start with '/' and end with '*'.");
+      }
+
+      // Strip trailing '*' and keep leading '/'.
+      return stripWildcard(urlPattern);
+    } catch (final Exception e) {
+      LOG.error(e.getMessage(), e);
+      throw new ServletException("Error finding <" + prefix + "> " + filterName + " in web.xml", e);
+    }
+  }
+
+
+  /**
+   * Strip trailing '*' and keep leading '/'
+   *
+   * @param result
+   * @return The stripped String
+   */
+  private static String stripWildcard(final String result) {
+    return result.substring(1, result.length() - 1);
+  }
+
+  /**
+   * Add no-cache headers to response.
+   */
+  public static void addNoCacheHeaders(final HttpServletResponse response) {
+    response.setHeader(HttpHeader.PRAGMA.toString(), "no-cache");
+    response.setHeader(HttpHeader.CACHE_CONTROL.toString(), "no-cache");
+    response.setDateHeader(HttpHeader.EXPIRES.toString(), 0);
+  }
+
+  public static <T> ObjectFactory<T> simpleObjectFactory(final T object) {
+    return new ObjectFactory<T>() {
+      public T create() {
+        return object;
+      }
+    };
+  }
+
+
+  /**
+   * Wraps original exception into {@link WroRuntimeException} and throw it.
+   *
+   * @param e the exception to wrap.
+   */
+  public static void wrapWithWroRuntimeException(final Exception e) {
+    LOG.error("Exception occured: " + e.getClass(), e.getCause());
+    if (e instanceof WroRuntimeException) {
+      throw (WroRuntimeException) e;
+    }
+    throw new WroRuntimeException(e.getMessage(), e);
+  }
+}