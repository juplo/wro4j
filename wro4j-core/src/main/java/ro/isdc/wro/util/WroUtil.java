--- conflicted
+++ resolved
@@ -3,13 +3,8 @@
  */
 package ro.isdc.wro.util;
 
-<<<<<<< HEAD
-=======
 import java.io.IOException;
 import java.io.InputStream;
-import java.io.Reader;
-import java.io.Writer;
->>>>>>> b0e0a138
 import java.util.Enumeration;
 import java.util.Properties;
 import java.util.TimeZone;
@@ -54,15 +49,9 @@
   /**
    * Patterns used to search for mangled Accept-Encoding header.
    */
-<<<<<<< HEAD
-  private static final Pattern PATTERN_ACCEPT_ENCODING = Pattern.compile("(?im)^(Accept-Encoding|Accept-EncodXng|X-cept-Encoding|X{15}|~{15}|-{15})$");
-  private static final Pattern PATTERN_GZIP = Pattern.compile("(?im)^((gzip|deflate)\\s?,?\\s?(gzip|deflate)?.*|X{4,13}|~{4,13}|-{4,13})$");
-  
-=======
-  private static final Pattern PATTERN_ACCEPT_ENCODING = Pattern.compile(loadRegexpWithKey("requestHeader.acceptEncoding"));
-  private static final Pattern PATTERN_GZIP = Pattern.compile(loadRegexpWithKey("requestHeader.gzip"));
-
->>>>>>> b0e0a138
+  private static final Pattern PATTERN_ACCEPT_ENCODING = Pattern.compile(loadRegexpWithKey("requestHeader.acceptEncoding"));
+  private static final Pattern PATTERN_GZIP = Pattern.compile(loadRegexpWithKey("requestHeader.gzip"));
+
   private static final AtomicInteger threadFactoryNumber = new AtomicInteger(1);
   
   /**
@@ -91,11 +80,7 @@
   public static String toDateAsString(final long milliseconds) {
     return DATE_FORMAT.format(milliseconds);
   }
-<<<<<<< HEAD
-  
-=======
-
->>>>>>> b0e0a138
+
   /**
    * Retrieve pathInfo from a given location.
    * 
@@ -148,7 +133,6 @@
    * @param prefix
    *          the prefix to find, may be null
    * @return <code>true</code> if the String starts with the prefix, case insensitive, or both <code>null</code>
-   * @since 2.4
    */
   public static boolean startsWithIgnoreCase(final String str, final String prefix) {
     return startsWith(str, prefix, true);
@@ -189,11 +173,7 @@
     }
     return str.regionMatches(ignoreCase, 0, prefix, 0, prefix.length());
   }
-<<<<<<< HEAD
-  
-=======
-
->>>>>>> b0e0a138
+
   /**
    * Retrieve servletPath from a given location.
    * 
@@ -281,28 +261,7 @@
     }
     return false;
   }
-<<<<<<< HEAD
-  
-=======
-
-  /**
-   * A factory method for creating a {@link ResourceProcessor} based on provided {@link ResourcePreProcessor}.
-   * 
-   * @param preProcessor
-   *          {@link ResourcePreProcessor} to use as a {@link ResourceProcessor}.
-   * @return instance of {@link ResourceProcessor}.
-   */
-  public static ResourcePostProcessor newResourceProcessor(final Resource resource,
-      final ResourcePreProcessor preProcessor) {
-    return new ResourcePostProcessor() {
-      public void process(final Reader reader, final Writer writer)
-          throws IOException {
-        preProcessor.process(resource, reader, writer);
-      }
-    };
-  }
-
->>>>>>> b0e0a138
+  
   /**
    * A simple way to create a {@link WroModelFactory}.
    * 
@@ -327,11 +286,7 @@
       }
     };
   }
-<<<<<<< HEAD
-  
-=======
-
->>>>>>> b0e0a138
+
   /**
    * Wraps original exception into {@link WroRuntimeException} and throw it.
    * 
@@ -362,4 +317,4 @@
       throw new WroRuntimeException("Could not load pattern with key: " + key + " from property file", e);
     }
   }
-}
+}