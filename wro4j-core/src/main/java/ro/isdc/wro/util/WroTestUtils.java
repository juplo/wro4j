--- conflicted
+++ resolved
@@ -39,17 +39,9 @@
 import ro.isdc.wro.model.group.processor.Injector;
 import ro.isdc.wro.model.resource.Resource;
 import ro.isdc.wro.model.resource.ResourceType;
-<<<<<<< HEAD
 import ro.isdc.wro.model.resource.locator.factory.DefaultResourceLocatorFactory;
 import ro.isdc.wro.model.resource.locator.factory.ResourceLocatorFactory;
 import ro.isdc.wro.model.resource.processor.ResourceProcessor;
-=======
-import ro.isdc.wro.model.resource.locator.factory.DefaultUriLocatorFactory;
-import ro.isdc.wro.model.resource.locator.factory.UriLocatorFactory;
-import ro.isdc.wro.model.resource.processor.ProcessorsUtils;
-import ro.isdc.wro.model.resource.processor.ResourcePostProcessor;
-import ro.isdc.wro.model.resource.processor.ResourcePreProcessor;
->>>>>>> f6ec71a3
 import ro.isdc.wro.model.resource.processor.factory.SimpleProcessorsFactory;
 
 
@@ -95,14 +87,8 @@
     return new BufferedReader(new InputStreamReader(createDefaultUriLocatorFactory().locate(uri).getInputStream()));
   }
 
-<<<<<<< HEAD
   private static ResourceLocatorFactory createDefaultUriLocatorFactory() {
     return DefaultResourceLocatorFactory.contextAwareFactory();
-=======
-
-  private static UriLocatorFactory createDefaultUriLocatorFactory() {
-    return new DefaultUriLocatorFactory();
->>>>>>> f6ec71a3
   }
 
 
@@ -115,36 +101,20 @@
     new BaseWroManagerFactory().setModelFactory(factory).create();
   }
 
-<<<<<<< HEAD
   public static void compareFromDifferentFoldersByExtension(final File sourceFolder, final File targetFolder,
     final String extension, final ResourceProcessor processor)
     throws IOException {
     compareFromDifferentFolders(sourceFolder, targetFolder, new WildcardFileFilter("*." + extension),
       Transformers.noOpTransformer(), processor);
-=======
+  }
+
+
   /**
    * @return the injector
    */
-  public static void initProcessor(final ResourcePreProcessor processor) {
-    final WroManager manager = new BaseWroManagerFactory().setProcessorsFactory(new SimpleProcessorsFactory().addPreProcessor(processor)).create();
-    final Injector injector = new Injector(manager);
-    injector.inject(processor);
->>>>>>> f6ec71a3
-  }
-
-
-  /**
-   * @return the injector
-   */
-<<<<<<< HEAD
   public static void initProcessor(final ResourceProcessor processor) {
-    final Injector injector = new Injector(
-      createDefaultUriLocatorFactory(), new SimpleProcessorsFactory().addPreProcessor(processor));
-=======
-  public static void initProcessor(final ResourcePostProcessor processor) {
     final WroManager manager = new BaseWroManagerFactory().setProcessorsFactory(new SimpleProcessorsFactory().addPostProcessor(processor)).create();
     final Injector injector = new Injector(manager);
->>>>>>> f6ec71a3
     injector.inject(processor);
   }
 
