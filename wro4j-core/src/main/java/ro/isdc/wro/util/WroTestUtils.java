--- conflicted
+++ resolved
@@ -68,20 +68,6 @@
   }
 
   /**
-<<<<<<< HEAD
-   * @param properties
-   *          {@link Properties} object to get stream from.
-   * @return {@link InputStream} of the provided properties object.
-   */
-  public static InputStream getPropertiesStream(final Properties properties) {
-    final StringWriter propsAsString = new StringWriter();
-    properties.list(new PrintWriter(propsAsString));
-    return new ByteArrayInputStream(propsAsString.toString().getBytes()); 
-  }
-  
-  /**
-=======
->>>>>>> c722e014
    * Compare contents of two resources (files) by performing some sort of processing on input resource.
    * 
    * @param inputResourceUri
