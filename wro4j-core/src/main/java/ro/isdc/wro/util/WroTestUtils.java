--- conflicted
+++ resolved
@@ -336,35 +336,15 @@
         LOG.debug("=========== processing: {} ===========", file.getName());
         // ResourceType doesn't matter here
         try {
-<<<<<<< HEAD
         compare(new FileInputStream(file), targetFileStream, new ResourceProcessor() {
           public void process(final Resource resource, final Reader reader, final Writer writer)
               throws IOException {
             // ResourceType doesn't matter here
-            ResourceType resourceType = ResourceType.JS;
+            ResourceType resourceType = ResourceType.CSS;
             try {
               resourceType = ResourceType.get(FilenameUtils.getExtension(file.getPath()));
             } catch (final IllegalArgumentException e) {
               LOG.warn("unkown resource type for file: {}, assuming resource type is: {}", file.getPath(), resourceType);
-=======
-          compare(new FileInputStream(file), targetFileStream, new ResourcePostProcessor() {
-            public void process(final Reader reader, final Writer writer)
-                throws IOException {
-              // ResourceType doesn't matter here
-              ResourceType resourceType = ResourceType.CSS;
-              try {
-                resourceType = ResourceType.get(FilenameUtils.getExtension(file.getPath()));
-              } catch (final IllegalArgumentException e) {
-                LOG.warn("unkown resource type for file: {}, assuming resource type is: {}", file.getPath(),
-                    resourceType);
-              }
-              try {
-                preProcessor.process(Resource.create("file:" + file.getPath(), resourceType), reader, writer);
-              } catch (final Exception e) {
-                LOG.error("processing failed...", e);
-                throw WroRuntimeException.wrap(e, "Processing failed...");
-              }
->>>>>>> f50b4d6e
             }
             try {
               preProcessor.process(Resource.create("file:" + file.getPath(), resourceType), reader, writer);
