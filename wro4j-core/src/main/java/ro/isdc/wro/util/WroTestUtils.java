--- conflicted
+++ resolved
@@ -46,17 +46,10 @@
 import ro.isdc.wro.model.group.processor.InjectorBuilder;
 import ro.isdc.wro.model.resource.Resource;
 import ro.isdc.wro.model.resource.ResourceType;
-<<<<<<< HEAD
 import ro.isdc.wro.model.resource.locator.factory.DefaultResourceLocatorFactory;
 import ro.isdc.wro.model.resource.locator.factory.ResourceLocatorFactory;
 import ro.isdc.wro.model.resource.processor.ResourceProcessor;
-=======
-import ro.isdc.wro.model.resource.locator.factory.DefaultUriLocatorFactory;
-import ro.isdc.wro.model.resource.locator.factory.UriLocatorFactory;
-import ro.isdc.wro.model.resource.processor.ResourcePostProcessor;
-import ro.isdc.wro.model.resource.processor.ResourcePreProcessor;
 import ro.isdc.wro.model.resource.processor.decorator.ProcessorDecorator;
->>>>>>> 316b3553
 import ro.isdc.wro.model.resource.processor.factory.SimpleProcessorsFactory;
 
 
@@ -68,15 +61,14 @@
  */
 public class WroTestUtils {
   private static final Logger LOG = LoggerFactory.getLogger(WroTestUtils.class);
-
-  /**
-   * 
+  
+  /**
    * @return a {@link BaseWroManagerFactory} which uses an empty model.
    */
   public static BaseWroManagerFactory simpleManagerFactory() {
     return new BaseWroManagerFactory().setModelFactory(simpleModelFactory(new WroModel()));
   }
-
+  
   /**
    * Compare contents of two resources (files) by performing some sort of processing on input resource.
    * 
@@ -123,13 +115,12 @@
   }
   
   /**
-   * Compares files with the same name from sourceFolder against it's counterpart in targetFolder, but allows
-   * source and target files to have different extensions.
-   * TODO run tests in parallel
+   * Compares files with the same name from sourceFolder against it's counterpart in targetFolder, but allows source and
+   * target files to have different extensions. TODO run tests in parallel
    */
   public static void compareFromDifferentFoldersByName(final File sourceFolder, final File targetFolder,
-     final String srcExtension, final String targetExtension, final ResourceProcessor processor)
-     throws IOException {
+      final String srcExtension, final String targetExtension, final ResourceProcessor processor)
+      throws IOException {
     compareFromDifferentFolders(sourceFolder, targetFolder, new WildcardFileFilter("*." + srcExtension),
         Transformers.extensionTransformer("css"), processor);
   }
@@ -280,8 +271,8 @@
   }
   
   /**
-   * Applies a function for each file from a folder. The folder should contain at least one file to process,
-   * otherwise an exception will be thrown.
+   * Applies a function for each file from a folder. The folder should contain at least one file to process, otherwise
+   * an exception will be thrown.
    * 
    * @param folder
    *          {@link File} representing the folder where the files will be used from processing.
@@ -365,7 +356,8 @@
    * @throws Exception
    *           if any of the executed tasks fails.
    */
-  public static void runConcurrently(final Callable<Void> task, final int times) throws Exception {
+  public static void runConcurrently(final Callable<Void> task, final int times)
+      throws Exception {
     final ExecutorService service = Executors.newFixedThreadPool(5);
     final List<Future<?>> futures = new ArrayList<Future<?>>();
     for (int i = 0; i < times; i++) {
@@ -379,7 +371,8 @@
   /**
    * Run the task concurrently 100 times.
    */
-  public static void runConcurrently(final Callable<Void> task) throws Exception {
+  public static void runConcurrently(final Callable<Void> task)
+      throws Exception {
     runConcurrently(task, 100);
   }
   
@@ -399,15 +392,17 @@
       public WroModel create() {
         return model;
       }
+      
       public void destroy() {
       }
     };
   }
   
+  
   /**
    * Asserts that a processor supports provided resource types. 
    */
-  public static void assertProcessorSupportResourceTypes(final ResourcePreProcessor processor, final ResourceType ... expectedResourceTypes) {
+  public static void assertProcessorSupportResourceTypes(final ResourceProcessor processor, final ResourceType ... expectedResourceTypes) {
     ResourceType[] actualResourceTypes = new ProcessorDecorator(processor).getSupportedResourceTypes();
     try {
       Assert.assertTrue(Arrays.equals(expectedResourceTypes, actualResourceTypes));
