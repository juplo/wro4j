/*
 * Copyright (c) 2009.
 */
package ro.isdc.wro.manager.factory;

import java.util.Map;
import java.util.Properties;

import javax.servlet.FilterConfig;

import org.apache.commons.lang.Validate;
import org.slf4j.Logger;
import org.slf4j.LoggerFactory;

import ro.isdc.wro.config.Context;
<<<<<<< HEAD
=======
import ro.isdc.wro.config.factory.FilterConfigWroConfigurationFactory;
import ro.isdc.wro.config.factory.PropertiesAndFilterConfigWroConfigurationFactory;
import ro.isdc.wro.model.resource.locator.ClasspathUriLocator;
import ro.isdc.wro.model.resource.locator.ServletContextUriLocator;
import ro.isdc.wro.model.resource.locator.UriLocator;
import ro.isdc.wro.model.resource.locator.UrlUriLocator;
import ro.isdc.wro.model.resource.locator.factory.DefaultUriLocatorFactory;
import ro.isdc.wro.model.resource.locator.factory.SimpleUriLocatorFactory;
import ro.isdc.wro.model.resource.locator.factory.UriLocatorFactory;
>>>>>>> f3df4c61
import ro.isdc.wro.model.resource.processor.ProcessorsUtils;
import ro.isdc.wro.model.resource.processor.ResourceProcessor;
import ro.isdc.wro.model.resource.processor.factory.ConfigurableProcessorsFactory;
import ro.isdc.wro.model.resource.processor.factory.ProcessorsFactory;


/**
 * Allow configuring uriLocators & processors to add using initParams of the filter.
 *
 * @author Alex Objelean
 * @created Created on Dec 31, 2009
 */
public class ConfigurableWroManagerFactory extends BaseWroManagerFactory {
  private static final Logger LOG = LoggerFactory.getLogger(ConfigurableWroManagerFactory.class);
  private Properties configProperties;
  /**
<<<<<<< HEAD
=======
   * Name of init param used to specify uri locators.
   */
  public static final String PARAM_URI_LOCATORS = "uriLocators";


  private Map<String, UriLocator> createLocatorsMap() {
    final Map<String, UriLocator> map = new HashMap<String, UriLocator>();
    map.put("servletContext", new ServletContextUriLocator());
    map.put("classpath", new ClasspathUriLocator());
    map.put("url", new UrlUriLocator());
    return map;
  }


  /**
   * Allow subclasses to contribute with it's own locators.
   *
   * @param map containing locator mappings.
   */
  protected void contributeLocators(final Map<String, UriLocator> map) {}


  /**
>>>>>>> f3df4c61
   * Allow subclasses to contribute with it's own pre processors.
   * <p>
   * It is implementor responsibility to add a {@link ResourceProcessor} instance.
   *
   * @param map containing processor mappings.
   */
  protected void contributePreProcessors(final Map<String, ResourceProcessor> map) {}


  /**
   * Allow subclasses to contribute with it's own processors.
   * <p>
   * It is implementor responsibility to add a {@link ResourcePostProcessor} instance.
   *
   * @param map containing processor mappings.
   */
<<<<<<< HEAD
  protected void contributePostProcessors(final Map<String, ResourceProcessor> map) {}
=======
  protected void contributePostProcessors(final Map<String, ResourcePostProcessor> map) {}


  /**
   * {@inheritDoc}
   */
  @Override
  protected UriLocatorFactory newUriLocatorFactory() {
    final SimpleUriLocatorFactory factory = new SimpleUriLocatorFactory();
    final Map<String, UriLocator> map = createLocatorsMap();
    contributeLocators(map);
    final String uriLocators = Context.get().getFilterConfig().getInitParameter(PARAM_URI_LOCATORS);
    final List<UriLocator> locators = ConfigurableProcessorsFactory.getListOfItems(uriLocators, map);
    for (final UriLocator locator : locators) {
      factory.addUriLocator(locator);
    }
    //TODO deprecate uri locator configuration
    //use default when none provided
    if (factory.getUriLocators().isEmpty()) {
      return new DefaultUriLocatorFactory();
    }
    return factory;
  }
>>>>>>> f3df4c61


  /**
   * Reuse {@link ConfigurableProcessorsFactory} for processors lookup.
   */
  @Override
  protected ProcessorsFactory newProcessorsFactory() {
    final ConfigurableProcessorsFactory factory = new ConfigurableProcessorsFactory() {
      @Override
      public Map<String, ResourceProcessor> newPreProcessorsMap() {
        final Map<String, ResourceProcessor> map = ProcessorsUtils.createProcessorsMap();
        contributePreProcessors(map);
        return map;
      }


      @Override
      public Map<String, ResourceProcessor> newPostProcessorsMap() {
        final Map<String, ResourceProcessor> map = ProcessorsUtils.createProcessorsMap();
        contributePostProcessors(map);
        return map;
      }


      @Override
      protected Properties newProperties() {
        final Properties props = new Properties();
        updatePropertiesWithProcessors(props, ConfigurableProcessorsFactory.PARAM_PRE_PROCESSORS);
        updatePropertiesWithProcessors(props, ConfigurableProcessorsFactory.PARAM_POST_PROCESSORS);
        return props;
      }


      /**
       * Add to properties a new key with value extracted either from filterConfig or from configurable properties file.
       */
      private void updatePropertiesWithProcessors(final Properties props, final String paramName) {
        final FilterConfig filterConfig = Context.get().getFilterConfig();
        // first, retrieve value from init-param for backward compatibility
        final String processorsAsString = filterConfig.getInitParameter(paramName);
        if (processorsAsString != null) {
          props.setProperty(paramName, processorsAsString);
        } else {
          // retrieve value from configProperties file
          final String value = getConfigProperties().getProperty(paramName);
          if (value != null) {
            props.setProperty(paramName, value);
          }
        }
      }
    };
    return factory;
  }


  /**
   * Override this method to provide a different config properties file location. It is very likely that you would like
   * it to be the same as the one used by the {@link FilterConfigWroConfigurationFactory}. The default properties file
   * location is /WEB-INF/wro.properties.
   *
   * @return a not null properties object used as a secondary configuration option for processors if these are not
   *         configured in init-param.
   */
  protected Properties newConfigProperties() {
    // default location is /WEB-INF/wro.properties
    final Properties props = new Properties();
    try {
      props.load(PropertiesAndFilterConfigWroConfigurationFactory.defaultConfigPropertyStream(Context.get().getFilterConfig()));
    } catch (final Exception e) {
      LOG.debug("No configuration property file found.");
    }
    return props;
  }


  /**
   * Use this method rather than accessing the field directly, because it will create a default one if none is provided.
   */
  private Properties getConfigProperties() {
    if (configProperties == null) {
      configProperties = newConfigProperties();
    }
    return configProperties;
  }


  /**
   * Setter is useful for unit tests.
   */
  public ConfigurableWroManagerFactory setConfigProperties(final Properties configProperties) {
    Validate.notNull(configProperties);
    this.configProperties = configProperties;
    return this;
  }

}<|MERGE_RESOLUTION|>--- conflicted
+++ resolved
@@ -13,18 +13,6 @@
 import org.slf4j.LoggerFactory;
 
 import ro.isdc.wro.config.Context;
-<<<<<<< HEAD
-=======
-import ro.isdc.wro.config.factory.FilterConfigWroConfigurationFactory;
-import ro.isdc.wro.config.factory.PropertiesAndFilterConfigWroConfigurationFactory;
-import ro.isdc.wro.model.resource.locator.ClasspathUriLocator;
-import ro.isdc.wro.model.resource.locator.ServletContextUriLocator;
-import ro.isdc.wro.model.resource.locator.UriLocator;
-import ro.isdc.wro.model.resource.locator.UrlUriLocator;
-import ro.isdc.wro.model.resource.locator.factory.DefaultUriLocatorFactory;
-import ro.isdc.wro.model.resource.locator.factory.SimpleUriLocatorFactory;
-import ro.isdc.wro.model.resource.locator.factory.UriLocatorFactory;
->>>>>>> f3df4c61
 import ro.isdc.wro.model.resource.processor.ProcessorsUtils;
 import ro.isdc.wro.model.resource.processor.ResourceProcessor;
 import ro.isdc.wro.model.resource.processor.factory.ConfigurableProcessorsFactory;
@@ -41,32 +29,6 @@
   private static final Logger LOG = LoggerFactory.getLogger(ConfigurableWroManagerFactory.class);
   private Properties configProperties;
   /**
-<<<<<<< HEAD
-=======
-   * Name of init param used to specify uri locators.
-   */
-  public static final String PARAM_URI_LOCATORS = "uriLocators";
-
-
-  private Map<String, UriLocator> createLocatorsMap() {
-    final Map<String, UriLocator> map = new HashMap<String, UriLocator>();
-    map.put("servletContext", new ServletContextUriLocator());
-    map.put("classpath", new ClasspathUriLocator());
-    map.put("url", new UrlUriLocator());
-    return map;
-  }
-
-
-  /**
-   * Allow subclasses to contribute with it's own locators.
-   *
-   * @param map containing locator mappings.
-   */
-  protected void contributeLocators(final Map<String, UriLocator> map) {}
-
-
-  /**
->>>>>>> f3df4c61
    * Allow subclasses to contribute with it's own pre processors.
    * <p>
    * It is implementor responsibility to add a {@link ResourceProcessor} instance.
@@ -83,33 +45,7 @@
    *
    * @param map containing processor mappings.
    */
-<<<<<<< HEAD
   protected void contributePostProcessors(final Map<String, ResourceProcessor> map) {}
-=======
-  protected void contributePostProcessors(final Map<String, ResourcePostProcessor> map) {}
-
-
-  /**
-   * {@inheritDoc}
-   */
-  @Override
-  protected UriLocatorFactory newUriLocatorFactory() {
-    final SimpleUriLocatorFactory factory = new SimpleUriLocatorFactory();
-    final Map<String, UriLocator> map = createLocatorsMap();
-    contributeLocators(map);
-    final String uriLocators = Context.get().getFilterConfig().getInitParameter(PARAM_URI_LOCATORS);
-    final List<UriLocator> locators = ConfigurableProcessorsFactory.getListOfItems(uriLocators, map);
-    for (final UriLocator locator : locators) {
-      factory.addUriLocator(locator);
-    }
-    //TODO deprecate uri locator configuration
-    //use default when none provided
-    if (factory.getUriLocators().isEmpty()) {
-      return new DefaultUriLocatorFactory();
-    }
-    return factory;
-  }
->>>>>>> f3df4c61
 
 
   /**
