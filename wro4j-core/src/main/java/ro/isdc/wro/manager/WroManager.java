--- conflicted
+++ resolved
@@ -118,41 +118,6 @@
   /**
    * Schedules the cache update.
    */
-<<<<<<< HEAD
-  private final SchedulerHelper cacheSchedulerHelper;
-  private ResourceBundleProcessor resourceBundleProcessor;
-  
-  public WroManager() {
-    cacheSchedulerHelper = newCacheSchedulerHelper();
-    modelSchedulerHelper = newModelSchedulerHelper();
-    resourceBundleProcessor = new ResourceBundleProcessor();
-  }
-
-  /**
-   * @VisibleForTesting
-   * @return the scheduler responsible for clearing the model periodically.
-   */
-  SchedulerHelper newModelSchedulerHelper() {
-    return SchedulerHelper.create(new LazyInitializer<Runnable>() {
-      @Override
-      protected Runnable initialize() {
-        return new ReloadModelRunnable(WroManager.this);
-      }
-    }, ReloadModelRunnable.class.getSimpleName());
-  }
-
-  /**
-   * @VisibleForTesting
-   * @return the scheduler responsible for clearing the cache periodically.
-   */
-  SchedulerHelper newCacheSchedulerHelper() {
-    return SchedulerHelper.create(new LazyInitializer<Runnable>() {
-      @Override
-      protected Runnable initialize() {
-        return new ReloadCacheRunnable(WroManager.this);
-      }
-    }, ReloadCacheRunnable.class.getSimpleName());
-=======
   private final SchedulerHelper cacheSchedulerHelper = SchedulerHelper.create(new LazyInitializer<Runnable>() {
     @Override
     protected Runnable initialize() {
@@ -173,7 +138,6 @@
     this.namingStrategy = builder.namingStrategy;
     this.processorsFactory = builder.processorsFactory;
     this.modelFactory = DefaultWroModelFactoryDecorator.decorate(builder.modelFactory, builder.modelTransformers);
->>>>>>> d72611f7
   }
 
   /**
@@ -250,11 +214,7 @@
       modelSchedulerHelper.destroy();
       cacheStrategy.destroy();
       modelFactory.destroy();
-<<<<<<< HEAD
-      groupsProcessor.destroy();
-=======
       destroyProcessors();
->>>>>>> d72611f7
     } catch (final Exception e) {
       LOG.error("Exception occured during manager destroy!", e);
     } finally {
@@ -320,14 +280,6 @@
   public final GroupExtractor getGroupExtractor() {
     return groupExtractor;
   }
-<<<<<<< HEAD
-  
-  /**
-   * @VisibleForTesting
-   */
-  final void setGroupsProcessor(final GroupsProcessor groupsProcessor) {
-    this.groupsProcessor = groupsProcessor;
-=======
 
   public CacheKeyFactory getCacheKeyFactory() {
     return cacheKeyFactory;
@@ -335,7 +287,6 @@
 
   public MetaDataFactory getMetaDataFactory() {
     return metaDataFactory;
->>>>>>> d72611f7
   }
 
   /**
