/*
 * Copyright (c) 2008. All rights reserved.
 */
package ro.isdc.wro.manager;

import static org.apache.commons.lang3.Validate.notNull;

import java.io.IOException;
import java.util.Collections;
import java.util.List;

import org.slf4j.Logger;
import org.slf4j.LoggerFactory;

import ro.isdc.wro.cache.CacheKey;
import ro.isdc.wro.cache.CacheStrategy;
import ro.isdc.wro.cache.CacheValue;
import ro.isdc.wro.cache.factory.CacheKeyFactory;
import ro.isdc.wro.config.ReadOnlyContext;
import ro.isdc.wro.config.jmx.WroConfiguration;
import ro.isdc.wro.config.metadata.MetaDataFactory;
import ro.isdc.wro.config.support.WroConfigurationChangeListener;
import ro.isdc.wro.manager.callback.LifecycleCallback;
import ro.isdc.wro.manager.callback.LifecycleCallbackRegistry;
import ro.isdc.wro.manager.factory.WroManagerFactory;
import ro.isdc.wro.manager.runnable.ReloadCacheRunnable;
import ro.isdc.wro.manager.runnable.ReloadModelRunnable;
import ro.isdc.wro.model.WroModel;
import ro.isdc.wro.model.factory.WroModelFactory;
import ro.isdc.wro.model.group.GroupExtractor;
import ro.isdc.wro.model.group.Inject;
import ro.isdc.wro.model.group.processor.GroupsProcessor;
import ro.isdc.wro.model.resource.ResourceType;
import ro.isdc.wro.model.resource.locator.factory.ResourceLocatorFactory;
import ro.isdc.wro.model.resource.processor.factory.ProcessorsFactory;
import ro.isdc.wro.model.resource.support.ResourceAuthorizationManager;
import ro.isdc.wro.model.resource.support.hash.HashStrategy;
import ro.isdc.wro.model.resource.support.naming.NamingStrategy;
import ro.isdc.wro.util.LazyInitializer;
import ro.isdc.wro.util.SchedulerHelper;
import ro.isdc.wro.util.Transformer;


/**
 * Contains all the factories used by optimizer in order to perform the logic. This object should be created through
 * {@link WroManagerFactory}, in order to ensure that all dependencies are injected properly. In other words, avoid
 * setting the fields explicitly after creating a new instance of {@link WroManager}
 *
 * @author Alex Objelean
 * @created Created on Oct 30, 2008
 */
public class WroManager
    implements WroConfigurationChangeListener {
  private static final Logger LOG = LoggerFactory.getLogger(WroManager.class);
  private WroModelFactory modelFactory;
  private GroupExtractor groupExtractor;
  /**
   * A cacheStrategy used for caching processed results. <GroupName, processed result>.
   */
  @Inject
  private CacheStrategy<CacheKey, CacheValue> cacheStrategy;
  private ProcessorsFactory processorsFactory;
<<<<<<< HEAD
  @Inject
  private ResourceLocatorFactory locatorFactory;
=======
  private UriLocatorFactory locatorFactory;
>>>>>>> 55020a30
  /**
   * Rename the file name based on its original name and content.
   */
  @Inject
  private NamingStrategy namingStrategy;
  private LifecycleCallbackRegistry callbackRegistry;
  @Inject
  private GroupsProcessor groupsProcessor;
  @Inject
  private ReadOnlyContext context;
  /**
   * HashBuilder for creating a hash based on the processed content.
   */
  private HashStrategy hashStrategy;
  /**
   * A list of model transformers. Allows manager to mutate the model before it is being parsed and processed.
   */
  private List<Transformer<WroModel>> modelTransformers = Collections.emptyList();
  /**
   * Schedules the model update.
   */
  private final SchedulerHelper modelSchedulerHelper;
  /**
   * Schedules the cache update.
   */
  private final SchedulerHelper cacheSchedulerHelper;
  @Inject
  private ResourceBundleProcessor resourceBundleProcessor;
  private ResourceAuthorizationManager authorizationManager;
  private CacheKeyFactory cacheKeyFactory;
  private MetaDataFactory metaDataFactory;

  public WroManager() {
    cacheSchedulerHelper = SchedulerHelper.create(new LazyInitializer<Runnable>() {
      @Override
      protected Runnable initialize() {
        return new ReloadCacheRunnable(getCacheStrategy());
      }
    }, ReloadCacheRunnable.class.getSimpleName());
    modelSchedulerHelper = SchedulerHelper.create(new LazyInitializer<Runnable>() {
      @Override
      protected Runnable initialize() {
        return new ReloadModelRunnable(getModelFactory());
      }
    }, ReloadModelRunnable.class.getSimpleName());
  }

  /**
   * Perform processing of the uri.
   *
   * @throws IOException
   *           when any IO related problem occurs or if the request cannot be processed.
   */
  public final void process()
      throws IOException {
    validate();
    // reschedule cache & model updates
    final WroConfiguration config = context.getConfig();
    cacheSchedulerHelper.scheduleWithPeriod(config.getCacheUpdatePeriod());
    modelSchedulerHelper.scheduleWithPeriod(config.getModelUpdatePeriod());
    resourceBundleProcessor.serveProcessedBundle();
  }

  /**
   * Encodes a fingerprint of the resource into the path. The result may look like this: ${fingerprint}/myGroup.js
   *
   * @return a path to the resource with the fingerprint encoded as a folder name.
   */
  public final String encodeVersionIntoGroupPath(final String groupName, final ResourceType resourceType,
      final boolean minimize) {
    //TODO use CacheKeyFactory
    final CacheKey key = new CacheKey(groupName, resourceType, minimize);
    final CacheValue cacheValue = cacheStrategy.get(key);
    final String groupUrl = groupExtractor.encodeGroupUrl(groupName, resourceType, minimize);
    // encode the fingerprint of the resource into the resource path
    return formatVersionedResource(cacheValue.getHash(), groupUrl);
  }

  /**
   * Format the version of the resource in the path. Default implementation use hash as a folder: <hash>/groupName.js.
   * The implementation can be changed to follow a different versioning style, like version parameter:
   * /groupName.js?version=<hash>
   *
   * @param hash
   *          Hash of the resource.
   * @param resourcePath
   *          Path of the resource.
   * @return formatted versioned path of the resource.
   */
  protected String formatVersionedResource(final String hash, final String resourcePath) {
    return String.format("%s/%s", hash, resourcePath);
  }

  /**
   * {@inheritDoc}
   */
  public final void onCachePeriodChanged(final long period) {
    LOG.info("onCachePeriodChanged with value {} has been triggered!", period);
    cacheSchedulerHelper.scheduleWithPeriod(period);
    // flush the cache by destroying it.
    cacheStrategy.clear();
  }

  /**
   * {@inheritDoc}
   */
  public final void onModelPeriodChanged(final long period) {
    LOG.info("onModelPeriodChanged with value {} has been triggered!", period);
    // trigger model destroy
    getModelFactory().destroy();
    modelSchedulerHelper.scheduleWithPeriod(period);
  }

  /**
   * Called when {@link WroManager} is being taken out of service.
   */
  public final void destroy() {
    try {
      cacheSchedulerHelper.destroy();
      modelSchedulerHelper.destroy();
      cacheStrategy.destroy();
      modelFactory.destroy();
    } catch (final Exception e) {
      LOG.error("Exception occured during manager destroy!!!");
    } finally {
      LOG.debug("WroManager destroyed");
    }
  }

  /**
   * Check if all dependencies are set.
   */
  private void validate() {
    notNull(cacheStrategy, "cacheStrategy was not set!");
    notNull(groupsProcessor, "groupsProcessor was not set!");
    notNull(locatorFactory, "locatorFactory was not set!");
    notNull(processorsFactory, "processorsFactory was not set!");
    notNull(groupExtractor, "GroupExtractor was not set!");
    notNull(modelFactory, "ModelFactory was not set!");
    notNull(cacheStrategy, "cacheStrategy was not set!");
    notNull(hashStrategy, "HashStrategy was not set!");
    notNull(authorizationManager, "authorizationManager was not set!");
    notNull(metaDataFactory, "metaDataFactory was not set!");
    notNull(cacheKeyFactory, "CacheKeyFactory was not set!");
  }

  /**
   * @param groupExtractor
   *          the uriProcessor to set
   */
  public final WroManager setGroupExtractor(final GroupExtractor groupExtractor) {
    notNull(groupExtractor);
    this.groupExtractor = groupExtractor;
    return this;
  }

  public final WroManager setModelFactory(final WroModelFactory modelFactory) {
    notNull(modelFactory);
    this.modelFactory = modelFactory;
    return this;
  }

  /**
   * @param cacheStrategy
   *          the cache to set
   */
  public final WroManager setCacheStrategy(final CacheStrategy<CacheKey, CacheValue> cacheStrategy) {
    notNull(cacheStrategy);
    this.cacheStrategy = cacheStrategy;
    return this;
  }

  /**
   * @param hashStrategy
   *          the contentDigester to set
   */
  public final WroManager setHashStrategy(final HashStrategy hashStrategy) {
    notNull(hashStrategy);
    this.hashStrategy = hashStrategy;
    return this;
  }

  public final HashStrategy getHashStrategy() {
    return hashStrategy;
  }

  /**
   * @return the modelFactory
   */
  public final WroModelFactory getModelFactory() {
    return modelFactory;
  }

  /**
   * @return the processorsFactory used by this WroManager.
   */
  public final ProcessorsFactory getProcessorsFactory() {
    return processorsFactory;
  }

  /**
   * @param processorsFactory
   *          the processorsFactory to set
   */
  public final WroManager setProcessorsFactory(final ProcessorsFactory processorsFactory) {
    this.processorsFactory = processorsFactory;
    return this;
  }

  public final void setNamingStrategy(final NamingStrategy namingStrategy) {
    this.namingStrategy = namingStrategy;
  }

  /**
   * @param uriLocatorFactory
   *          the uriLocatorFactory to set
   */
  public final WroManager setResourceLocatorFactory(final ResourceLocatorFactory resourceLocatorFactory) {
    this.locatorFactory = resourceLocatorFactory;
    return this;
  }

  /**
   * @return the cacheStrategy
   */
  public final CacheStrategy<CacheKey, CacheValue> getCacheStrategy() {
    return cacheStrategy;
  }

  /**
   * @return the uriLocatorFactory
   */
  public ResourceLocatorFactory getResourceLocatorFactory() {
    return locatorFactory;
  }

  /**
   * @return The strategy used to rename bundled resources.
   */
  public final NamingStrategy getNamingStrategy() {
    return this.namingStrategy;
  }

  public final GroupExtractor getGroupExtractor() {
    return groupExtractor;
  }

  public final GroupsProcessor getGroupsProcessor() {
    return this.groupsProcessor;
  }


  public CacheKeyFactory getCacheKeyFactory() {
    return cacheKeyFactory;
  }

  public void setCacheKeyFactory(final CacheKeyFactory cacheKeyFactory) {
    this.cacheKeyFactory = cacheKeyFactory;
  }

  public MetaDataFactory getMetaDataFactory() {
    return metaDataFactory;
  }

  public void setMetaDataFactory(final MetaDataFactory metaDataFactory) {
    this.metaDataFactory = metaDataFactory;
  }

  /**
   * Registers a callback.
   *
   * @param callback
   *          {@link LifecycleCallback} to register.
   */
  public final void registerCallback(final LifecycleCallback callback) {
    notNull(callback);
    getCallbackRegistry().registerCallback(callback);
  }

  public final List<Transformer<WroModel>> getModelTransformers() {
    return modelTransformers;
  }

  public final void setModelTransformers(final List<Transformer<WroModel>> modelTransformers) {
    this.modelTransformers = modelTransformers;
  }

  public LifecycleCallbackRegistry getCallbackRegistry() {
    // TODO check if initialization is required.
    if (callbackRegistry == null) {
      callbackRegistry = new LifecycleCallbackRegistry();
    }
    return callbackRegistry;
  }

  public ResourceAuthorizationManager getResourceAuthorizationManager() {
    return authorizationManager;
  }

  public void setResourceAuthorizationManager(final ResourceAuthorizationManager authorizationManager) {
    notNull(authorizationManager);
    this.authorizationManager = authorizationManager;
  }
}<|MERGE_RESOLUTION|>--- conflicted
+++ resolved
@@ -60,12 +60,7 @@
   @Inject
   private CacheStrategy<CacheKey, CacheValue> cacheStrategy;
   private ProcessorsFactory processorsFactory;
-<<<<<<< HEAD
-  @Inject
   private ResourceLocatorFactory locatorFactory;
-=======
-  private UriLocatorFactory locatorFactory;
->>>>>>> 55020a30
   /**
    * Rename the file name based on its original name and content.
    */
