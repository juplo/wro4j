/*
 * Copyright (c) 2008. All rights reserved.
 */
package ro.isdc.wro.manager;

import static org.apache.commons.lang3.Validate.notNull;

import java.io.IOException;
import java.util.ArrayList;
import java.util.List;

import org.slf4j.Logger;
import org.slf4j.LoggerFactory;

import ro.isdc.wro.cache.CacheKey;
import ro.isdc.wro.cache.CacheStrategy;
import ro.isdc.wro.cache.CacheValue;
import ro.isdc.wro.cache.factory.CacheKeyFactory;
import ro.isdc.wro.cache.factory.DefaultCacheKeyFactory;
import ro.isdc.wro.cache.impl.LruMemoryCacheStrategy;
import ro.isdc.wro.cache.support.DefaultSynchronizedCacheStrategyDecorator;
import ro.isdc.wro.config.Context;
import ro.isdc.wro.config.jmx.WroConfiguration;
import ro.isdc.wro.config.metadata.DefaultMetaDataFactory;
import ro.isdc.wro.config.metadata.MetaDataFactory;
import ro.isdc.wro.config.support.ContextPropagatingCallable;
import ro.isdc.wro.config.support.WroConfigurationChangeListener;
import ro.isdc.wro.manager.callback.LifecycleCallback;
import ro.isdc.wro.manager.callback.LifecycleCallbackRegistry;
import ro.isdc.wro.manager.factory.WroManagerFactory;
import ro.isdc.wro.manager.runnable.ReloadCacheRunnable;
import ro.isdc.wro.manager.runnable.ReloadModelRunnable;
import ro.isdc.wro.model.WroModel;
import ro.isdc.wro.model.factory.DefaultWroModelFactoryDecorator;
import ro.isdc.wro.model.factory.WroModelFactory;
import ro.isdc.wro.model.group.DefaultGroupExtractor;
import ro.isdc.wro.model.group.GroupExtractor;
import ro.isdc.wro.model.group.Inject;
<<<<<<< HEAD
=======
import ro.isdc.wro.model.group.processor.InjectorBuilder;
>>>>>>> 65ba92c9
import ro.isdc.wro.model.resource.ResourceType;
import ro.isdc.wro.model.resource.locator.factory.DefaultResourceLocatorFactory;
import ro.isdc.wro.model.resource.locator.factory.ResourceLocatorFactory;
import ro.isdc.wro.model.resource.processor.factory.ProcessorsFactory;
import ro.isdc.wro.model.resource.processor.factory.SimpleProcessorsFactory;
import ro.isdc.wro.model.resource.support.DefaultResourceAuthorizationManager;
import ro.isdc.wro.model.resource.support.ResourceAuthorizationManager;
import ro.isdc.wro.model.resource.support.hash.HashStrategy;
import ro.isdc.wro.model.resource.support.hash.SHA1HashStrategy;
import ro.isdc.wro.model.resource.support.naming.NamingStrategy;
import ro.isdc.wro.model.resource.support.naming.NoOpNamingStrategy;
import ro.isdc.wro.model.transformer.WildcardExpanderModelTransformer;
import ro.isdc.wro.util.LazyInitializer;
import ro.isdc.wro.util.ObjectFactory;
import ro.isdc.wro.util.SchedulerHelper;
import ro.isdc.wro.util.Transformer;


/**
 * Contains all the factories used by optimizer in order to perform the logic. This object should be created through
 * {@link WroManagerFactory}, in order to ensure that all dependencies are injected properly. In other words, avoid
 * setting the fields explicitly after creating a new instance of {@link WroManager}.
 * <p>
 * Most of the fields of this class are annotated with @Inject, in order to ensure that each instance can benefit use
 * <code>@Inject</code> annotation on its fields.
 *
 * @author Alex Objelean
 * @created Created on Oct 30, 2008
 */
public class WroManager
    implements WroConfigurationChangeListener {
  private static final Logger LOG = LoggerFactory.getLogger(WroManager.class);
  @Inject
  private final WroModelFactory modelFactory;
  @Inject
  private final GroupExtractor groupExtractor;
  /**
   * A cacheStrategy used for caching processed results. <GroupName, processed result>.
   */
  @Inject
  private final CacheStrategy<CacheKey, CacheValue> cacheStrategy;
  @Inject
  private final ProcessorsFactory processorsFactory;
  @Inject
<<<<<<< HEAD
  private final ResourceLocatorFactory locatorFactory;
=======
  private final UriLocatorFactory locatorFactory;
>>>>>>> 65ba92c9
  /**
   * Rename the file name based on its original name and content.
   */
  @Inject
  private final NamingStrategy namingStrategy;
  @Inject
  private LifecycleCallbackRegistry callbackRegistry;
  /**
   * HashBuilder for creating a hash based on the processed content.
   */
  @Inject
  private final HashStrategy hashStrategy;
  @Inject
  private ResourceBundleProcessor resourceBundleProcessor;
  @Inject
  private final ResourceAuthorizationManager authorizationManager;
  @Inject
  private final CacheKeyFactory cacheKeyFactory;
  @Inject
  private final MetaDataFactory metaDataFactory;
  /**
   * Schedules the model update.
   */
  private final SchedulerHelper modelSchedulerHelper = SchedulerHelper.create(new LazyInitializer<Runnable>() {
    @Override
    protected Runnable initialize() {
      // decorate with ContextPropagatingCallable to make context available in the new thread
      return ContextPropagatingCallable.decorate(new ReloadModelRunnable(getModelFactory()));
    }
  }, ReloadModelRunnable.class.getSimpleName());
  /**
   * Schedules the cache update.
   */
  private final SchedulerHelper cacheSchedulerHelper = SchedulerHelper.create(new LazyInitializer<Runnable>() {
    @Override
    protected Runnable initialize() {
      // decorate with ContextPropagatingCallable to make context available in the new thread
      return ContextPropagatingCallable.decorate(new ReloadCacheRunnable(getCacheStrategy()));
    }
  }, ReloadCacheRunnable.class.getSimpleName());

  private WroManager(final Builder builder) {
    this.authorizationManager = builder.authorizationManager;
    this.cacheKeyFactory = builder.cacheKeyFactory;
    this.cacheStrategy = DefaultSynchronizedCacheStrategyDecorator.decorate(builder.cacheStrategy);
    this.callbackRegistry = builder.callbackRegistry;
    this.groupExtractor = builder.groupExtractor;
    this.hashStrategy = builder.hashStrategy;
    this.locatorFactory = builder.locatorFactory;
    this.metaDataFactory = builder.metaDataFactory;
    this.namingStrategy = builder.namingStrategy;
    this.processorsFactory = builder.processorsFactory;
    this.modelFactory = DefaultWroModelFactoryDecorator.decorate(builder.modelFactory, builder.modelTransformers);
  }

  /**
   * Perform processing of the uri.
   *
   * @throws IOException
   *           when any IO related problem occurs or if the request cannot be processed.
   */
  public final void process()
      throws IOException {
    // reschedule cache & model updates
    final WroConfiguration config = Context.get().getConfig();
    cacheSchedulerHelper.scheduleWithPeriod(config.getCacheUpdatePeriod());
    modelSchedulerHelper.scheduleWithPeriod(config.getModelUpdatePeriod());
    resourceBundleProcessor.serveProcessedBundle();
  }

  /**
   * Encodes a fingerprint of the resource into the path. The result may look like this: ${fingerprint}/myGroup.js
   *
   * @return a path to the resource with the fingerprint encoded as a folder name.
   */
  public final String encodeVersionIntoGroupPath(final String groupName, final ResourceType resourceType,
      final boolean minimize) {
    // TODO use CacheKeyFactory
    final CacheKey key = new CacheKey(groupName, resourceType, minimize);
    final CacheValue cacheValue = cacheStrategy.get(key);
    final String groupUrl = groupExtractor.encodeGroupUrl(groupName, resourceType, minimize);
    // encode the fingerprint of the resource into the resource path
    return formatVersionedResource(cacheValue.getHash(), groupUrl);
  }

  /**
   * Format the version of the resource in the path. Default implementation use hash as a folder: <hash>/groupName.js.
   * The implementation can be changed to follow a different versioning style, like version parameter:
   * /groupName.js?version=<hash>
   *
   * @param hash
   *          Hash of the resource.
   * @param resourcePath
   *          Path of the resource.
   * @return formatted versioned path of the resource.
   */
  protected String formatVersionedResource(final String hash, final String resourcePath) {
    return String.format("%s/%s", hash, resourcePath);
  }

  /**
   * {@inheritDoc}
   */
  public final void onCachePeriodChanged(final long period) {
    LOG.info("onCachePeriodChanged with value {} has been triggered!", period);
    cacheSchedulerHelper.scheduleWithPeriod(period);
    // flush the cache by destroying it.
    cacheStrategy.clear();
  }

  /**
   * {@inheritDoc}
   */
  public final void onModelPeriodChanged(final long period) {
    LOG.info("onModelPeriodChanged with value {} has been triggered!", period);
    // trigger model destroy
    getModelFactory().destroy();
    modelSchedulerHelper.scheduleWithPeriod(period);
  }

  /**
   * Called when {@link WroManager} is being taken out of service.
   */
  public final void destroy() {
    try {
      cacheSchedulerHelper.destroy();
      modelSchedulerHelper.destroy();
      cacheStrategy.destroy();
      modelFactory.destroy();
    } catch (final Exception e) {
      LOG.error("Exception occured during manager destroy!!!");
    } finally {
      LOG.debug("WroManager destroyed");
    }
  }

  public final HashStrategy getHashStrategy() {
    return hashStrategy;
  }

  /**
   * @return the modelFactory
   */
  public final WroModelFactory getModelFactory() {
    return modelFactory;
  }

  /**
   * @return the processorsFactory used by this WroManager.
   */
  public final ProcessorsFactory getProcessorsFactory() {
    return processorsFactory;
  }

  /**
   * @return the cacheStrategy
   */
  public final CacheStrategy<CacheKey, CacheValue> getCacheStrategy() {
    return cacheStrategy;
  }

  /**
   * @return the uriLocatorFactory
   */
  public ResourceLocatorFactory getResourceLocatorFactory() {
    return locatorFactory;
  }

  /**
   * @return The strategy used to rename bundled resources.
   */
  public final NamingStrategy getNamingStrategy() {
    return this.namingStrategy;
  }

  public final GroupExtractor getGroupExtractor() {
    return groupExtractor;
  }

  public CacheKeyFactory getCacheKeyFactory() {
    return cacheKeyFactory;
  }

  public MetaDataFactory getMetaDataFactory() {
    return metaDataFactory;
  }

  /**
   * Registers a callback.
   *
   * @param callback
   *          {@link LifecycleCallback} to register.
   */
  @Deprecated
  public final void registerCallback(final LifecycleCallback callback) {
    notNull(callback);
    getCallbackRegistry().registerCallback(new ObjectFactory<LifecycleCallback>() {
      public LifecycleCallback create() {
        return callback;
      }
    });
  }

  /**
   * Registers a callback.
   *
   * @param callbackFactory
   *          {@link ObjectFactory} responsible for creating {@link LifecycleCallback} instance.
   */
  public final void registerCallback(final ObjectFactory<LifecycleCallback> callbackFactory) {
    notNull(callbackFactory);
    getCallbackRegistry().registerCallback(callbackFactory);
  }

  public LifecycleCallbackRegistry getCallbackRegistry() {
    // TODO check if initialization is required.
    if (callbackRegistry == null) {
      callbackRegistry = new LifecycleCallbackRegistry();
    }
    return callbackRegistry;
  }

  public ResourceAuthorizationManager getResourceAuthorizationManager() {
    return authorizationManager;
  }

  private static class EmptyModelFactory
      implements WroModelFactory {
    public WroModel create() {
      return new WroModel();
    }

    public void destroy() {
    }
  }

  public static class Builder {
    private WroModelFactory modelFactory = new EmptyModelFactory();
    private GroupExtractor groupExtractor = new DefaultGroupExtractor();
    private CacheStrategy<CacheKey, CacheValue> cacheStrategy = new LruMemoryCacheStrategy<CacheKey, CacheValue>();
    private ProcessorsFactory processorsFactory = new SimpleProcessorsFactory();
    private ResourceLocatorFactory locatorFactory = new DefaultResourceLocatorFactory();
    private NamingStrategy namingStrategy = new NoOpNamingStrategy();
    private LifecycleCallbackRegistry callbackRegistry = new LifecycleCallbackRegistry();
    private HashStrategy hashStrategy = new SHA1HashStrategy();
    private List<Transformer<WroModel>> modelTransformers = createDefaultTransformers();
    private ResourceAuthorizationManager authorizationManager = new DefaultResourceAuthorizationManager();
    private CacheKeyFactory cacheKeyFactory = new DefaultCacheKeyFactory();
    private MetaDataFactory metaDataFactory = new DefaultMetaDataFactory();

    public Builder() {
    }

    public Builder(final WroManager manager) {
      notNull(manager);
      this.groupExtractor = manager.getGroupExtractor();
      this.cacheStrategy = manager.getCacheStrategy();
      this.processorsFactory = manager.getProcessorsFactory();
      this.locatorFactory = manager.getResourceLocatorFactory();
      this.namingStrategy = manager.getNamingStrategy();
      this.callbackRegistry = manager.getCallbackRegistry();
      this.hashStrategy = manager.getHashStrategy();
      this.modelFactory = manager.getModelFactory();
      this.authorizationManager = manager.getResourceAuthorizationManager();
      this.cacheKeyFactory = manager.getCacheKeyFactory();
      this.metaDataFactory = manager.getMetaDataFactory();
    }

    public Builder setModelFactory(final WroModelFactory modelFactory) {
      this.modelFactory = modelFactory;
      return this;
    }

    public Builder setGroupExtractor(final GroupExtractor groupExtractor) {
      notNull(groupExtractor);
      this.groupExtractor = groupExtractor;
      return this;
    }

    public Builder setCacheStrategy(final CacheStrategy<CacheKey, CacheValue> cacheStrategy) {
      notNull(cacheStrategy);
      this.cacheStrategy = cacheStrategy;
      return this;
    }

    public Builder setProcessorsFactory(final ProcessorsFactory processorsFactory) {
      notNull(processorsFactory);
      this.processorsFactory = processorsFactory;
      return this;
    }

<<<<<<< HEAD
    public Builder setLocatorFactory(final ResourceLocatorFactory locatorFactory) {
=======
    public Builder setLocatorFactory(final UriLocatorFactory locatorFactory) {
>>>>>>> 65ba92c9
      notNull(locatorFactory);
      this.locatorFactory = locatorFactory;
      return this;
    }

    public Builder setNamingStrategy(final NamingStrategy namingStrategy) {
      notNull(namingStrategy);
      this.namingStrategy = namingStrategy;
      return this;
    }

    public Builder setCallbackRegistry(final LifecycleCallbackRegistry callbackRegistry) {
      notNull(callbackRegistry);
      this.callbackRegistry = callbackRegistry;
      return this;
    }

    public Builder setHashStrategy(final HashStrategy hashStrategy) {
      notNull(hashStrategy);
      this.hashStrategy = hashStrategy;
      return this;
    }

    public Builder setModelTransformers(final List<Transformer<WroModel>> modelTransformers) {
      notNull(modelTransformers);
      this.modelTransformers = modelTransformers;
      return this;
    }

    public Builder setAuthorizationManager(final ResourceAuthorizationManager authorizationManager) {
      notNull(authorizationManager);
      this.authorizationManager = authorizationManager;
      return this;
    }

    public Builder setCacheKeyFactory(final CacheKeyFactory cacheKeyFactory) {
      notNull(cacheKeyFactory);
      this.cacheKeyFactory = cacheKeyFactory;
      return this;
    }

    public Builder setMetaDataFactory(final MetaDataFactory metaDataFactory) {
      notNull(metaDataFactory);
      this.metaDataFactory = metaDataFactory;
      return this;
    }


    private List<Transformer<WroModel>> createDefaultTransformers() {
      final List<Transformer<WroModel>> list = new ArrayList<Transformer<WroModel>>();
      list.add(new WildcardExpanderModelTransformer());
      return list;
    }

    public WroManager build() {
<<<<<<< HEAD
      return new WroManager(this);
=======
      final WroManager manager = new WroManager(this);
      InjectorBuilder.create(manager).build().inject(manager);
      return manager;
>>>>>>> 65ba92c9
    }
  }
}<|MERGE_RESOLUTION|>--- conflicted
+++ resolved
@@ -36,10 +36,7 @@
 import ro.isdc.wro.model.group.DefaultGroupExtractor;
 import ro.isdc.wro.model.group.GroupExtractor;
 import ro.isdc.wro.model.group.Inject;
-<<<<<<< HEAD
-=======
 import ro.isdc.wro.model.group.processor.InjectorBuilder;
->>>>>>> 65ba92c9
 import ro.isdc.wro.model.resource.ResourceType;
 import ro.isdc.wro.model.resource.locator.factory.DefaultResourceLocatorFactory;
 import ro.isdc.wro.model.resource.locator.factory.ResourceLocatorFactory;
@@ -84,11 +81,7 @@
   @Inject
   private final ProcessorsFactory processorsFactory;
   @Inject
-<<<<<<< HEAD
   private final ResourceLocatorFactory locatorFactory;
-=======
-  private final UriLocatorFactory locatorFactory;
->>>>>>> 65ba92c9
   /**
    * Rename the file name based on its original name and content.
    */
@@ -380,11 +373,7 @@
       return this;
     }
 
-<<<<<<< HEAD
     public Builder setLocatorFactory(final ResourceLocatorFactory locatorFactory) {
-=======
-    public Builder setLocatorFactory(final UriLocatorFactory locatorFactory) {
->>>>>>> 65ba92c9
       notNull(locatorFactory);
       this.locatorFactory = locatorFactory;
       return this;
@@ -440,13 +429,9 @@
     }
 
     public WroManager build() {
-<<<<<<< HEAD
-      return new WroManager(this);
-=======
       final WroManager manager = new WroManager(this);
       InjectorBuilder.create(manager).build().inject(manager);
       return manager;
->>>>>>> 65ba92c9
     }
   }
 }