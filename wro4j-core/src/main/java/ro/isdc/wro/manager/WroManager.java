/*
 * Copyright (c) 2008. All rights reserved.
 */
package ro.isdc.wro.manager;

import static org.apache.commons.lang3.Validate.notNull;

import java.io.IOException;
import java.util.ArrayList;
import java.util.List;

import org.slf4j.Logger;
import org.slf4j.LoggerFactory;

import ro.isdc.wro.cache.CacheKey;
import ro.isdc.wro.cache.CacheStrategy;
import ro.isdc.wro.cache.CacheValue;
import ro.isdc.wro.cache.factory.CacheKeyFactory;
import ro.isdc.wro.cache.factory.DefaultCacheKeyFactory;
import ro.isdc.wro.cache.impl.LruMemoryCacheStrategy;
import ro.isdc.wro.cache.support.DefaultSynchronizedCacheStrategyDecorator;
import ro.isdc.wro.config.Context;
import ro.isdc.wro.config.jmx.WroConfiguration;
import ro.isdc.wro.config.metadata.DefaultMetaDataFactory;
import ro.isdc.wro.config.metadata.MetaDataFactory;
import ro.isdc.wro.config.support.ContextPropagatingCallable;
import ro.isdc.wro.config.support.WroConfigurationChangeListener;
import ro.isdc.wro.manager.callback.LifecycleCallback;
import ro.isdc.wro.manager.callback.LifecycleCallbackRegistry;
import ro.isdc.wro.manager.factory.WroManagerFactory;
import ro.isdc.wro.manager.runnable.ReloadCacheRunnable;
import ro.isdc.wro.manager.runnable.ReloadModelRunnable;
import ro.isdc.wro.model.WroModel;
import ro.isdc.wro.model.factory.DefaultWroModelFactoryDecorator;
import ro.isdc.wro.model.factory.WroModelFactory;
import ro.isdc.wro.model.group.DefaultGroupExtractor;
import ro.isdc.wro.model.group.GroupExtractor;
import ro.isdc.wro.model.group.Inject;
import ro.isdc.wro.model.resource.ResourceType;
<<<<<<< HEAD
import ro.isdc.wro.model.resource.locator.factory.ResourceLocatorFactory;
=======
import ro.isdc.wro.model.resource.locator.factory.DefaultUriLocatorFactory;
import ro.isdc.wro.model.resource.locator.factory.UriLocatorFactory;
>>>>>>> 03133f87
import ro.isdc.wro.model.resource.processor.factory.ProcessorsFactory;
import ro.isdc.wro.model.resource.processor.factory.SimpleProcessorsFactory;
import ro.isdc.wro.model.resource.support.DefaultResourceAuthorizationManager;
import ro.isdc.wro.model.resource.support.ResourceAuthorizationManager;
import ro.isdc.wro.model.resource.support.hash.HashStrategy;
import ro.isdc.wro.model.resource.support.hash.SHA1HashStrategy;
import ro.isdc.wro.model.resource.support.naming.NamingStrategy;
import ro.isdc.wro.model.resource.support.naming.NoOpNamingStrategy;
import ro.isdc.wro.model.transformer.WildcardExpanderModelTransformer;
import ro.isdc.wro.util.LazyInitializer;
import ro.isdc.wro.util.ObjectFactory;
import ro.isdc.wro.util.SchedulerHelper;
import ro.isdc.wro.util.Transformer;


/**
 * Contains all the factories used by optimizer in order to perform the logic. This object should be created through
 * {@link WroManagerFactory}, in order to ensure that all dependencies are injected properly. In other words, avoid
 * setting the fields explicitly after creating a new instance of {@link WroManager}.
 * <p>
 * Most of the fields of this class are annotated with @Inject, in order to ensure that each instance can benefit use
 * <code>@Inject</code> annotation on its fields.
 *
 * @author Alex Objelean
 * @created Created on Oct 30, 2008
 */
public class WroManager
    implements WroConfigurationChangeListener {
  private static final Logger LOG = LoggerFactory.getLogger(WroManager.class);
  @Inject
  private final WroModelFactory modelFactory;
  @Inject
  private final GroupExtractor groupExtractor;
  /**
   * A cacheStrategy used for caching processed results. <GroupName, processed result>.
   */
  @Inject
  private final CacheStrategy<CacheKey, CacheValue> cacheStrategy;
  @Inject
  private final ProcessorsFactory processorsFactory;
<<<<<<< HEAD
  private final ResourceLocatorFactory locatorFactory;
=======
  @Inject
  private final UriLocatorFactory locatorFactory;
>>>>>>> 03133f87
  /**
   * Rename the file name based on its original name and content.
   */
  @Inject
  private final NamingStrategy namingStrategy;
  @Inject
  private LifecycleCallbackRegistry callbackRegistry;
  /**
   * HashBuilder for creating a hash based on the processed content.
   */
  @Inject
  private final HashStrategy hashStrategy;
  @Inject
  private ResourceBundleProcessor resourceBundleProcessor;
  @Inject
  private final ResourceAuthorizationManager authorizationManager;
  @Inject
  private final CacheKeyFactory cacheKeyFactory;
  @Inject
  private final MetaDataFactory metaDataFactory;
  /**
   * Schedules the model update.
   */
  private final SchedulerHelper modelSchedulerHelper = SchedulerHelper.create(new LazyInitializer<Runnable>() {
    @Override
    protected Runnable initialize() {
      // decorate with ContextPropagatingCallable to make context available in the new thread
      return ContextPropagatingCallable.decorate(new ReloadModelRunnable(getModelFactory()));
    }
  }, ReloadModelRunnable.class.getSimpleName());
  /**
   * Schedules the cache update.
   */
  private final SchedulerHelper cacheSchedulerHelper = SchedulerHelper.create(new LazyInitializer<Runnable>() {
    @Override
    protected Runnable initialize() {
      // decorate with ContextPropagatingCallable to make context available in the new thread
      return ContextPropagatingCallable.decorate(new ReloadCacheRunnable(getCacheStrategy()));
    }
  }, ReloadCacheRunnable.class.getSimpleName());

  private WroManager(final Builder builder) {
    this.authorizationManager = builder.authorizationManager;
    this.cacheKeyFactory = builder.cacheKeyFactory;
    this.cacheStrategy = DefaultSynchronizedCacheStrategyDecorator.decorate(builder.cacheStrategy);
    this.callbackRegistry = builder.callbackRegistry;
    this.groupExtractor = builder.groupExtractor;
    this.hashStrategy = builder.hashStrategy;
    this.locatorFactory = builder.locatorFactory;
    this.metaDataFactory = builder.metaDataFactory;
    this.namingStrategy = builder.namingStrategy;
    this.processorsFactory = builder.processorsFactory;
    this.modelFactory = DefaultWroModelFactoryDecorator.decorate(builder.modelFactory, builder.modelTransformers);
  }

  /**
   * Perform processing of the uri.
   *
   * @throws IOException
   *           when any IO related problem occurs or if the request cannot be processed.
   */
  public final void process()
      throws IOException {
    // reschedule cache & model updates
    final WroConfiguration config = Context.get().getConfig();
    cacheSchedulerHelper.scheduleWithPeriod(config.getCacheUpdatePeriod());
    modelSchedulerHelper.scheduleWithPeriod(config.getModelUpdatePeriod());
    resourceBundleProcessor.serveProcessedBundle();
  }

  /**
   * Encodes a fingerprint of the resource into the path. The result may look like this: ${fingerprint}/myGroup.js
   *
   * @return a path to the resource with the fingerprint encoded as a folder name.
   */
  public final String encodeVersionIntoGroupPath(final String groupName, final ResourceType resourceType,
      final boolean minimize) {
    // TODO use CacheKeyFactory
    final CacheKey key = new CacheKey(groupName, resourceType, minimize);
    final CacheValue cacheValue = cacheStrategy.get(key);
    final String groupUrl = groupExtractor.encodeGroupUrl(groupName, resourceType, minimize);
    // encode the fingerprint of the resource into the resource path
    return formatVersionedResource(cacheValue.getHash(), groupUrl);
  }

  /**
   * Format the version of the resource in the path. Default implementation use hash as a folder: <hash>/groupName.js.
   * The implementation can be changed to follow a different versioning style, like version parameter:
   * /groupName.js?version=<hash>
   *
   * @param hash
   *          Hash of the resource.
   * @param resourcePath
   *          Path of the resource.
   * @return formatted versioned path of the resource.
   */
  protected String formatVersionedResource(final String hash, final String resourcePath) {
    return String.format("%s/%s", hash, resourcePath);
  }

  /**
   * {@inheritDoc}
   */
  public final void onCachePeriodChanged(final long period) {
    LOG.info("onCachePeriodChanged with value {} has been triggered!", period);
    cacheSchedulerHelper.scheduleWithPeriod(period);
    // flush the cache by destroying it.
    cacheStrategy.clear();
  }

  /**
   * {@inheritDoc}
   */
  public final void onModelPeriodChanged(final long period) {
    LOG.info("onModelPeriodChanged with value {} has been triggered!", period);
    // trigger model destroy
    getModelFactory().destroy();
    modelSchedulerHelper.scheduleWithPeriod(period);
  }

  /**
   * Called when {@link WroManager} is being taken out of service.
   */
  public final void destroy() {
    try {
      cacheSchedulerHelper.destroy();
      modelSchedulerHelper.destroy();
      cacheStrategy.destroy();
      modelFactory.destroy();
    } catch (final Exception e) {
      LOG.error("Exception occured during manager destroy!!!");
    } finally {
      LOG.debug("WroManager destroyed");
    }
  }

  public final HashStrategy getHashStrategy() {
    return hashStrategy;
  }

  /**
   * @return the modelFactory
   */
  public final WroModelFactory getModelFactory() {
    return modelFactory;
  }

  /**
   * @return the processorsFactory used by this WroManager.
   */
  public final ProcessorsFactory getProcessorsFactory() {
    return processorsFactory;
  }

  /**
   * @return the cacheStrategy
   */
  public final CacheStrategy<CacheKey, CacheValue> getCacheStrategy() {
    return cacheStrategy;
  }

  /**
   * @return the uriLocatorFactory
   */
  public ResourceLocatorFactory getResourceLocatorFactory() {
    return locatorFactory;
  }

  /**
   * @return The strategy used to rename bundled resources.
   */
  public final NamingStrategy getNamingStrategy() {
    return this.namingStrategy;
  }

  public final GroupExtractor getGroupExtractor() {
    return groupExtractor;
  }

<<<<<<< HEAD
  public final GroupsProcessor getGroupsProcessor() {
    return this.groupsProcessor;
  }

=======
>>>>>>> 03133f87
  public CacheKeyFactory getCacheKeyFactory() {
    return cacheKeyFactory;
  }

  public MetaDataFactory getMetaDataFactory() {
    return metaDataFactory;
  }

  /**
   * Registers a callback.
   *
   * @param callback
   *          {@link LifecycleCallback} to register.
   */
  @Deprecated
  public final void registerCallback(final LifecycleCallback callback) {
    notNull(callback);
    getCallbackRegistry().registerCallback(new ObjectFactory<LifecycleCallback>() {
      public LifecycleCallback create() {
        return callback;
      }
    });
  }

  /**
   * Registers a callback.
   *
   * @param callbackFactory
   *          {@link ObjectFactory} responsible for creating {@link LifecycleCallback} instance.
   */
  public final void registerCallback(final ObjectFactory<LifecycleCallback> callbackFactory) {
    notNull(callbackFactory);
    getCallbackRegistry().registerCallback(callbackFactory);
  }

  public LifecycleCallbackRegistry getCallbackRegistry() {
    // TODO check if initialization is required.
    if (callbackRegistry == null) {
      callbackRegistry = new LifecycleCallbackRegistry();
    }
    return callbackRegistry;
  }

  public ResourceAuthorizationManager getResourceAuthorizationManager() {
    return authorizationManager;
  }

  private static class EmptyModelFactory
      implements WroModelFactory {
    public WroModel create() {
      return new WroModel();
    }

    public void destroy() {
    }
  }

  public static class Builder {
<<<<<<< HEAD
    private WroModelFactory modelFactory;
    private GroupExtractor groupExtractor;
    private CacheStrategy<CacheKey, CacheValue> cacheStrategy;
    private ProcessorsFactory processorsFactory;
    private ResourceLocatorFactory locatorFactory;
    private NamingStrategy namingStrategy;
    private LifecycleCallbackRegistry callbackRegistry;
    private HashStrategy hashStrategy;
    private List<Transformer<WroModel>> modelTransformers = Collections.emptyList();
    private ResourceAuthorizationManager authorizationManager;
    private CacheKeyFactory cacheKeyFactory;
    private MetaDataFactory metaDataFactory;
=======
    private WroModelFactory modelFactory = new EmptyModelFactory();
    private GroupExtractor groupExtractor = new DefaultGroupExtractor();
    private CacheStrategy<CacheKey, CacheValue> cacheStrategy = new LruMemoryCacheStrategy<CacheKey, CacheValue>();
    private ProcessorsFactory processorsFactory = new SimpleProcessorsFactory();
    private UriLocatorFactory locatorFactory = new DefaultUriLocatorFactory();
    private NamingStrategy namingStrategy = new NoOpNamingStrategy();
    private LifecycleCallbackRegistry callbackRegistry = new LifecycleCallbackRegistry();
    private HashStrategy hashStrategy = new SHA1HashStrategy();
    private List<Transformer<WroModel>> modelTransformers = createDefaultTransformers();
    private ResourceAuthorizationManager authorizationManager = new DefaultResourceAuthorizationManager();
    private CacheKeyFactory cacheKeyFactory = new DefaultCacheKeyFactory();
    private MetaDataFactory metaDataFactory = new DefaultMetaDataFactory();
>>>>>>> 03133f87

    public Builder() {
    }

    public Builder(final WroManager manager) {
      notNull(manager);
      this.groupExtractor = manager.getGroupExtractor();
      this.cacheStrategy = manager.getCacheStrategy();
      this.processorsFactory = manager.getProcessorsFactory();
      this.locatorFactory = manager.getResourceLocatorFactory();
      this.namingStrategy = manager.getNamingStrategy();
      this.callbackRegistry = manager.getCallbackRegistry();
      this.hashStrategy = manager.getHashStrategy();
      this.modelFactory = manager.getModelFactory();
      this.authorizationManager = manager.getResourceAuthorizationManager();
      this.cacheKeyFactory = manager.getCacheKeyFactory();
      this.metaDataFactory = manager.getMetaDataFactory();
    }

    public Builder setModelFactory(final WroModelFactory modelFactory) {
      this.modelFactory = modelFactory;
      return this;
    }

    public Builder setGroupExtractor(final GroupExtractor groupExtractor) {
      notNull(groupExtractor);
      this.groupExtractor = groupExtractor;
      return this;
    }

    public Builder setCacheStrategy(final CacheStrategy<CacheKey, CacheValue> cacheStrategy) {
      notNull(cacheStrategy);
      this.cacheStrategy = cacheStrategy;
      return this;
    }

    public Builder setProcessorsFactory(final ProcessorsFactory processorsFactory) {
      notNull(processorsFactory);
      this.processorsFactory = processorsFactory;
      return this;
    }

<<<<<<< HEAD
    public Builder setLocatorFactory(final ResourceLocatorFactory locatorFactory) {
=======
    public Builder setLocatorFactory(final UriLocatorFactory locatorFactory) {
      notNull(locatorFactory);
>>>>>>> 03133f87
      this.locatorFactory = locatorFactory;
      return this;
    }

    public Builder setNamingStrategy(final NamingStrategy namingStrategy) {
      notNull(namingStrategy);
      this.namingStrategy = namingStrategy;
      return this;
    }

    public Builder setCallbackRegistry(final LifecycleCallbackRegistry callbackRegistry) {
      notNull(callbackRegistry);
      this.callbackRegistry = callbackRegistry;
      return this;
    }

    public Builder setHashStrategy(final HashStrategy hashStrategy) {
      notNull(hashStrategy);
      this.hashStrategy = hashStrategy;
      return this;
    }

    public Builder setModelTransformers(final List<Transformer<WroModel>> modelTransformers) {
      notNull(modelTransformers);
      this.modelTransformers = modelTransformers;
      return this;
    }

    public Builder setAuthorizationManager(final ResourceAuthorizationManager authorizationManager) {
      notNull(authorizationManager);
      this.authorizationManager = authorizationManager;
      return this;
    }

    public Builder setCacheKeyFactory(final CacheKeyFactory cacheKeyFactory) {
      notNull(cacheKeyFactory);
      this.cacheKeyFactory = cacheKeyFactory;
      return this;
    }

    public Builder setMetaDataFactory(final MetaDataFactory metaDataFactory) {
      notNull(metaDataFactory);
      this.metaDataFactory = metaDataFactory;
      return this;
    }

<<<<<<< HEAD
    /**
     * Check if all dependencies are set.
     */
    private void validate() {
      notNull(cacheStrategy, "cacheStrategy was not set!");
      notNull(locatorFactory, "uriLocatorFactory was not set!");
      notNull(processorsFactory, "processorsFactory was not set!");
      notNull(groupExtractor, "GroupExtractor was not set!");
      notNull(modelFactory, "ModelFactory was not set!");
      notNull(cacheStrategy, "cacheStrategy was not set!");
      notNull(hashStrategy, "HashStrategy was not set!");
      notNull(authorizationManager, "authorizationManager was not set!");
      notNull(metaDataFactory, "metaDataFactory was not set!");
      notNull(cacheKeyFactory, "CacheKeyFactory was not set!");
=======
    private List<Transformer<WroModel>> createDefaultTransformers() {
      final List<Transformer<WroModel>> list = new ArrayList<Transformer<WroModel>>();
      list.add(new WildcardExpanderModelTransformer());
      return list;
>>>>>>> 03133f87
    }

    public WroManager build() {
      return new WroManager(this);
    }
  }
}<|MERGE_RESOLUTION|>--- conflicted
+++ resolved
@@ -37,12 +37,8 @@
 import ro.isdc.wro.model.group.GroupExtractor;
 import ro.isdc.wro.model.group.Inject;
 import ro.isdc.wro.model.resource.ResourceType;
-<<<<<<< HEAD
+import ro.isdc.wro.model.resource.locator.factory.DefaultUriLocatorFactory;
 import ro.isdc.wro.model.resource.locator.factory.ResourceLocatorFactory;
-=======
-import ro.isdc.wro.model.resource.locator.factory.DefaultUriLocatorFactory;
-import ro.isdc.wro.model.resource.locator.factory.UriLocatorFactory;
->>>>>>> 03133f87
 import ro.isdc.wro.model.resource.processor.factory.ProcessorsFactory;
 import ro.isdc.wro.model.resource.processor.factory.SimpleProcessorsFactory;
 import ro.isdc.wro.model.resource.support.DefaultResourceAuthorizationManager;
@@ -83,12 +79,8 @@
   private final CacheStrategy<CacheKey, CacheValue> cacheStrategy;
   @Inject
   private final ProcessorsFactory processorsFactory;
-<<<<<<< HEAD
+  @Inject
   private final ResourceLocatorFactory locatorFactory;
-=======
-  @Inject
-  private final UriLocatorFactory locatorFactory;
->>>>>>> 03133f87
   /**
    * Rename the file name based on its original name and content.
    */
@@ -268,13 +260,6 @@
     return groupExtractor;
   }
 
-<<<<<<< HEAD
-  public final GroupsProcessor getGroupsProcessor() {
-    return this.groupsProcessor;
-  }
-
-=======
->>>>>>> 03133f87
   public CacheKeyFactory getCacheKeyFactory() {
     return cacheKeyFactory;
   }
@@ -333,25 +318,11 @@
   }
 
   public static class Builder {
-<<<<<<< HEAD
-    private WroModelFactory modelFactory;
-    private GroupExtractor groupExtractor;
-    private CacheStrategy<CacheKey, CacheValue> cacheStrategy;
-    private ProcessorsFactory processorsFactory;
-    private ResourceLocatorFactory locatorFactory;
-    private NamingStrategy namingStrategy;
-    private LifecycleCallbackRegistry callbackRegistry;
-    private HashStrategy hashStrategy;
-    private List<Transformer<WroModel>> modelTransformers = Collections.emptyList();
-    private ResourceAuthorizationManager authorizationManager;
-    private CacheKeyFactory cacheKeyFactory;
-    private MetaDataFactory metaDataFactory;
-=======
     private WroModelFactory modelFactory = new EmptyModelFactory();
     private GroupExtractor groupExtractor = new DefaultGroupExtractor();
     private CacheStrategy<CacheKey, CacheValue> cacheStrategy = new LruMemoryCacheStrategy<CacheKey, CacheValue>();
     private ProcessorsFactory processorsFactory = new SimpleProcessorsFactory();
-    private UriLocatorFactory locatorFactory = new DefaultUriLocatorFactory();
+    private ResourceLocatorFactory locatorFactory = new DefaultUriLocatorFactory();
     private NamingStrategy namingStrategy = new NoOpNamingStrategy();
     private LifecycleCallbackRegistry callbackRegistry = new LifecycleCallbackRegistry();
     private HashStrategy hashStrategy = new SHA1HashStrategy();
@@ -359,7 +330,6 @@
     private ResourceAuthorizationManager authorizationManager = new DefaultResourceAuthorizationManager();
     private CacheKeyFactory cacheKeyFactory = new DefaultCacheKeyFactory();
     private MetaDataFactory metaDataFactory = new DefaultMetaDataFactory();
->>>>>>> 03133f87
 
     public Builder() {
     }
@@ -402,12 +372,8 @@
       return this;
     }
 
-<<<<<<< HEAD
     public Builder setLocatorFactory(final ResourceLocatorFactory locatorFactory) {
-=======
-    public Builder setLocatorFactory(final UriLocatorFactory locatorFactory) {
       notNull(locatorFactory);
->>>>>>> 03133f87
       this.locatorFactory = locatorFactory;
       return this;
     }
@@ -454,27 +420,11 @@
       return this;
     }
 
-<<<<<<< HEAD
-    /**
-     * Check if all dependencies are set.
-     */
-    private void validate() {
-      notNull(cacheStrategy, "cacheStrategy was not set!");
-      notNull(locatorFactory, "uriLocatorFactory was not set!");
-      notNull(processorsFactory, "processorsFactory was not set!");
-      notNull(groupExtractor, "GroupExtractor was not set!");
-      notNull(modelFactory, "ModelFactory was not set!");
-      notNull(cacheStrategy, "cacheStrategy was not set!");
-      notNull(hashStrategy, "HashStrategy was not set!");
-      notNull(authorizationManager, "authorizationManager was not set!");
-      notNull(metaDataFactory, "metaDataFactory was not set!");
-      notNull(cacheKeyFactory, "CacheKeyFactory was not set!");
-=======
+
     private List<Transformer<WroModel>> createDefaultTransformers() {
       final List<Transformer<WroModel>> list = new ArrayList<Transformer<WroModel>>();
       list.add(new WildcardExpanderModelTransformer());
       return list;
->>>>>>> 03133f87
     }
 
     public WroManager build() {
