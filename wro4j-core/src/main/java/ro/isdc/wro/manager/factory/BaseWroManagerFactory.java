--- conflicted
+++ resolved
@@ -28,14 +28,9 @@
 import ro.isdc.wro.model.factory.XmlModelFactory;
 import ro.isdc.wro.model.group.DefaultGroupExtractor;
 import ro.isdc.wro.model.group.GroupExtractor;
-<<<<<<< HEAD
+import ro.isdc.wro.model.group.processor.Injector;
 import ro.isdc.wro.model.resource.locator.factory.DefaultResourceLocatorFactory;
 import ro.isdc.wro.model.resource.locator.factory.ResourceLocatorFactory;
-=======
-import ro.isdc.wro.model.group.processor.Injector;
-import ro.isdc.wro.model.resource.locator.factory.DefaultUriLocatorFactory;
-import ro.isdc.wro.model.resource.locator.factory.UriLocatorFactory;
->>>>>>> 8de35e78
 import ro.isdc.wro.model.resource.processor.factory.DefaultProcesorsFactory;
 import ro.isdc.wro.model.resource.processor.factory.ProcessorsFactory;
 import ro.isdc.wro.model.resource.support.DefaultResourceAuthorizationManager;
@@ -117,34 +112,18 @@
         metaDataFactory = newMetaDataFactory();
       }
 
-<<<<<<< HEAD
-      manager.setGroupExtractor(groupExtractor);
-      manager.setCacheStrategy(cacheStrategy);
-      manager.setHashStrategy(hashStrategy);
-      manager.setResourceLocatorFactory(locatorFactory);
-      manager.setProcessorsFactory(processorsFactory);
-      manager.setNamingStrategy(namingStrategy);
-      manager.setModelFactory(modelFactory);
-      manager.setModelTransformers(modelTransformers);
-      manager.setResourceAuthorizationManager(authorizationManager);
-      manager.setCacheKeyFactory(cacheKeyFactory);
-      manager.setMetaDataFactory(metaDataFactory);
-
-=======
       managerBuilder.setGroupExtractor(groupExtractor);
       managerBuilder.setCacheStrategy(DefaultSynchronizedCacheStrategyDecorator.decorate(cacheStrategy));
       managerBuilder.setHashStrategy(hashStrategy);
-      managerBuilder.setLocatorFactory(uriLocatorFactory);
+      managerBuilder.setLocatorFactory(locatorFactory);
       managerBuilder.setProcessorsFactory(processorsFactory);
       managerBuilder.setNamingStrategy(namingStrategy);
-
       managerBuilder.setModelTransformers(modelTransformers);
       managerBuilder.setModelFactory(DefaultWroModelFactoryDecorator.decorate(modelFactory, modelTransformers));
       managerBuilder.setAuthorizationManager(authorizationManager);
       managerBuilder.setCacheKeyFactory(cacheKeyFactory);
       managerBuilder.setMetaDataFactory(metaDataFactory);
       final WroManager manager = managerBuilder.build();
->>>>>>> 8de35e78
       onAfterInitializeManager(manager);
 
       return manager;
