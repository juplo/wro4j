/*
 * Copyright (c) 2008. All rights reserved.
 */
package ro.isdc.wro.manager.factory;

import java.util.ArrayList;
import java.util.List;

import javax.servlet.ServletContext;

import org.slf4j.Logger;
import org.slf4j.LoggerFactory;

import ro.isdc.wro.WroRuntimeException;
import ro.isdc.wro.cache.CacheChangeCallbackAware;
import ro.isdc.wro.cache.CacheEntry;
import ro.isdc.wro.cache.CacheStrategy;
import ro.isdc.wro.cache.ContentHashEntry;
import ro.isdc.wro.cache.impl.LruMemoryCacheStrategy;
import ro.isdc.wro.config.WroConfigurationChangeListener;
import ro.isdc.wro.manager.WroManager;
import ro.isdc.wro.model.WroModel;
import ro.isdc.wro.model.factory.WroModelFactory;
import ro.isdc.wro.model.factory.XmlModelFactory;
import ro.isdc.wro.model.group.DefaultGroupExtractor;
import ro.isdc.wro.model.group.GroupExtractor;
import ro.isdc.wro.model.group.processor.Injector;
import ro.isdc.wro.model.group.processor.InjectorBuilder;
import ro.isdc.wro.model.resource.locator.factory.DefaultResourceLocatorFactory;
import ro.isdc.wro.model.resource.locator.factory.ResourceLocatorFactory;
import ro.isdc.wro.model.resource.processor.factory.DefaultProcesorsFactory;
import ro.isdc.wro.model.resource.processor.factory.ProcessorsFactory;
import ro.isdc.wro.model.resource.util.HashBuilder;
import ro.isdc.wro.model.resource.util.NamingStrategy;
import ro.isdc.wro.model.resource.util.NoOpNamingStrategy;
import ro.isdc.wro.model.resource.util.SHA1HashBuilder;
import ro.isdc.wro.model.transformer.WildcardExpanderModelTransformer;
import ro.isdc.wro.util.DestroyableLazyInitializer;
import ro.isdc.wro.util.ObjectFactory;
import ro.isdc.wro.util.Transformer;


/**
 * Default implementation of {@link WroManagerFactory} which creates default locators and processors and handles the
 * injection logic by creating an {@link Injector} and injecting where it is appropriate.
 *
 * @author Alex Objelean
 * @created Created on Dec 30, 2009
 */
public class BaseWroManagerFactory
  implements WroManagerFactory, WroConfigurationChangeListener, ObjectFactory<WroManager> {
  private static final Logger LOG = LoggerFactory.getLogger(BaseWroManagerFactory.class);

  private GroupExtractor groupExtractor;
  private WroModelFactory modelFactory;
  private CacheStrategy<CacheEntry, ContentHashEntry> cacheStrategy;
  private HashBuilder hashBuilder;
  /**
   * A list of model transformers. Allows manager to mutate the model before it is being parsed and
   * processed.
   */
  private List<Transformer<WroModel>> modelTransformers;
  private ResourceLocatorFactory resourceLocatorFactory;
  private ProcessorsFactory processorsFactory;
  private NamingStrategy namingStrategy;
  /**
   * Handles the lazy synchronized creation of the manager
   */
  private DestroyableLazyInitializer<WroManager> managerInitializer = new DestroyableLazyInitializer<WroManager>() {
    @Override
    protected WroManager initialize() {
      final WroManager manager = new WroManager();
      if (modelFactory == null) {
        modelFactory = newModelFactory();
      }
      if (groupExtractor == null) {
        groupExtractor = newGroupExtractor();
      }
      if (cacheStrategy == null) {
        cacheStrategy = newCacheStrategy();
      }
      if (hashBuilder == null) {
        hashBuilder = newHashBuilder();
      }
      if (modelTransformers == null) {
        modelTransformers = newModelTransformers();
      }
      if (processorsFactory == null) {
        processorsFactory = newProcessorsFactory();
      }
      if (resourceLocatorFactory == null) {
        resourceLocatorFactory = newResourceLocatorFactory();
      }
      //use NoOp as default naming strategy
      if (namingStrategy == null) {
        namingStrategy = new NoOpNamingStrategy();
      }

      manager.setGroupExtractor(groupExtractor);
      manager.setCacheStrategy(cacheStrategy);
      manager.setHashBuilder(hashBuilder);
<<<<<<< HEAD
      manager.registerCacheChangeListener(cacheChangeCallback);
      manager.setResourceLocatorFactory(resourceLocatorFactory);
=======
      manager.setUriLocatorFactory(uriLocatorFactory);
>>>>>>> e8b8c5ad
      manager.setProcessorsFactory(processorsFactory);
      manager.setNamingStrategy(namingStrategy);
      manager.setModelFactory(modelFactory);
      manager.setModelTransformers(modelTransformers);

      
      final Injector injector = new InjectorBuilder(manager).build();
      injector.inject(manager);
      
      //initialize before injection to allow injector do its job properly
      onAfterInitializeManager(manager);
      
      return manager;
    }
  };

  /**
   * Creates default singleton instance of manager, by initializing manager dependencies with default values
   * (processors).
   */
  public final WroManager create() {
    return managerInitializer.get();
  }

  /**
   * Allows factory to do additional manager configuration after it was initialzed. One use-case is to configure
   * callbacks. Default implementation does nothing. Do not set anything else except callbacks in this method, otherwise
   * the initialization will not be performed properly.
   * 
   * @param manager
   *          initialized instance of {@link WroManager}.
   */
  protected void onAfterInitializeManager(final WroManager manager) {
  }

  /**
   * @param namingStrategy the namingStrategy to set
   */
  public BaseWroManagerFactory setNamingStrategy(final NamingStrategy namingStrategy) {
    this.namingStrategy = namingStrategy;
    return this;
  }


  /**
   * @return the namingStrategy
   */
  public NamingStrategy getNamingStrategy() {
    return namingStrategy;
  }

  /**
   * @return default implementation of modelTransformers.
   */
  protected List<Transformer<WroModel>> newModelTransformers() {
    addModelTransformer(new WildcardExpanderModelTransformer());
    return this.modelTransformers;
  }


  /**
   * Override to provide a different or modified default factory implementation.
   *
   * @return {@link ProcessorsFactory} object.
   */
  protected ProcessorsFactory newProcessorsFactory() {
    return new DefaultProcesorsFactory();
  }

  /**
   * Override to provide a different or modified factory.
   *
   * @return {@link UriLocatorFactory} object.
   */
  protected ResourceLocatorFactory newResourceLocatorFactory() {
    return DefaultResourceLocatorFactory.contextAwareFactory();
  }


  /**
   * @return {@link HashBuilder} instance.
   */
  protected HashBuilder newHashBuilder() {
    return new SHA1HashBuilder();
  }

  /**
   * {@inheritDoc}
   */
  public void onCachePeriodChanged(final long period) {
    try {
      managerInitializer.get().onCachePeriodChanged(period);
    } catch (final WroRuntimeException e) {
      LOG.warn("[FAIL] Unable to reload cache, probably because invoked outside of context");
    }
  }


  /**
   * {@inheritDoc}
   */
  public void onModelPeriodChanged(final long period) {
    try {
      managerInitializer.get().onModelPeriodChanged(period);
      // update cache too.
      managerInitializer.get().getCacheStrategy().clear();
    } catch (final WroRuntimeException e) {
      LOG.warn("[FAIL] Unable to reload model, probably because invoked outside of context");
    }
  }


  /**
   * @return {@link CacheStrategy} instance for resources' group caching.
   */
  protected CacheStrategy<CacheEntry, ContentHashEntry> newCacheStrategy() {
    return new LruMemoryCacheStrategy<CacheEntry, ContentHashEntry>();
  }


  /**
   * @return {@link GroupExtractor} implementation.
   */
  protected GroupExtractor newGroupExtractor() {
    return new DefaultGroupExtractor();
  }


  /**
   * @param servletContext {@link ServletContext} which could be useful for creating dynamic {@link WroModel}.
   * @return {@link WroModelFactory} implementation
   */
  protected WroModelFactory newModelFactory() {
    try {
      LOG.debug("Trying to use SmartWroModelFactory as default model factory");
      final Class<? extends WroModelFactory> smartFactoryClass = Class.forName(
        "ro.isdc.wro.extensions.model.factory.SmartWroModelFactory").asSubclass(WroModelFactory.class);
      return smartFactoryClass.newInstance();
    } catch (final Exception e) {
      LOG.info("[FAIL] SmartWroModelFactory is not available. Using default model factory.");
      LOG.debug("Reason: {}", e.toString());
    }
    return new XmlModelFactory();
  }


  /**
   * @param groupExtractor the groupExtractor to set
   */
  public BaseWroManagerFactory setGroupExtractor(final GroupExtractor groupExtractor) {
    this.groupExtractor = groupExtractor;
    return this;
  }


  /**
   * @param modelFactory the modelFactory to set
   */
  public BaseWroManagerFactory setModelFactory(final WroModelFactory modelFactory) {
    this.modelFactory = modelFactory;
    return this;
  }


  /**
   * @param hashBuilder the hashBuilder to set
   */
  public BaseWroManagerFactory setHashBuilder(final HashBuilder hashBuilder) {
    this.hashBuilder = hashBuilder;
    return this;
  }
  
  /**
   * @param modelTransformers the modelTransformers to set
   */
  public BaseWroManagerFactory setModelTransformers(final List<Transformer<WroModel>> modelTransformers) {
    this.modelTransformers = modelTransformers;
    return this;
  }

  /**
   * Add a single model transformer.
   */
  public BaseWroManagerFactory addModelTransformer(final Transformer<WroModel> modelTransformer) {
    if (modelTransformers == null) {
      modelTransformers = new ArrayList<Transformer<WroModel>>();
    }
    this.modelTransformers.add(modelTransformer);
    return this;
  }

  /**
   * @param cacheStrategy the cacheStrategy to set
   */
  public BaseWroManagerFactory setCacheStrategy(final CacheStrategy<CacheEntry, ContentHashEntry> cacheStrategy) {
    this.cacheStrategy = cacheStrategy;
    return this;
  }


  /**
   * @param resourceLocatorFactory the uriLocatorFactory to set
   */
  public BaseWroManagerFactory setResourceLocatorFactory(final ResourceLocatorFactory resourceLocatorFactory) {
    this.resourceLocatorFactory = resourceLocatorFactory;
    return this;
  }

  /**
   * @param processorsFactory the processorsFactory to set
   */
  public void setProcessorsFactory(final ProcessorsFactory processorsFactory) {
    this.processorsFactory = processorsFactory;
  }
  

  public WroModelFactory getModelFactory() {
    return modelFactory;
  }

  /**
   * {@inheritDoc}
   */
  public void destroy() {
    managerInitializer.destroy();
  }
}<|MERGE_RESOLUTION|>--- conflicted
+++ resolved
@@ -12,7 +12,6 @@
 import org.slf4j.LoggerFactory;
 
 import ro.isdc.wro.WroRuntimeException;
-import ro.isdc.wro.cache.CacheChangeCallbackAware;
 import ro.isdc.wro.cache.CacheEntry;
 import ro.isdc.wro.cache.CacheStrategy;
 import ro.isdc.wro.cache.ContentHashEntry;
@@ -99,12 +98,7 @@
       manager.setGroupExtractor(groupExtractor);
       manager.setCacheStrategy(cacheStrategy);
       manager.setHashBuilder(hashBuilder);
-<<<<<<< HEAD
-      manager.registerCacheChangeListener(cacheChangeCallback);
       manager.setResourceLocatorFactory(resourceLocatorFactory);
-=======
-      manager.setUriLocatorFactory(uriLocatorFactory);
->>>>>>> e8b8c5ad
       manager.setProcessorsFactory(processorsFactory);
       manager.setNamingStrategy(namingStrategy);
       manager.setModelFactory(modelFactory);
