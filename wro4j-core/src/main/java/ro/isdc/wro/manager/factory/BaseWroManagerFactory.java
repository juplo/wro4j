--- conflicted
+++ resolved
@@ -16,8 +16,6 @@
 import ro.isdc.wro.cache.CacheStrategy;
 import ro.isdc.wro.cache.ContentHashEntry;
 import ro.isdc.wro.cache.impl.LruMemoryCacheStrategy;
-import ro.isdc.wro.config.metadata.DefaultMetaDataFactory;
-import ro.isdc.wro.config.metadata.MetaDataFactory;
 import ro.isdc.wro.manager.WroManager;
 import ro.isdc.wro.model.WroModel;
 import ro.isdc.wro.model.factory.WroModelFactory;
@@ -25,8 +23,8 @@
 import ro.isdc.wro.model.group.DefaultGroupExtractor;
 import ro.isdc.wro.model.group.GroupExtractor;
 import ro.isdc.wro.model.group.processor.Injector;
-import ro.isdc.wro.model.resource.locator.factory.DefaultResourceLocatorFactory;
-import ro.isdc.wro.model.resource.locator.factory.ResourceLocatorFactory;
+import ro.isdc.wro.model.resource.locator.factory.DefaultUriLocatorFactory;
+import ro.isdc.wro.model.resource.locator.factory.UriLocatorFactory;
 import ro.isdc.wro.model.resource.processor.factory.DefaultProcesorsFactory;
 import ro.isdc.wro.model.resource.processor.factory.ProcessorsFactory;
 import ro.isdc.wro.model.resource.support.DefaultResourceAuthorizationManager;
@@ -43,28 +41,26 @@
 /**
  * Default implementation of {@link WroManagerFactory} which creates default locators and processors and handles the
  * injection logic by creating an {@link Injector} and injecting where it is appropriate.
- *
+ * 
  * @author Alex Objelean
  * @created Created on Dec 30, 2009
  */
 public class BaseWroManagerFactory
-  implements WroManagerFactory {
+    implements WroManagerFactory {
   private static final Logger LOG = LoggerFactory.getLogger(BaseWroManagerFactory.class);
-
+  
   private GroupExtractor groupExtractor;
   private WroModelFactory modelFactory;
   private CacheStrategy<CacheEntry, ContentHashEntry> cacheStrategy;
   private HashStrategy hashStrategy;
   /**
-   * A list of model transformers. Allows manager to mutate the model before it is being parsed and
-   * processed.
+   * A list of model transformers. Allows manager to mutate the model before it is being parsed and processed.
    */
   private List<Transformer<WroModel>> modelTransformers;
-  private ResourceLocatorFactory resourceLocatorFactory;
+  private UriLocatorFactory uriLocatorFactory;
   private ProcessorsFactory processorsFactory;
   private NamingStrategy namingStrategy;
   private ResourceAuthorizationManager authorizationManager;
-  private MetaDataFactory metaDataFactory;
   /**
    * Handles the lazy synchronized creation of the manager
    */
@@ -90,39 +86,33 @@
       if (processorsFactory == null) {
         processorsFactory = newProcessorsFactory();
       }
-      if (resourceLocatorFactory == null) {
-        resourceLocatorFactory = newResourceLocatorFactory();
-      }
-      //use NoOp as default naming strategy
+      if (uriLocatorFactory == null) {
+        uriLocatorFactory = newUriLocatorFactory();
+      }
+      // use NoOp as default naming strategy
       if (namingStrategy == null) {
         namingStrategy = newNamingStrategy();
       }
       if (authorizationManager == null) {
         authorizationManager = newAuthorizationManager();
       }
-<<<<<<< HEAD
-=======
       if (metaDataFactory == null) {
         metaDataFactory = newMetaDataFactory();
       }
->>>>>>> f7fdc9da
 
       manager.setGroupExtractor(groupExtractor);
       manager.setCacheStrategy(cacheStrategy);
       manager.setHashStrategy(hashStrategy);
-      manager.setResourceLocatorFactory(resourceLocatorFactory);
+      manager.setUriLocatorFactory(uriLocatorFactory);
       manager.setProcessorsFactory(processorsFactory);
       manager.setNamingStrategy(namingStrategy);
       manager.setModelFactory(modelFactory);
       manager.setModelTransformers(modelTransformers);
       manager.setResourceAuthorizationManager(authorizationManager);
-<<<<<<< HEAD
+      manager.setMetaDataFactory(metaDataFactory);
+
+      onAfterInitializeManager(manager);
       
-=======
-      manager.setMetaDataFactory(metaDataFactory);
-
->>>>>>> f7fdc9da
-      onAfterInitializeManager(manager);
       return manager;
     }
   };
@@ -134,7 +124,7 @@
   public final WroManager create() {
     return managerInitializer.get();
   }
-
+  
   /**
    * @return default implementation of {@link ResourceAuthorizationManager}.
    */
@@ -146,32 +136,22 @@
    * Allows factory to do additional manager configuration after it was initialzed. One use-case is to configure
    * callbacks. Default implementation does nothing. Do not set anything else except callbacks in this method, otherwise
    * the initialization will not be performed properly.
-   *
+   * 
    * @param manager
    *          initialized instance of {@link WroManager}.
    */
   protected void onAfterInitializeManager(final WroManager manager) {
   }
-
-  /**
-   * @param namingStrategy the namingStrategy to set
+  
+  /**
+   * @param namingStrategy
+   *          the namingStrategy to set
    */
   public BaseWroManagerFactory setNamingStrategy(final NamingStrategy namingStrategy) {
     this.namingStrategy = namingStrategy;
     return this;
   }
 
-<<<<<<< HEAD
-
-  /**
-   * @return the namingStrategy
-   */
-  public NamingStrategy getNamingStrategy() {
-    return namingStrategy;
-  }
-  
-=======
->>>>>>> f7fdc9da
   /**
    * @return default implementation of modelTransformers.
    */
@@ -180,46 +160,38 @@
     return this.modelTransformers;
   }
 
-<<<<<<< HEAD
-
-=======
->>>>>>> f7fdc9da
   /**
    * Override to provide a different or modified default factory implementation.
-   *
+   * 
    * @return {@link ProcessorsFactory} object.
    */
   protected ProcessorsFactory newProcessorsFactory() {
     return new DefaultProcesorsFactory();
   }
-
+  
   /**
    * Override to provide a different or modified factory.
-   *
+   * 
    * @return {@link UriLocatorFactory} object.
    */
-  protected ResourceLocatorFactory newResourceLocatorFactory() {
-    return new DefaultResourceLocatorFactory();
-  }
-
-<<<<<<< HEAD
-
-=======
->>>>>>> f7fdc9da
+  protected UriLocatorFactory newUriLocatorFactory() {
+    return new DefaultUriLocatorFactory();
+  }
+
   /**
    * @return {@link HashStrategy} instance.
    */
   protected HashStrategy newHashStrategy() {
     return new SHA1HashStrategy();
   }
-
-  /**
-   * @return default {@link NamingStrategy} to be used by this {@link WroManagerFactory}
+  
+  /**
+   * @return default {@link NamingStrategy} to be used by this {@link WroManagerFactory} 
    */
   protected NamingStrategy newNamingStrategy() {
     return new NoOpNamingStrategy();
   }
-
+  
   /**
    * {@inheritDoc}
    */
@@ -231,10 +203,6 @@
     }
   }
 
-<<<<<<< HEAD
-
-=======
->>>>>>> f7fdc9da
   /**
    * {@inheritDoc}
    */
@@ -246,10 +214,6 @@
     }
   }
 
-<<<<<<< HEAD
-
-=======
->>>>>>> f7fdc9da
   /**
    * @return {@link CacheStrategy} instance for resources' group caching.
    */
@@ -257,10 +221,6 @@
     return new LruMemoryCacheStrategy<CacheEntry, ContentHashEntry>();
   }
 
-<<<<<<< HEAD
-
-=======
->>>>>>> f7fdc9da
   /**
    * @return {@link GroupExtractor} implementation.
    */
@@ -268,19 +228,16 @@
     return new DefaultGroupExtractor();
   }
 
-<<<<<<< HEAD
-
-=======
->>>>>>> f7fdc9da
-  /**
-   * @param servletContext {@link ServletContext} which could be useful for creating dynamic {@link WroModel}.
+  /**
+   * @param servletContext
+   *          {@link ServletContext} which could be useful for creating dynamic {@link WroModel}.
    * @return {@link WroModelFactory} implementation
    */
   protected WroModelFactory newModelFactory() {
     try {
       LOG.debug("Trying to use SmartWroModelFactory as default model factory");
       final Class<? extends WroModelFactory> smartFactoryClass = Class.forName(
-        "ro.isdc.wro.extensions.model.factory.SmartWroModelFactory").asSubclass(WroModelFactory.class);
+          "ro.isdc.wro.extensions.model.factory.SmartWroModelFactory").asSubclass(WroModelFactory.class);
       return smartFactoryClass.newInstance();
     } catch (final Exception e) {
       LOG.debug("SmartWroModelFactory is not available. Using default model factory.");
@@ -289,50 +246,43 @@
     return new XmlModelFactory();
   }
 
-<<<<<<< HEAD
-=======
   /**
    * @return default implementation of {@link MetaDataFactory} used when no {@link MetaDataFactory} is set.
    */
   protected MetaDataFactory newMetaDataFactory() {
     return new DefaultMetaDataFactory();
   }
->>>>>>> f7fdc9da
-
-  /**
-   * @param groupExtractor the groupExtractor to set
+
+  /**
+   * @param groupExtractor
+   *          the groupExtractor to set
    */
   public BaseWroManagerFactory setGroupExtractor(final GroupExtractor groupExtractor) {
     this.groupExtractor = groupExtractor;
     return this;
   }
 
-<<<<<<< HEAD
-
-=======
->>>>>>> f7fdc9da
-  /**
-   * @param modelFactory the modelFactory to set
+  /**
+   * @param modelFactory
+   *          the modelFactory to set
    */
   public BaseWroManagerFactory setModelFactory(final WroModelFactory modelFactory) {
     this.modelFactory = modelFactory;
     return this;
   }
-
+  
   /**
    * @deprecated use {@link BaseWroManagerFactory#setHashStrategy(HashStrategy)}
    * @param hashBuilder
    *          the hashBuilder to set
    */
+  @Deprecated
   public BaseWroManagerFactory setHashBuilder(final HashStrategy hashBuilder) {
     this.hashStrategy = hashBuilder;
     return this;
   }
-<<<<<<< HEAD
-  
-=======
-
->>>>>>> f7fdc9da
+  
+
   /**
    * @param hashBuilder
    *          the hashBuilder to set
@@ -341,7 +291,7 @@
     this.hashStrategy = hashStrategy;
     return this;
   }
-
+  
   /**
    * @param modelTransformers
    *          the modelTransformers to set
@@ -350,7 +300,7 @@
     this.modelTransformers = modelTransformers;
     return this;
   }
-
+  
   /**
    * Add a single model transformer.
    */
@@ -361,53 +311,38 @@
     this.modelTransformers.add(modelTransformer);
     return this;
   }
-
-  /**
-   * @param cacheStrategy the cacheStrategy to set
+  
+  /**
+   * @param cacheStrategy
+   *          the cacheStrategy to set
    */
   public BaseWroManagerFactory setCacheStrategy(final CacheStrategy<CacheEntry, ContentHashEntry> cacheStrategy) {
     this.cacheStrategy = cacheStrategy;
     return this;
   }
 
-<<<<<<< HEAD
-
-=======
->>>>>>> f7fdc9da
-  /**
-   * @param locatorFactory the uriLocatorFactory to set
-   */
-  public BaseWroManagerFactory setLocatorFactory(final ResourceLocatorFactory locatorFactory) {
-    this.resourceLocatorFactory = locatorFactory;
-    return this;
-  }
-
-  /**
-   * @param processorsFactory the processorsFactory to set
+  /**
+   * @param uriLocatorFactory
+   *          the uriLocatorFactory to set
+   */
+  public BaseWroManagerFactory setUriLocatorFactory(final UriLocatorFactory uriLocatorFactory) {
+    this.uriLocatorFactory = uriLocatorFactory;
+    return this;
+  }
+  
+  /**
+   * @param processorsFactory
+   *          the processorsFactory to set
    */
   public void setProcessorsFactory(final ProcessorsFactory processorsFactory) {
     this.processorsFactory = processorsFactory;
   }
-<<<<<<< HEAD
-  
-
-  public WroModelFactory getModelFactory() {
-    return modelFactory;
-  }
-  
-  
-=======
-
->>>>>>> f7fdc9da
+
   public BaseWroManagerFactory setResourceAuthorizationManager(final ResourceAuthorizationManager authorizationManager) {
     this.authorizationManager = authorizationManager;
     return this;
   }
 
-  public void setMetaDataFactory(final MetaDataFactory metaDataFactory) {
-    this.metaDataFactory = metaDataFactory;
-  }
-
   /**
    * {@inheritDoc}
    */
