/*
 * Copyright (c) 2008. All rights reserved.
 */
package ro.isdc.wro.manager.factory;

import java.beans.PropertyChangeListener;
import java.util.ArrayList;
import java.util.List;

import javax.servlet.ServletContext;

import org.slf4j.Logger;
import org.slf4j.LoggerFactory;

import ro.isdc.wro.cache.CacheChangeCallbackAware;
import ro.isdc.wro.cache.CacheEntry;
import ro.isdc.wro.cache.CacheStrategy;
import ro.isdc.wro.cache.ContentHashEntry;
import ro.isdc.wro.cache.impl.LruMemoryCacheStrategy;
import ro.isdc.wro.config.WroConfigurationChangeListener;
import ro.isdc.wro.manager.WroManager;
import ro.isdc.wro.model.WroModel;
import ro.isdc.wro.model.factory.FallbackAwareWroModelFactory;
import ro.isdc.wro.model.factory.InMemoryCacheableWroModelFactory;
import ro.isdc.wro.model.factory.ModelTransformerFactory;
import ro.isdc.wro.model.factory.WroModelFactory;
import ro.isdc.wro.model.factory.XmlModelFactory;
import ro.isdc.wro.model.group.DefaultGroupExtractor;
import ro.isdc.wro.model.group.GroupExtractor;
import ro.isdc.wro.model.group.processor.Injector;
import ro.isdc.wro.model.resource.locator.factory.DefaultResourceLocatorFactory;
import ro.isdc.wro.model.resource.locator.factory.ResourceLocatorFactory;
import ro.isdc.wro.model.resource.processor.factory.DefaultProcesorsFactory;
import ro.isdc.wro.model.resource.processor.factory.ProcessorsFactory;
import ro.isdc.wro.model.resource.util.HashBuilder;
import ro.isdc.wro.model.resource.util.NamingStrategy;
import ro.isdc.wro.model.resource.util.NoOpNamingStrategy;
import ro.isdc.wro.model.resource.util.SHA1HashBuilder;
import ro.isdc.wro.model.transformer.WildcardExpanderModelTransformer;
import ro.isdc.wro.util.DestroyableLazyInitializer;
import ro.isdc.wro.util.ObjectFactory;
import ro.isdc.wro.util.Transformer;


/**
 * Default implementation of {@link WroManagerFactory} which creates default locators and processors and handles the
 * injection logic by creating an {@link Injector} and injecting where it is appropriate.
 *
 * @author Alex Objelean
 * @created Created on Dec 30, 2009
 */
public class BaseWroManagerFactory
  implements WroManagerFactory, WroConfigurationChangeListener, CacheChangeCallbackAware, ObjectFactory<WroManager> {
  private static final Logger LOG = LoggerFactory.getLogger(BaseWroManagerFactory.class);
  /**
   * A callback to be notified about the cache change.
   */
  private PropertyChangeListener cacheChangeCallback;

  private GroupExtractor groupExtractor;
  private WroModelFactory modelFactory;
  private CacheStrategy<CacheEntry, ContentHashEntry> cacheStrategy;
  private HashBuilder hashBuilder;
  /**
   * A list of model transformers. Allows manager to mutate the model before it is being parsed and
   * processed.
   */
  private List<Transformer<WroModel>> modelTransformers;
  private ResourceLocatorFactory resourceLocatorFactory;
  private ProcessorsFactory processorsFactory;
  private NamingStrategy namingStrategy;
  /**
   * Handles the lazy synchronized creation of the manager
   */
  private DestroyableLazyInitializer<WroManager> managerInitializer = new DestroyableLazyInitializer<WroManager>() {
    @Override
    protected WroManager initialize() {
      final WroManager manager = new WroManager();
      if (modelFactory == null) {
        modelFactory = newModelFactory();
      }
      if (groupExtractor == null) {
        groupExtractor = newGroupExtractor();
      }
      if (cacheStrategy == null) {
        cacheStrategy = newCacheStrategy();
      }
      if (hashBuilder == null) {
        hashBuilder = newHashBuilder();
      }
      if (modelTransformers == null) {
        modelTransformers = newModelTransformers();
      }
      if (processorsFactory == null) {
        processorsFactory = newProcessorsFactory();
      }
      if (resourceLocatorFactory == null) {
        resourceLocatorFactory = newResourceLocatorFactory();
      }
      //use NoOp as default naming strategy
      if (namingStrategy == null) {
        namingStrategy = new NoOpNamingStrategy();
      }

      manager.setGroupExtractor(groupExtractor);
      manager.setCacheStrategy(cacheStrategy);
      manager.setHashBuilder(hashBuilder);
<<<<<<< HEAD
      manager.registerCallback(cacheChangeCallback);
      manager.setResourceLocatorFactory(resourceLocatorFactory);
=======
      manager.registerCacheChangeListener(cacheChangeCallback);
      manager.setUriLocatorFactory(uriLocatorFactory);
>>>>>>> 66d8fd6f
      manager.setProcessorsFactory(processorsFactory);
      manager.setNamingStrategy(namingStrategy);
      // wrap modelFactory with several useful decorators
      manager.setModelFactory(new InMemoryCacheableWroModelFactory(new FallbackAwareWroModelFactory(
        new ModelTransformerFactory(modelFactory).setTransformers(modelTransformers))));

      final Injector injector = new Injector(manager);
      injector.inject(modelFactory);
      //transformers also require injection
      for (final Transformer<WroModel> transformer : modelTransformers) {
        injector.inject(transformer);
      }
      onAfterInitializeManager(manager);
      return manager;
    }
  };

  /**
   * Creates default singleton instance of manager, by initializing manager dependencies with default values
   * (processors).
   */
  public final WroManager create() {
    return managerInitializer.get();
  }

  /**
   * Allows factory to do additional manager configuration after it was initialzed. One use-case is to configure
   * callbacks. Default implementation does nothing.
   * 
   * @param manager
   *          initialized instance of {@link WroManager}.
   */
  protected void onAfterInitializeManager(final WroManager manager) {
  }

  /**
   * @param namingStrategy the namingStrategy to set
   */
  public BaseWroManagerFactory setNamingStrategy(final NamingStrategy namingStrategy) {
    this.namingStrategy = namingStrategy;
    return this;
  }


  /**
   * @return the namingStrategy
   */
  public NamingStrategy getNamingStrategy() {
    return namingStrategy;
  }

  /**
   * @return default implementation of modelTransformers.
   */
  protected List<Transformer<WroModel>> newModelTransformers() {
    addModelTransformer(new WildcardExpanderModelTransformer());
    return this.modelTransformers;
  }


  /**
   * Override to provide a different or modified default factory implementation.
   *
   * @return {@link ProcessorsFactory} object.
   */
  protected ProcessorsFactory newProcessorsFactory() {
    return new DefaultProcesorsFactory();
  }

  /**
   * Override to provide a different or modified factory.
   *
   * @return {@link UriLocatorFactory} object.
   */
  protected ResourceLocatorFactory newResourceLocatorFactory() {
    return DefaultResourceLocatorFactory.contextAwareFactory();
  }


  /**
   * @return {@link HashBuilder} instance.
   */
  protected HashBuilder newHashBuilder() {
    return new SHA1HashBuilder();
  }


  /**
   * {@inheritDoc}
   */
  public void registerCacheChangeListener(final PropertyChangeListener cacheChangeListener) {
    this.cacheChangeCallback = cacheChangeListener;
  }


  /**
   * {@inheritDoc}
   */
  public void onCachePeriodChanged(final long period) {
    managerInitializer.get().onCachePeriodChanged(period);
  }


  /**
   * {@inheritDoc}
   */
  public void onModelPeriodChanged(final long period) {
    managerInitializer.get().onModelPeriodChanged(period);
    // update cache too.
    managerInitializer.get().getCacheStrategy().clear();
  }


  /**
   * @return {@link CacheStrategy} instance for resources' group caching.
   */
  protected CacheStrategy<CacheEntry, ContentHashEntry> newCacheStrategy() {
    return new LruMemoryCacheStrategy<CacheEntry, ContentHashEntry>();
  }


  /**
   * @return {@link GroupExtractor} implementation.
   */
  protected GroupExtractor newGroupExtractor() {
    return new DefaultGroupExtractor();
  }


  /**
   * @param servletContext {@link ServletContext} which could be useful for creating dynamic {@link WroModel}.
   * @return {@link WroModelFactory} implementation
   */
  protected WroModelFactory newModelFactory() {
    try {
      LOG.info("Trying to use SmartWroModelFactory as default model factory");
      final Class<? extends WroModelFactory> smartFactoryClass = Class.forName(
        "ro.isdc.wro.extensions.model.factory.SmartWroModelFactory").asSubclass(WroModelFactory.class);
      return smartFactoryClass.newInstance();
    } catch (final Exception e) {
      LOG.info("[FAIL] SmartWroModelFactory is not available. Using default model factory.");
      LOG.debug("Reason: {}", e.toString());
    }
    return new XmlModelFactory();
  }


  /**
   * @param groupExtractor the groupExtractor to set
   */
  public BaseWroManagerFactory setGroupExtractor(final GroupExtractor groupExtractor) {
    this.groupExtractor = groupExtractor;
    return this;
  }


  /**
   * @param modelFactory the modelFactory to set
   */
  public BaseWroManagerFactory setModelFactory(final WroModelFactory modelFactory) {
    this.modelFactory = modelFactory;
    return this;
  }


  /**
   * @param hashBuilder the hashBuilder to set
   */
  public BaseWroManagerFactory setHashBuilder(final HashBuilder hashBuilder) {
    this.hashBuilder = hashBuilder;
    return this;
  }


  /**
   * @param modelTransformers the modelTransformers to set
   */
  public BaseWroManagerFactory setModelTransformers(final List<Transformer<WroModel>> modelTransformers) {
    this.modelTransformers = modelTransformers;
    return this;
  }

  /**
   * Add a single model transformer.
   */
  public BaseWroManagerFactory addModelTransformer(final Transformer<WroModel> modelTransformer) {
    if (modelTransformers == null) {
      modelTransformers = new ArrayList<Transformer<WroModel>>();
    }
    this.modelTransformers.add(modelTransformer);
    return this;
  }

  /**
   * @param cacheStrategy the cacheStrategy to set
   */
  public BaseWroManagerFactory setCacheStrategy(final CacheStrategy<CacheEntry, ContentHashEntry> cacheStrategy) {
    this.cacheStrategy = cacheStrategy;
    return this;
  }


  /**
   * @param resourceLocatorFactory the uriLocatorFactory to set
   */
  public BaseWroManagerFactory setResourceLocatorFactory(final ResourceLocatorFactory resourceLocatorFactory) {
    this.resourceLocatorFactory = resourceLocatorFactory;
    return this;
  }

  /**
   * @param processorsFactory the processorsFactory to set
   */
  public void setProcessorsFactory(final ProcessorsFactory processorsFactory) {
    this.processorsFactory = processorsFactory;
  }

  /**
   * {@inheritDoc}
   */
  public void destroy() {
    managerInitializer.destroy();
  }
}<|MERGE_RESOLUTION|>--- conflicted
+++ resolved
@@ -105,13 +105,8 @@
       manager.setGroupExtractor(groupExtractor);
       manager.setCacheStrategy(cacheStrategy);
       manager.setHashBuilder(hashBuilder);
-<<<<<<< HEAD
-      manager.registerCallback(cacheChangeCallback);
+      manager.registerCacheChangeListener(cacheChangeCallback);
       manager.setResourceLocatorFactory(resourceLocatorFactory);
-=======
-      manager.registerCacheChangeListener(cacheChangeCallback);
-      manager.setUriLocatorFactory(uriLocatorFactory);
->>>>>>> 66d8fd6f
       manager.setProcessorsFactory(processorsFactory);
       manager.setNamingStrategy(namingStrategy);
       // wrap modelFactory with several useful decorators
