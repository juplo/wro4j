--- conflicted
+++ resolved
@@ -5,11 +5,7 @@
 	<parent>
 		<groupId>ro.isdc.wro4j</groupId>
 		<artifactId>wro4j-parent</artifactId>
-<<<<<<< HEAD
-		<version>1.6.3</version>
-=======
 		<version>1.7.0</version>
->>>>>>> da53ea1b
 	</parent>
 
 	<artifactId>wro4j-core</artifactId>
