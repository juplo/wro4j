<?xml version="1.0" encoding="UTF-8"?>
<project xmlns="http://maven.apache.org/POM/4.0.0" xmlns:xsi="http://www.w3.org/2001/XMLSchema-instance"
<<<<<<< HEAD
	xsi:schemaLocation="http://maven.apache.org/POM/4.0.0 http://maven.apache.org/maven-v4_0_0.xsd">
	<modelVersion>4.0.0</modelVersion>
	<parent>
		<groupId>ro.isdc.wro4j</groupId>
		<artifactId>wro4j-parent</artifactId>
        <version>2.0.0-SNAPSHOT</version>
	</parent>
	<artifactId>wro4j-runner</artifactId>
	<packaging>jar</packaging>
	<name>wro4j runner</name>
	<properties>
		<wro4j.runner.mainClass>ro.isdc.wro.runner.Wro4jCommandLineRunner</wro4j.runner.mainClass>
	</properties>
	<dependencies>
		<dependency>
			<groupId>${project.groupId}</groupId>
			<artifactId>wro4j-extensions</artifactId>
			<exclusions>
				<exclusion>
					<groupId>org.apache.ant</groupId>
					<artifactId>ant</artifactId>
				</exclusion>
				<exclusion>
					<groupId>org.hamcrest</groupId>
					<artifactId>hamcrest-core</artifactId>
				</exclusion>
			</exclusions>
		</dependency>
		<dependency>
			<groupId>javax.servlet</groupId>
			<artifactId>servlet-api</artifactId>
			<scope>compile</scope>
		</dependency>
=======
    xsi:schemaLocation="http://maven.apache.org/POM/4.0.0 http://maven.apache.org/maven-v4_0_0.xsd">
    <modelVersion>4.0.0</modelVersion>
    <parent>
        <groupId>ro.isdc.wro4j</groupId>
        <artifactId>wro4j-parent</artifactId>
        <version>1.6.3-SNAPSHOT</version>
    </parent>
    <artifactId>wro4j-runner</artifactId>
    <packaging>jar</packaging>
    <name>wro4j runner</name>
    <properties>
        <wro4j.runner.mainClass>ro.isdc.wro.runner.Wro4jCommandLineRunner</wro4j.runner.mainClass>
    </properties>
    <dependencies>
        <dependency>
            <groupId>${project.groupId}</groupId>
            <artifactId>wro4j-extensions</artifactId>
            <exclusions>
                <exclusion>
                    <groupId>org.apache.ant</groupId>
                    <artifactId>ant</artifactId>
                </exclusion>
                <exclusion>
                    <groupId>org.hamcrest</groupId>
                    <artifactId>hamcrest-core</artifactId>
                </exclusion>
            </exclusions>
        </dependency>
        <dependency>
            <groupId>javax.servlet</groupId>
            <artifactId>servlet-api</artifactId>
            <scope>compile</scope>
        </dependency>
>>>>>>> 03133f87
		<!-- Other Dependencies -->
        <dependency>
            <groupId>org.mockito</groupId>
            <artifactId>mockito-core</artifactId>
            <scope>compile</scope>
        </dependency>
		<!-- Explicitly add slf4j with compile scope -->
        <dependency>
            <groupId>org.slf4j</groupId>
            <artifactId>slf4j-log4j12</artifactId>
            <scope>compile</scope>
        </dependency>
    </dependencies>
    <build>
        <plugins>
            <plugin>
                <groupId>org.apache.maven.plugins</groupId>
                <artifactId>maven-shade-plugin</artifactId>
                <version>2.0</version>
                <executions>
                    <execution>
                        <phase>package</phase>
                        <goals>
                            <goal>shade</goal>
                        </goals>
                        <configuration>
                            <shadedClassifierName>jar-with-dependencies</shadedClassifierName>
                            <transformers>
                                <transformer implementation="org.apache.maven.plugins.shade.resource.ManifestResourceTransformer">
                                    <mainClass>${wro4j.runner.mainClass}</mainClass>
                                </transformer>
                                <transformer implementation="org.apache.maven.plugins.shade.resource.ServicesResourceTransformer"/>
                            </transformers>
                        </configuration>
                    </execution>
                </executions>
            </plugin>
            <plugin>
                <groupId>org.apache.maven.plugins</groupId>
                <artifactId>maven-compiler-plugin</artifactId>
                <configuration>
                    <source>1.6</source>
                    <target>1.6</target>
                </configuration>
            </plugin>
        </plugins>
    </build>
</project><|MERGE_RESOLUTION|>--- conflicted
+++ resolved
@@ -1,6 +1,5 @@
 <?xml version="1.0" encoding="UTF-8"?>
 <project xmlns="http://maven.apache.org/POM/4.0.0" xmlns:xsi="http://www.w3.org/2001/XMLSchema-instance"
-<<<<<<< HEAD
 	xsi:schemaLocation="http://maven.apache.org/POM/4.0.0 http://maven.apache.org/maven-v4_0_0.xsd">
 	<modelVersion>4.0.0</modelVersion>
 	<parent>
@@ -34,41 +33,6 @@
 			<artifactId>servlet-api</artifactId>
 			<scope>compile</scope>
 		</dependency>
-=======
-    xsi:schemaLocation="http://maven.apache.org/POM/4.0.0 http://maven.apache.org/maven-v4_0_0.xsd">
-    <modelVersion>4.0.0</modelVersion>
-    <parent>
-        <groupId>ro.isdc.wro4j</groupId>
-        <artifactId>wro4j-parent</artifactId>
-        <version>1.6.3-SNAPSHOT</version>
-    </parent>
-    <artifactId>wro4j-runner</artifactId>
-    <packaging>jar</packaging>
-    <name>wro4j runner</name>
-    <properties>
-        <wro4j.runner.mainClass>ro.isdc.wro.runner.Wro4jCommandLineRunner</wro4j.runner.mainClass>
-    </properties>
-    <dependencies>
-        <dependency>
-            <groupId>${project.groupId}</groupId>
-            <artifactId>wro4j-extensions</artifactId>
-            <exclusions>
-                <exclusion>
-                    <groupId>org.apache.ant</groupId>
-                    <artifactId>ant</artifactId>
-                </exclusion>
-                <exclusion>
-                    <groupId>org.hamcrest</groupId>
-                    <artifactId>hamcrest-core</artifactId>
-                </exclusion>
-            </exclusions>
-        </dependency>
-        <dependency>
-            <groupId>javax.servlet</groupId>
-            <artifactId>servlet-api</artifactId>
-            <scope>compile</scope>
-        </dependency>
->>>>>>> 03133f87
 		<!-- Other Dependencies -->
         <dependency>
             <groupId>org.mockito</groupId>
