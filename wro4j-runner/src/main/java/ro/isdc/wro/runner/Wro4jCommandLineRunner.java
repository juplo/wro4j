<<<<<<< HEAD
/**
 * Copyright Alex Objelean
 */
package ro.isdc.wro.runner;

import static org.apache.commons.lang3.Validate.notNull;

import java.io.File;
import java.io.FileInputStream;
import java.io.FileOutputStream;
import java.io.IOException;
import java.io.InputStream;
import java.io.OutputStream;
import java.util.Arrays;
import java.util.Collection;
import java.util.List;
import java.util.Map;
import java.util.Properties;

import javax.servlet.FilterConfig;
import javax.servlet.http.HttpServletRequest;
import javax.servlet.http.HttpServletResponse;

import org.apache.commons.io.IOUtils;
import org.apache.commons.io.output.ByteArrayOutputStream;
import org.apache.commons.lang3.StringUtils;
import org.apache.commons.lang3.Validate;
import org.kohsuke.args4j.CmdLineParser;
import org.kohsuke.args4j.Option;
import org.mockito.Mockito;
import org.slf4j.Logger;
import org.slf4j.LoggerFactory;

import ro.isdc.wro.config.Context;
import ro.isdc.wro.config.factory.PropertyWroConfigurationFactory;
import ro.isdc.wro.config.jmx.WroConfiguration;
import ro.isdc.wro.extensions.model.factory.SmartWroModelFactory;
import ro.isdc.wro.extensions.processor.css.CssLintProcessor;
import ro.isdc.wro.extensions.processor.js.JsHintProcessor;
import ro.isdc.wro.extensions.processor.support.csslint.CssLintException;
import ro.isdc.wro.extensions.processor.support.linter.LinterException;
import ro.isdc.wro.http.support.DelegatingServletOutputStream;
import ro.isdc.wro.manager.WroManager;
import ro.isdc.wro.manager.factory.WroManagerFactory;
import ro.isdc.wro.manager.factory.standalone.DefaultStandaloneContextAwareManagerFactory;
import ro.isdc.wro.manager.factory.standalone.StandaloneContext;
import ro.isdc.wro.manager.factory.standalone.StandaloneContextAware;
import ro.isdc.wro.model.WroModel;
import ro.isdc.wro.model.WroModelInspector;
import ro.isdc.wro.model.factory.WroModelFactory;
import ro.isdc.wro.model.resource.Resource;
import ro.isdc.wro.model.resource.ResourceType;
import ro.isdc.wro.model.resource.processor.ResourceProcessor;
import ro.isdc.wro.model.resource.processor.factory.ConfigurableProcessorsFactory;
import ro.isdc.wro.model.resource.processor.factory.ProcessorsFactory;
import ro.isdc.wro.model.resource.support.naming.ConfigurableNamingStrategy;
import ro.isdc.wro.model.resource.support.naming.NamingStrategy;
import ro.isdc.wro.util.StopWatch;
import ro.isdc.wro.util.io.UnclosableBufferedInputStream;


/**
 * Default command line runner. Interprets arguments and perform a processing.
 *
 * @author Alex Objelean
 * @since 1.3.4
 */
public class Wro4jCommandLineRunner {
  private static final Logger LOG = LoggerFactory.getLogger(Wro4jCommandLineRunner.class);
  private static String userDirectory = System.getProperty("user.dir");
  private final File defaultWroFile = newDefaultWroFile();

  @Option(name = "-m", aliases = {
    "--minimize"
  }, usage = "Turns on the minimization by applying compressor")
  private boolean minimize;
  @Option(name = "--parallel", usage = "Turns on the parallel preProcessing of resources. This value is false by default.")
  private boolean parallelPreprocessing;
  @Option(name = "--targetGroups", metaVar = "GROUPS", usage = "Comma separated value of the group names from wro.xml to process. If none is provided, all groups will be processed.")
  private String targetGroups;
  @Option(name = "-i", aliases = {
    "--ignoreMissingResources"
  }, usage = "Ignores missing resources")
  private boolean ignoreMissingResources;
  @Option(name = "--wroFile", metaVar = "PATH_TO_WRO_XML", usage = "The path to the wro model file. By default the model is searched inse the user current folder.")
  private final File wroFile = defaultWroFile;
  @Option(name = "--wroConfigurationFile", metaVar = "PATH_TO_WRO_PROPERTIES", usage = "The path to the wro.properties file. By default the model is searched inse the user current folder.")
=======
/**
 * Copyright Alex Objelean
 */
package ro.isdc.wro.runner;

import static org.apache.commons.lang3.Validate.notNull;

import java.io.File;
import java.io.FileInputStream;
import java.io.FileOutputStream;
import java.io.IOException;
import java.io.InputStream;
import java.io.OutputStream;
import java.util.Arrays;
import java.util.Collection;
import java.util.List;
import java.util.Map;
import java.util.Properties;

import javax.servlet.FilterConfig;
import javax.servlet.http.HttpServletRequest;
import javax.servlet.http.HttpServletResponse;

import org.apache.commons.io.IOUtils;
import org.apache.commons.io.output.ByteArrayOutputStream;
import org.apache.commons.lang3.StringUtils;
import org.apache.commons.lang3.Validate;
import org.kohsuke.args4j.CmdLineParser;
import org.kohsuke.args4j.Option;
import org.mockito.Mockito;
import org.slf4j.Logger;
import org.slf4j.LoggerFactory;

import ro.isdc.wro.config.Context;
import ro.isdc.wro.config.factory.PropertyWroConfigurationFactory;
import ro.isdc.wro.config.jmx.WroConfiguration;
import ro.isdc.wro.extensions.model.factory.SmartWroModelFactory;
import ro.isdc.wro.extensions.processor.css.CssLintProcessor;
import ro.isdc.wro.extensions.processor.js.JsHintProcessor;
import ro.isdc.wro.http.support.DelegatingServletOutputStream;
import ro.isdc.wro.manager.WroManager;
import ro.isdc.wro.manager.factory.WroManagerFactory;
import ro.isdc.wro.manager.factory.standalone.DefaultStandaloneContextAwareManagerFactory;
import ro.isdc.wro.manager.factory.standalone.StandaloneContext;
import ro.isdc.wro.manager.factory.standalone.StandaloneContextAware;
import ro.isdc.wro.model.WroModel;
import ro.isdc.wro.model.WroModelInspector;
import ro.isdc.wro.model.factory.WroModelFactory;
import ro.isdc.wro.model.resource.ResourceType;
import ro.isdc.wro.model.resource.processor.ResourcePostProcessor;
import ro.isdc.wro.model.resource.processor.ResourcePreProcessor;
import ro.isdc.wro.model.resource.processor.factory.ConfigurableProcessorsFactory;
import ro.isdc.wro.model.resource.processor.factory.ProcessorsFactory;
import ro.isdc.wro.model.resource.support.naming.ConfigurableNamingStrategy;
import ro.isdc.wro.model.resource.support.naming.NamingStrategy;
import ro.isdc.wro.runner.processor.RunnerCssLintProcessor;
import ro.isdc.wro.runner.processor.RunnerJsHintProcessor;
import ro.isdc.wro.util.StopWatch;
import ro.isdc.wro.util.io.UnclosableBufferedInputStream;


/**
 * Default command line runner. Interprets arguments and perform a processing.
 *
 * @author Alex Objelean
 * @since 1.3.4
 */
public class Wro4jCommandLineRunner {
  private static final Logger LOG = LoggerFactory.getLogger(Wro4jCommandLineRunner.class);
  private static String userDirectory = System.getProperty("user.dir");
  private final File defaultWroFile = newDefaultWroFile();

  @Option(name = "-m", aliases = {
    "--minimize"
  }, usage = "Turns on the minimization by applying compressor")
  private boolean minimize;
  @Option(name = "--parallel", usage = "Turns on the parallel preProcessing of resources. This value is false by default.")
  private boolean parallelPreprocessing;
  @Option(name = "--targetGroups", metaVar = "GROUPS", usage = "Comma separated value of the group names from wro.xml to process. If none is provided, all groups will be processed.")
  private String targetGroups;
  @Option(name = "-i", aliases = {
    "--ignoreMissingResources"
  }, usage = "Ignores missing resources")
  private boolean ignoreMissingResources;
  @Option(name = "--wroFile", metaVar = "PATH_TO_WRO_XML", usage = "The path to the wro model file. By default the model is searched inse the user current folder.")
  private final File wroFile = defaultWroFile;
  @Option(name = "--wroConfigurationFile", metaVar = "PATH_TO_WRO_PROPERTIES", usage = "The path to the wro.properties file. By default the configuration file is searched inse the user current folder.")
>>>>>>> 864a2138
  private final File wroConfigurationFile = newWroConfigurationFile();
  @Option(name = "--contextFolder", metaVar = "PATH", usage = "Folder used as a root of the context relative resources. By default this is the user current folder.")
  private final File contextFolder = new File(System.getProperty("user.dir"));
  @Option(name = "--destinationFolder", metaVar = "PATH", usage = "Where to store the processed result. By default uses the folder named [wro].")
  private File destinationFolder = new File(System.getProperty("user.dir"), "wro");
  @Option(name = "-c", aliases = {
    "--compressor", "--preProcessors"
  }, metaVar = "COMPRESSOR", usage = "Comma separated list of pre-processors")
  private String preProcessorsList;
  @Option(name = "--postProcessors", metaVar = "POST_PROCESSOR", usage = "Comma separated list of post-processors")
  private String postProcessorsList;

  private Properties wroConfigurationAsProperties;

  public static void main(final String[] args)
      throws Exception {
    new Wro4jCommandLineRunner().doMain(args);
  }

  /**
   * @return the location where wro file is located by default. Default implementation uses current user directory.
   * @VisibleForTesting
   */
  protected File newDefaultWroFile() {
    return new File(userDirectory, "wro.xml");
  }


  /**
   * @return the location where wro configuration file is located by default. Default implementation uses current user directory.
   * @VisibleForTesting
   */
  protected File newWroConfigurationFile() {
    return new File(userDirectory, "wro.properties");
  }

  /**
   * @return the context folder used by runner.
   * @VisibleForTesting
   */
  protected File getContextFolder() {
    return contextFolder;
  }

  /**
   * @return the destination folder where the result will be written.
   * @VisibleForTesting
   */
  protected File getDestinationFolder() {
    return contextFolder;
  }

  /**
   * @param args
   */
  protected void doMain(final String[] args) {
    LOG.debug("arguments: " + Arrays.toString(args));
    final CmdLineParser parser = new CmdLineParser(this);
    parser.setUsageWidth(100);
    final StopWatch watch = new StopWatch();
    watch.start("processing");
    try {
      parser.parseArgument(args);
      LOG.debug("Options: {}", this);
      process();
    } catch (final Exception e) {
      e.printStackTrace();
      System.err.println(e.getMessage() + "\n\n");
      System.err.println("=======================================");
      System.err.println("USAGE");
      System.err.println("=======================================");
      parser.printUsage(System.err);
      onRunnerException(e);
    } finally {
      watch.stop();
      LOG.debug(watch.prettyPrint());
      LOG.info("Processing took: {}ms", watch.getLastTaskTimeMillis());
    }
  }

  /**
   * Exception handler.
   */
  protected void onRunnerException(final Exception e) {
    System.out.println(e.getMessage());
    System.exit(1); // non-zero exit code indicates there was an error
  }

  private void process() {
    try {
      Context.set(Context.standaloneContext());
      // create destinationFolder if needed
      if (!destinationFolder.exists()) {
        destinationFolder.mkdirs();
      }
      final Collection<String> groupsAsList = getTargetGroupsAsList();
      for (final String group : groupsAsList) {
        for (final ResourceType resourceType : ResourceType.values()) {
          final String groupWithExtension = group + "." + resourceType.name().toLowerCase();
          processGroup(groupWithExtension, destinationFolder);
        }
      }
    } catch (final IOException e) {
      System.err.println(e.getMessage());
    }
  }

  /**
   * @return a list containing all groups needs to be processed.
   */
  private List<String> getTargetGroupsAsList()
      throws IOException {
    if (targetGroups == null) {
      final WroModel model = getManagerFactory().create().getModelFactory().create();
      return new WroModelInspector(model).getGroupNames();
    }
    return Arrays.asList(targetGroups.split(","));
  }

  /**
   * Process a single group.
   *
   * @throws IOException
   *           if any IO related exception occurs.
   */
  private void processGroup(final String group, final File parentFoder)
      throws IOException {
    final ByteArrayOutputStream resultOutputStream = new ByteArrayOutputStream();
    InputStream resultInputStream = null;
    try {
      LOG.info("processing group: " + group);
      initContext(group, resultOutputStream);
      doProcess();

      // encode version & write result to file
      resultInputStream = new UnclosableBufferedInputStream(resultOutputStream.toByteArray());
      final File destinationFile = new File(parentFoder, rename(group, resultInputStream));
      destinationFile.createNewFile();
      // allow the same stream to be read again
      resultInputStream.reset();
      LOG.debug("Created file: {}", destinationFile.getName());

      final OutputStream fos = new FileOutputStream(destinationFile);
      // use reader to detect encoding
      IOUtils.copy(resultInputStream, fos);
      fos.close();
      // delete empty files
      if (destinationFile.length() == 0) {
        LOG.debug("No content found for group: {}", group);
        destinationFile.delete();
      } else {
        LOG.info("file size: {} -> {}bytes", destinationFile.getName(), destinationFile.length());
        LOG.info("{} ({}bytes) has been created!", destinationFile.getAbsolutePath(), destinationFile.length());
      }
    } finally {
      if (resultOutputStream != null) {
        resultOutputStream.close();
      }
      if (resultInputStream != null) {
        resultInputStream.close();
      }
    }
  }

  /**
   * Initialize the context for standalone execution.
   */
  private void initContext(final String group, final ByteArrayOutputStream resultOutputStream)
      throws IOException {
    // mock request
    final HttpServletRequest request = Mockito.mock(HttpServletRequest.class);
    Mockito.when(request.getRequestURI()).thenReturn(group);
    // mock response
    final HttpServletResponse response = Mockito.mock(HttpServletResponse.class);
    Mockito.when(response.getOutputStream()).thenReturn(new DelegatingServletOutputStream(resultOutputStream));

    // init context
    Context.set(Context.webContext(request, response, Mockito.mock(FilterConfig.class)), initWroConfiguration());
    Context.get().setAggregatedFolderPath(computeAggregatedFolderPath());
  }

  /**
   * Perform actual processing by delegating the process call to {@link WroManager}.
   *
   * @throws IOException
   * @VisibleForTesting
   */
  void doProcess()
      throws IOException {
    // perform processing
    getManagerFactory().create().process();
  }

  private WroConfiguration initWroConfiguration()
      throws IOException {
    final PropertyWroConfigurationFactory factory = new PropertyWroConfigurationFactory(getWroConfigurationProperties());
    final WroConfiguration config = factory.create();
    //keep backward compatibility configuration of some config properties
    config.setParallelPreprocessing(parallelPreprocessing);
    return config;
  }

  /**
   * @return {@link Properties} object loaded from wro.properties file located in current user directory. This location
   *         is configurable. If the wro.properties file does not exist, the returned value will be an empty
   *         {@link Properties} object, equivalent to no config properties.
   * @throws IOException
   *           if loaded file is corrupt.
   */
  private Properties getWroConfigurationProperties()
      throws IOException {
    if (wroConfigurationAsProperties == null) {
      try {
        wroConfigurationAsProperties = new Properties();
        if (wroConfigurationFile != null && wroConfigurationFile.exists()) {
          LOG.debug("Using {} to load WroConfiguration.", wroConfigurationFile.getPath());
          wroConfigurationAsProperties.load(new FileInputStream(wroConfigurationFile));
        } else {
          LOG.warn("Configuration file: '{}' does not exist. Using default configuration.", wroConfigurationFile);
        }
      } catch (final IOException e) {
        LOG.error("Problem while loading WroConfiguration", e);
        throw e;
      }
    }
    return wroConfigurationAsProperties;
  }

  /**
   * This implementation is similar to the one from Wro4jMojo. TODO: reuse if possible.
   */
  private String computeAggregatedFolderPath() {
    Validate.notNull(destinationFolder, "DestinationFolder cannot be null!");
    Validate.notNull(contextFolder, "ContextFolder cannot be null!");
    final File cssTargetFolder = destinationFolder;
    File rootFolder = null;
    if (cssTargetFolder.getPath().startsWith(contextFolder.getPath())) {
      rootFolder = contextFolder;
    }
    // compute aggregatedFolderPath
    String aggregatedFolderPath = null;
    if (rootFolder != null) {
      aggregatedFolderPath = StringUtils.removeStart(cssTargetFolder.getPath(), rootFolder.getPath());
    }
    LOG.debug("aggregatedFolderPath: {}", aggregatedFolderPath);
    return aggregatedFolderPath;
  }

  /**
   * Encodes a version using some logic.
   *
   * @param group
   *          the name of the resource to encode.
   * @param input
   *          the stream of the result content.
   * @return the name of the resource with the version encoded.
   */
  private String rename(final String group, final InputStream input)
      throws IOException {
    return getManagerFactory().create().getNamingStrategy().rename(group, input);
  }

  /**
   * This method will ensure that you have a right and initialized instance of {@link StandaloneContextAware}.
   */
  private WroManagerFactory getManagerFactory()
      throws IOException {
    final DefaultStandaloneContextAwareManagerFactory managerFactory = new DefaultStandaloneContextAwareManagerFactory();
    managerFactory.setProcessorsFactory(createProcessorsFactory());
    managerFactory.setNamingStrategy(createNamingStrategy());
    managerFactory.setModelFactory(createWroModelFactory());
    managerFactory.initialize(createStandaloneContext());
    //allow created manager to get injected immediately after creation
    return managerFactory;
  }

  private NamingStrategy createNamingStrategy() throws IOException {
    final ConfigurableNamingStrategy namingStrategy = new ConfigurableNamingStrategy();
    namingStrategy.setProperties(getWroConfigurationProperties());
    return namingStrategy;
  }

  private WroModelFactory createWroModelFactory() {
    // autodetect if user didn't specify explicitly the wro file path (aka default is used).
    notNull(defaultWroFile, "default wroFile cannot be null!");
    final boolean autoDetectWroFile = defaultWroFile.getPath().equals(wroFile.getPath());
    return new SmartWroModelFactory().setWroFile(wroFile).setAutoDetectWroFile(autoDetectWroFile);
  }

  private ProcessorsFactory createProcessorsFactory()
      throws IOException {
    final Properties props = getWroConfigurationProperties();
    if (preProcessorsList != null) {
      props.setProperty(ConfigurableProcessorsFactory.PARAM_PRE_PROCESSORS, preProcessorsList);
    }
    if (postProcessorsList != null) {
      props.setProperty(ConfigurableProcessorsFactory.PARAM_POST_PROCESSORS, postProcessorsList);
    }
    return new ConfigurableProcessorsFactory() {
      @Override
      protected Map<String, ResourceProcessor> newPreProcessorsMap() {
        final Map<String, ResourceProcessor> map = super.newPreProcessorsMap();
        // override csslint & jsHint aliases
        map.put(CssLintProcessor.ALIAS, new RunnerCssLintProcessor());
        map.put(JsHintProcessor.ALIAS, new RunnerJsHintProcessor());
        return map;
      }

      @Override
      protected Map<String, ResourceProcessor> newPostProcessorsMap() {
        final Map<String, ResourceProcessor> map = super.newPostProcessorsMap();
        // override csslint & jsHint aliases
        map.put(CssLintProcessor.ALIAS, new RunnerCssLintProcessor());
        map.put(JsHintProcessor.ALIAS, new RunnerJsHintProcessor());
        return map;
      }
    }.setProperties(props);
  }

  /**
   * Creates a {@link StandaloneContext} by setting properties passed after mojo is initialized.
   */
  private StandaloneContext createStandaloneContext() {
    final StandaloneContext runContext = new StandaloneContext();
    runContext.setContextFoldersAsCSV(getContextFolder().getPath());
    runContext.setMinimize(minimize);
    runContext.setWroFile(wroFile);
    runContext.setIgnoreMissingResourcesAsString(Boolean.toString(ignoreMissingResources));
    return runContext;
  }

  /**
   * @param destinationFolder
   *          the destinationFolder to set
   * @VisibleForTestOnly
   */
  void setDestinationFolder(final File destinationFolder) {
    this.destinationFolder = destinationFolder;
  }

  /**
   * Linter classes with custom exception handling.
   */
  private class RunnerCssLintProcessor
      extends CssLintProcessor {
    @Override
    protected void onCssLintException(final CssLintException e, final Resource resource) {
      super.onCssLintException(e, resource);
      System.err.println("The following resource: " + resource + " has " + e.getErrors().size() + " errors.");
      System.err.println(e.getErrors());
      onRunnerException(e);
    }
  }

  private class RunnerJsHintProcessor
      extends JsHintProcessor {
    @Override
    protected void onLinterException(final LinterException e, final Resource resource) {
      super.onLinterException(e, resource);
      System.err.println("The following resource: " + resource + " has " + e.getErrors().size() + " errors.");
      System.err.println(e.getErrors());
      onRunnerException(e);
    }
  }

}<|MERGE_RESOLUTION|>--- conflicted
+++ resolved
@@ -1,543 +1,427 @@
-<<<<<<< HEAD
-/**
- * Copyright Alex Objelean
- */
-package ro.isdc.wro.runner;
-
-import static org.apache.commons.lang3.Validate.notNull;
-
-import java.io.File;
-import java.io.FileInputStream;
-import java.io.FileOutputStream;
-import java.io.IOException;
-import java.io.InputStream;
-import java.io.OutputStream;
-import java.util.Arrays;
-import java.util.Collection;
-import java.util.List;
-import java.util.Map;
-import java.util.Properties;
-
-import javax.servlet.FilterConfig;
-import javax.servlet.http.HttpServletRequest;
-import javax.servlet.http.HttpServletResponse;
-
-import org.apache.commons.io.IOUtils;
-import org.apache.commons.io.output.ByteArrayOutputStream;
-import org.apache.commons.lang3.StringUtils;
-import org.apache.commons.lang3.Validate;
-import org.kohsuke.args4j.CmdLineParser;
-import org.kohsuke.args4j.Option;
-import org.mockito.Mockito;
-import org.slf4j.Logger;
-import org.slf4j.LoggerFactory;
-
-import ro.isdc.wro.config.Context;
-import ro.isdc.wro.config.factory.PropertyWroConfigurationFactory;
-import ro.isdc.wro.config.jmx.WroConfiguration;
-import ro.isdc.wro.extensions.model.factory.SmartWroModelFactory;
-import ro.isdc.wro.extensions.processor.css.CssLintProcessor;
-import ro.isdc.wro.extensions.processor.js.JsHintProcessor;
-import ro.isdc.wro.extensions.processor.support.csslint.CssLintException;
-import ro.isdc.wro.extensions.processor.support.linter.LinterException;
-import ro.isdc.wro.http.support.DelegatingServletOutputStream;
-import ro.isdc.wro.manager.WroManager;
-import ro.isdc.wro.manager.factory.WroManagerFactory;
-import ro.isdc.wro.manager.factory.standalone.DefaultStandaloneContextAwareManagerFactory;
-import ro.isdc.wro.manager.factory.standalone.StandaloneContext;
-import ro.isdc.wro.manager.factory.standalone.StandaloneContextAware;
-import ro.isdc.wro.model.WroModel;
-import ro.isdc.wro.model.WroModelInspector;
-import ro.isdc.wro.model.factory.WroModelFactory;
-import ro.isdc.wro.model.resource.Resource;
-import ro.isdc.wro.model.resource.ResourceType;
-import ro.isdc.wro.model.resource.processor.ResourceProcessor;
-import ro.isdc.wro.model.resource.processor.factory.ConfigurableProcessorsFactory;
-import ro.isdc.wro.model.resource.processor.factory.ProcessorsFactory;
-import ro.isdc.wro.model.resource.support.naming.ConfigurableNamingStrategy;
-import ro.isdc.wro.model.resource.support.naming.NamingStrategy;
-import ro.isdc.wro.util.StopWatch;
-import ro.isdc.wro.util.io.UnclosableBufferedInputStream;
-
-
-/**
- * Default command line runner. Interprets arguments and perform a processing.
- *
- * @author Alex Objelean
- * @since 1.3.4
- */
-public class Wro4jCommandLineRunner {
-  private static final Logger LOG = LoggerFactory.getLogger(Wro4jCommandLineRunner.class);
-  private static String userDirectory = System.getProperty("user.dir");
-  private final File defaultWroFile = newDefaultWroFile();
-
-  @Option(name = "-m", aliases = {
-    "--minimize"
-  }, usage = "Turns on the minimization by applying compressor")
-  private boolean minimize;
-  @Option(name = "--parallel", usage = "Turns on the parallel preProcessing of resources. This value is false by default.")
-  private boolean parallelPreprocessing;
-  @Option(name = "--targetGroups", metaVar = "GROUPS", usage = "Comma separated value of the group names from wro.xml to process. If none is provided, all groups will be processed.")
-  private String targetGroups;
-  @Option(name = "-i", aliases = {
-    "--ignoreMissingResources"
-  }, usage = "Ignores missing resources")
-  private boolean ignoreMissingResources;
-  @Option(name = "--wroFile", metaVar = "PATH_TO_WRO_XML", usage = "The path to the wro model file. By default the model is searched inse the user current folder.")
-  private final File wroFile = defaultWroFile;
-  @Option(name = "--wroConfigurationFile", metaVar = "PATH_TO_WRO_PROPERTIES", usage = "The path to the wro.properties file. By default the model is searched inse the user current folder.")
-=======
-/**
- * Copyright Alex Objelean
- */
-package ro.isdc.wro.runner;
-
-import static org.apache.commons.lang3.Validate.notNull;
-
-import java.io.File;
-import java.io.FileInputStream;
-import java.io.FileOutputStream;
-import java.io.IOException;
-import java.io.InputStream;
-import java.io.OutputStream;
-import java.util.Arrays;
-import java.util.Collection;
-import java.util.List;
-import java.util.Map;
-import java.util.Properties;
-
-import javax.servlet.FilterConfig;
-import javax.servlet.http.HttpServletRequest;
-import javax.servlet.http.HttpServletResponse;
-
-import org.apache.commons.io.IOUtils;
-import org.apache.commons.io.output.ByteArrayOutputStream;
-import org.apache.commons.lang3.StringUtils;
-import org.apache.commons.lang3.Validate;
-import org.kohsuke.args4j.CmdLineParser;
-import org.kohsuke.args4j.Option;
-import org.mockito.Mockito;
-import org.slf4j.Logger;
-import org.slf4j.LoggerFactory;
-
-import ro.isdc.wro.config.Context;
-import ro.isdc.wro.config.factory.PropertyWroConfigurationFactory;
-import ro.isdc.wro.config.jmx.WroConfiguration;
-import ro.isdc.wro.extensions.model.factory.SmartWroModelFactory;
-import ro.isdc.wro.extensions.processor.css.CssLintProcessor;
-import ro.isdc.wro.extensions.processor.js.JsHintProcessor;
-import ro.isdc.wro.http.support.DelegatingServletOutputStream;
-import ro.isdc.wro.manager.WroManager;
-import ro.isdc.wro.manager.factory.WroManagerFactory;
-import ro.isdc.wro.manager.factory.standalone.DefaultStandaloneContextAwareManagerFactory;
-import ro.isdc.wro.manager.factory.standalone.StandaloneContext;
-import ro.isdc.wro.manager.factory.standalone.StandaloneContextAware;
-import ro.isdc.wro.model.WroModel;
-import ro.isdc.wro.model.WroModelInspector;
-import ro.isdc.wro.model.factory.WroModelFactory;
-import ro.isdc.wro.model.resource.ResourceType;
-import ro.isdc.wro.model.resource.processor.ResourcePostProcessor;
-import ro.isdc.wro.model.resource.processor.ResourcePreProcessor;
-import ro.isdc.wro.model.resource.processor.factory.ConfigurableProcessorsFactory;
-import ro.isdc.wro.model.resource.processor.factory.ProcessorsFactory;
-import ro.isdc.wro.model.resource.support.naming.ConfigurableNamingStrategy;
-import ro.isdc.wro.model.resource.support.naming.NamingStrategy;
-import ro.isdc.wro.runner.processor.RunnerCssLintProcessor;
-import ro.isdc.wro.runner.processor.RunnerJsHintProcessor;
-import ro.isdc.wro.util.StopWatch;
-import ro.isdc.wro.util.io.UnclosableBufferedInputStream;
-
-
-/**
- * Default command line runner. Interprets arguments and perform a processing.
- *
- * @author Alex Objelean
- * @since 1.3.4
- */
-public class Wro4jCommandLineRunner {
-  private static final Logger LOG = LoggerFactory.getLogger(Wro4jCommandLineRunner.class);
-  private static String userDirectory = System.getProperty("user.dir");
-  private final File defaultWroFile = newDefaultWroFile();
-
-  @Option(name = "-m", aliases = {
-    "--minimize"
-  }, usage = "Turns on the minimization by applying compressor")
-  private boolean minimize;
-  @Option(name = "--parallel", usage = "Turns on the parallel preProcessing of resources. This value is false by default.")
-  private boolean parallelPreprocessing;
-  @Option(name = "--targetGroups", metaVar = "GROUPS", usage = "Comma separated value of the group names from wro.xml to process. If none is provided, all groups will be processed.")
-  private String targetGroups;
-  @Option(name = "-i", aliases = {
-    "--ignoreMissingResources"
-  }, usage = "Ignores missing resources")
-  private boolean ignoreMissingResources;
-  @Option(name = "--wroFile", metaVar = "PATH_TO_WRO_XML", usage = "The path to the wro model file. By default the model is searched inse the user current folder.")
-  private final File wroFile = defaultWroFile;
-  @Option(name = "--wroConfigurationFile", metaVar = "PATH_TO_WRO_PROPERTIES", usage = "The path to the wro.properties file. By default the configuration file is searched inse the user current folder.")
->>>>>>> 864a2138
-  private final File wroConfigurationFile = newWroConfigurationFile();
-  @Option(name = "--contextFolder", metaVar = "PATH", usage = "Folder used as a root of the context relative resources. By default this is the user current folder.")
-  private final File contextFolder = new File(System.getProperty("user.dir"));
-  @Option(name = "--destinationFolder", metaVar = "PATH", usage = "Where to store the processed result. By default uses the folder named [wro].")
-  private File destinationFolder = new File(System.getProperty("user.dir"), "wro");
-  @Option(name = "-c", aliases = {
-    "--compressor", "--preProcessors"
-  }, metaVar = "COMPRESSOR", usage = "Comma separated list of pre-processors")
-  private String preProcessorsList;
-  @Option(name = "--postProcessors", metaVar = "POST_PROCESSOR", usage = "Comma separated list of post-processors")
-  private String postProcessorsList;
-
-  private Properties wroConfigurationAsProperties;
-
-  public static void main(final String[] args)
-      throws Exception {
-    new Wro4jCommandLineRunner().doMain(args);
-  }
-
-  /**
-   * @return the location where wro file is located by default. Default implementation uses current user directory.
-   * @VisibleForTesting
-   */
-  protected File newDefaultWroFile() {
-    return new File(userDirectory, "wro.xml");
-  }
-
-
-  /**
-   * @return the location where wro configuration file is located by default. Default implementation uses current user directory.
-   * @VisibleForTesting
-   */
-  protected File newWroConfigurationFile() {
-    return new File(userDirectory, "wro.properties");
-  }
-
-  /**
-   * @return the context folder used by runner.
-   * @VisibleForTesting
-   */
-  protected File getContextFolder() {
-    return contextFolder;
-  }
-
-  /**
-   * @return the destination folder where the result will be written.
-   * @VisibleForTesting
-   */
-  protected File getDestinationFolder() {
-    return contextFolder;
-  }
-
-  /**
-   * @param args
-   */
-  protected void doMain(final String[] args) {
-    LOG.debug("arguments: " + Arrays.toString(args));
-    final CmdLineParser parser = new CmdLineParser(this);
-    parser.setUsageWidth(100);
-    final StopWatch watch = new StopWatch();
-    watch.start("processing");
-    try {
-      parser.parseArgument(args);
-      LOG.debug("Options: {}", this);
-      process();
-    } catch (final Exception e) {
-      e.printStackTrace();
-      System.err.println(e.getMessage() + "\n\n");
-      System.err.println("=======================================");
-      System.err.println("USAGE");
-      System.err.println("=======================================");
-      parser.printUsage(System.err);
-      onRunnerException(e);
-    } finally {
-      watch.stop();
-      LOG.debug(watch.prettyPrint());
-      LOG.info("Processing took: {}ms", watch.getLastTaskTimeMillis());
-    }
-  }
-
-  /**
-   * Exception handler.
-   */
-  protected void onRunnerException(final Exception e) {
-    System.out.println(e.getMessage());
-    System.exit(1); // non-zero exit code indicates there was an error
-  }
-
-  private void process() {
-    try {
-      Context.set(Context.standaloneContext());
-      // create destinationFolder if needed
-      if (!destinationFolder.exists()) {
-        destinationFolder.mkdirs();
-      }
-      final Collection<String> groupsAsList = getTargetGroupsAsList();
-      for (final String group : groupsAsList) {
-        for (final ResourceType resourceType : ResourceType.values()) {
-          final String groupWithExtension = group + "." + resourceType.name().toLowerCase();
-          processGroup(groupWithExtension, destinationFolder);
-        }
-      }
-    } catch (final IOException e) {
-      System.err.println(e.getMessage());
-    }
-  }
-
-  /**
-   * @return a list containing all groups needs to be processed.
-   */
-  private List<String> getTargetGroupsAsList()
-      throws IOException {
-    if (targetGroups == null) {
-      final WroModel model = getManagerFactory().create().getModelFactory().create();
-      return new WroModelInspector(model).getGroupNames();
-    }
-    return Arrays.asList(targetGroups.split(","));
-  }
-
-  /**
-   * Process a single group.
-   *
-   * @throws IOException
-   *           if any IO related exception occurs.
-   */
-  private void processGroup(final String group, final File parentFoder)
-      throws IOException {
-    final ByteArrayOutputStream resultOutputStream = new ByteArrayOutputStream();
-    InputStream resultInputStream = null;
-    try {
-      LOG.info("processing group: " + group);
-      initContext(group, resultOutputStream);
-      doProcess();
-
-      // encode version & write result to file
-      resultInputStream = new UnclosableBufferedInputStream(resultOutputStream.toByteArray());
-      final File destinationFile = new File(parentFoder, rename(group, resultInputStream));
-      destinationFile.createNewFile();
-      // allow the same stream to be read again
-      resultInputStream.reset();
-      LOG.debug("Created file: {}", destinationFile.getName());
-
-      final OutputStream fos = new FileOutputStream(destinationFile);
-      // use reader to detect encoding
-      IOUtils.copy(resultInputStream, fos);
-      fos.close();
-      // delete empty files
-      if (destinationFile.length() == 0) {
-        LOG.debug("No content found for group: {}", group);
-        destinationFile.delete();
-      } else {
-        LOG.info("file size: {} -> {}bytes", destinationFile.getName(), destinationFile.length());
-        LOG.info("{} ({}bytes) has been created!", destinationFile.getAbsolutePath(), destinationFile.length());
-      }
-    } finally {
-      if (resultOutputStream != null) {
-        resultOutputStream.close();
-      }
-      if (resultInputStream != null) {
-        resultInputStream.close();
-      }
-    }
-  }
-
-  /**
-   * Initialize the context for standalone execution.
-   */
-  private void initContext(final String group, final ByteArrayOutputStream resultOutputStream)
-      throws IOException {
-    // mock request
-    final HttpServletRequest request = Mockito.mock(HttpServletRequest.class);
-    Mockito.when(request.getRequestURI()).thenReturn(group);
-    // mock response
-    final HttpServletResponse response = Mockito.mock(HttpServletResponse.class);
-    Mockito.when(response.getOutputStream()).thenReturn(new DelegatingServletOutputStream(resultOutputStream));
-
-    // init context
-    Context.set(Context.webContext(request, response, Mockito.mock(FilterConfig.class)), initWroConfiguration());
-    Context.get().setAggregatedFolderPath(computeAggregatedFolderPath());
-  }
-
-  /**
-   * Perform actual processing by delegating the process call to {@link WroManager}.
-   *
-   * @throws IOException
-   * @VisibleForTesting
-   */
-  void doProcess()
-      throws IOException {
-    // perform processing
-    getManagerFactory().create().process();
-  }
-
-  private WroConfiguration initWroConfiguration()
-      throws IOException {
-    final PropertyWroConfigurationFactory factory = new PropertyWroConfigurationFactory(getWroConfigurationProperties());
-    final WroConfiguration config = factory.create();
-    //keep backward compatibility configuration of some config properties
-    config.setParallelPreprocessing(parallelPreprocessing);
-    return config;
-  }
-
-  /**
-   * @return {@link Properties} object loaded from wro.properties file located in current user directory. This location
-   *         is configurable. If the wro.properties file does not exist, the returned value will be an empty
-   *         {@link Properties} object, equivalent to no config properties.
-   * @throws IOException
-   *           if loaded file is corrupt.
-   */
-  private Properties getWroConfigurationProperties()
-      throws IOException {
-    if (wroConfigurationAsProperties == null) {
-      try {
-        wroConfigurationAsProperties = new Properties();
-        if (wroConfigurationFile != null && wroConfigurationFile.exists()) {
-          LOG.debug("Using {} to load WroConfiguration.", wroConfigurationFile.getPath());
-          wroConfigurationAsProperties.load(new FileInputStream(wroConfigurationFile));
-        } else {
-          LOG.warn("Configuration file: '{}' does not exist. Using default configuration.", wroConfigurationFile);
-        }
-      } catch (final IOException e) {
-        LOG.error("Problem while loading WroConfiguration", e);
-        throw e;
-      }
-    }
-    return wroConfigurationAsProperties;
-  }
-
-  /**
-   * This implementation is similar to the one from Wro4jMojo. TODO: reuse if possible.
-   */
-  private String computeAggregatedFolderPath() {
-    Validate.notNull(destinationFolder, "DestinationFolder cannot be null!");
-    Validate.notNull(contextFolder, "ContextFolder cannot be null!");
-    final File cssTargetFolder = destinationFolder;
-    File rootFolder = null;
-    if (cssTargetFolder.getPath().startsWith(contextFolder.getPath())) {
-      rootFolder = contextFolder;
-    }
-    // compute aggregatedFolderPath
-    String aggregatedFolderPath = null;
-    if (rootFolder != null) {
-      aggregatedFolderPath = StringUtils.removeStart(cssTargetFolder.getPath(), rootFolder.getPath());
-    }
-    LOG.debug("aggregatedFolderPath: {}", aggregatedFolderPath);
-    return aggregatedFolderPath;
-  }
-
-  /**
-   * Encodes a version using some logic.
-   *
-   * @param group
-   *          the name of the resource to encode.
-   * @param input
-   *          the stream of the result content.
-   * @return the name of the resource with the version encoded.
-   */
-  private String rename(final String group, final InputStream input)
-      throws IOException {
-    return getManagerFactory().create().getNamingStrategy().rename(group, input);
-  }
-
-  /**
-   * This method will ensure that you have a right and initialized instance of {@link StandaloneContextAware}.
-   */
-  private WroManagerFactory getManagerFactory()
-      throws IOException {
-    final DefaultStandaloneContextAwareManagerFactory managerFactory = new DefaultStandaloneContextAwareManagerFactory();
-    managerFactory.setProcessorsFactory(createProcessorsFactory());
-    managerFactory.setNamingStrategy(createNamingStrategy());
-    managerFactory.setModelFactory(createWroModelFactory());
-    managerFactory.initialize(createStandaloneContext());
-    //allow created manager to get injected immediately after creation
-    return managerFactory;
-  }
-
-  private NamingStrategy createNamingStrategy() throws IOException {
-    final ConfigurableNamingStrategy namingStrategy = new ConfigurableNamingStrategy();
-    namingStrategy.setProperties(getWroConfigurationProperties());
-    return namingStrategy;
-  }
-
-  private WroModelFactory createWroModelFactory() {
-    // autodetect if user didn't specify explicitly the wro file path (aka default is used).
-    notNull(defaultWroFile, "default wroFile cannot be null!");
-    final boolean autoDetectWroFile = defaultWroFile.getPath().equals(wroFile.getPath());
-    return new SmartWroModelFactory().setWroFile(wroFile).setAutoDetectWroFile(autoDetectWroFile);
-  }
-
-  private ProcessorsFactory createProcessorsFactory()
-      throws IOException {
-    final Properties props = getWroConfigurationProperties();
-    if (preProcessorsList != null) {
-      props.setProperty(ConfigurableProcessorsFactory.PARAM_PRE_PROCESSORS, preProcessorsList);
-    }
-    if (postProcessorsList != null) {
-      props.setProperty(ConfigurableProcessorsFactory.PARAM_POST_PROCESSORS, postProcessorsList);
-    }
-    return new ConfigurableProcessorsFactory() {
-      @Override
-      protected Map<String, ResourceProcessor> newPreProcessorsMap() {
-        final Map<String, ResourceProcessor> map = super.newPreProcessorsMap();
-        // override csslint & jsHint aliases
-        map.put(CssLintProcessor.ALIAS, new RunnerCssLintProcessor());
-        map.put(JsHintProcessor.ALIAS, new RunnerJsHintProcessor());
-        return map;
-      }
-
-      @Override
-      protected Map<String, ResourceProcessor> newPostProcessorsMap() {
-        final Map<String, ResourceProcessor> map = super.newPostProcessorsMap();
-        // override csslint & jsHint aliases
-        map.put(CssLintProcessor.ALIAS, new RunnerCssLintProcessor());
-        map.put(JsHintProcessor.ALIAS, new RunnerJsHintProcessor());
-        return map;
-      }
-    }.setProperties(props);
-  }
-
-  /**
-   * Creates a {@link StandaloneContext} by setting properties passed after mojo is initialized.
-   */
-  private StandaloneContext createStandaloneContext() {
-    final StandaloneContext runContext = new StandaloneContext();
-    runContext.setContextFoldersAsCSV(getContextFolder().getPath());
-    runContext.setMinimize(minimize);
-    runContext.setWroFile(wroFile);
-    runContext.setIgnoreMissingResourcesAsString(Boolean.toString(ignoreMissingResources));
-    return runContext;
-  }
-
-  /**
-   * @param destinationFolder
-   *          the destinationFolder to set
-   * @VisibleForTestOnly
-   */
-  void setDestinationFolder(final File destinationFolder) {
-    this.destinationFolder = destinationFolder;
-  }
-
-  /**
-   * Linter classes with custom exception handling.
-   */
-  private class RunnerCssLintProcessor
-      extends CssLintProcessor {
-    @Override
-    protected void onCssLintException(final CssLintException e, final Resource resource) {
-      super.onCssLintException(e, resource);
-      System.err.println("The following resource: " + resource + " has " + e.getErrors().size() + " errors.");
-      System.err.println(e.getErrors());
-      onRunnerException(e);
-    }
-  }
-
-  private class RunnerJsHintProcessor
-      extends JsHintProcessor {
-    @Override
-    protected void onLinterException(final LinterException e, final Resource resource) {
-      super.onLinterException(e, resource);
-      System.err.println("The following resource: " + resource + " has " + e.getErrors().size() + " errors.");
-      System.err.println(e.getErrors());
-      onRunnerException(e);
-    }
-  }
-
-}+/**
+ * Copyright Alex Objelean
+ */
+package ro.isdc.wro.runner;
+
+import static org.apache.commons.lang3.Validate.notNull;
+
+import java.io.File;
+import java.io.FileInputStream;
+import java.io.FileOutputStream;
+import java.io.IOException;
+import java.io.InputStream;
+import java.io.OutputStream;
+import java.util.Arrays;
+import java.util.Collection;
+import java.util.List;
+import java.util.Map;
+import java.util.Properties;
+
+import javax.servlet.FilterConfig;
+import javax.servlet.http.HttpServletRequest;
+import javax.servlet.http.HttpServletResponse;
+
+import org.apache.commons.io.IOUtils;
+import org.apache.commons.io.output.ByteArrayOutputStream;
+import org.apache.commons.lang3.StringUtils;
+import org.apache.commons.lang3.Validate;
+import org.kohsuke.args4j.CmdLineParser;
+import org.kohsuke.args4j.Option;
+import org.mockito.Mockito;
+import org.slf4j.Logger;
+import org.slf4j.LoggerFactory;
+
+import ro.isdc.wro.config.Context;
+import ro.isdc.wro.config.factory.PropertyWroConfigurationFactory;
+import ro.isdc.wro.config.jmx.WroConfiguration;
+import ro.isdc.wro.extensions.model.factory.SmartWroModelFactory;
+import ro.isdc.wro.extensions.processor.css.CssLintProcessor;
+import ro.isdc.wro.extensions.processor.js.JsHintProcessor;
+import ro.isdc.wro.http.support.DelegatingServletOutputStream;
+import ro.isdc.wro.manager.WroManager;
+import ro.isdc.wro.manager.factory.WroManagerFactory;
+import ro.isdc.wro.manager.factory.standalone.DefaultStandaloneContextAwareManagerFactory;
+import ro.isdc.wro.manager.factory.standalone.StandaloneContext;
+import ro.isdc.wro.manager.factory.standalone.StandaloneContextAware;
+import ro.isdc.wro.model.WroModel;
+import ro.isdc.wro.model.WroModelInspector;
+import ro.isdc.wro.model.factory.WroModelFactory;
+import ro.isdc.wro.model.resource.ResourceType;
+import ro.isdc.wro.model.resource.processor.ResourcePostProcessor;
+import ro.isdc.wro.model.resource.processor.ResourcePreProcessor;
+import ro.isdc.wro.model.resource.processor.factory.ConfigurableProcessorsFactory;
+import ro.isdc.wro.model.resource.processor.factory.ProcessorsFactory;
+import ro.isdc.wro.model.resource.support.naming.ConfigurableNamingStrategy;
+import ro.isdc.wro.model.resource.support.naming.NamingStrategy;
+import ro.isdc.wro.runner.processor.RunnerCssLintProcessor;
+import ro.isdc.wro.runner.processor.RunnerJsHintProcessor;
+import ro.isdc.wro.util.StopWatch;
+import ro.isdc.wro.util.io.UnclosableBufferedInputStream;
+
+
+/**
+ * Default command line runner. Interprets arguments and perform a processing.
+ *
+ * @author Alex Objelean
+ * @since 1.3.4
+ */
+public class Wro4jCommandLineRunner {
+  private static final Logger LOG = LoggerFactory.getLogger(Wro4jCommandLineRunner.class);
+  private static String userDirectory = System.getProperty("user.dir");
+  private final File defaultWroFile = newDefaultWroFile();
+
+  @Option(name = "-m", aliases = {
+    "--minimize"
+  }, usage = "Turns on the minimization by applying compressor")
+  private boolean minimize;
+  @Option(name = "--parallel", usage = "Turns on the parallel preProcessing of resources. This value is false by default.")
+  private boolean parallelPreprocessing;
+  @Option(name = "--targetGroups", metaVar = "GROUPS", usage = "Comma separated value of the group names from wro.xml to process. If none is provided, all groups will be processed.")
+  private String targetGroups;
+  @Option(name = "-i", aliases = {
+    "--ignoreMissingResources"
+  }, usage = "Ignores missing resources")
+  private boolean ignoreMissingResources;
+  @Option(name = "--wroFile", metaVar = "PATH_TO_WRO_XML", usage = "The path to the wro model file. By default the model is searched inse the user current folder.")
+  private final File wroFile = defaultWroFile;
+  @Option(name = "--wroConfigurationFile", metaVar = "PATH_TO_WRO_PROPERTIES", usage = "The path to the wro.properties file. By default the configuration file is searched inse the user current folder.")
+  private final File wroConfigurationFile = newWroConfigurationFile();
+  @Option(name = "--contextFolder", metaVar = "PATH", usage = "Folder used as a root of the context relative resources. By default this is the user current folder.")
+  private final File contextFolder = new File(System.getProperty("user.dir"));
+  @Option(name = "--destinationFolder", metaVar = "PATH", usage = "Where to store the processed result. By default uses the folder named [wro].")
+  private File destinationFolder = new File(System.getProperty("user.dir"), "wro");
+  @Option(name = "-c", aliases = {
+    "--compressor", "--preProcessors"
+  }, metaVar = "COMPRESSOR", usage = "Comma separated list of pre-processors")
+  private String preProcessorsList;
+  @Option(name = "--postProcessors", metaVar = "POST_PROCESSOR", usage = "Comma separated list of post-processors")
+  private String postProcessorsList;
+
+  private Properties wroConfigurationAsProperties;
+
+  public static void main(final String[] args)
+      throws Exception {
+    new Wro4jCommandLineRunner().doMain(args);
+  }
+
+  /**
+   * @return the location where wro file is located by default. Default implementation uses current user directory.
+   * @VisibleForTesting
+   */
+  protected File newDefaultWroFile() {
+    return new File(userDirectory, "wro.xml");
+  }
+
+  /**
+   * @return the location where wro configuration file is located by default. Default implementation uses current user
+   *         directory.
+   * @VisibleForTesting
+   */
+  protected File newWroConfigurationFile() {
+    return new File(userDirectory, "wro.properties");
+  }
+
+  /**
+   * @return the context folder used by runner.
+   * @VisibleForTesting
+   */
+  protected File getContextFolder() {
+    return contextFolder;
+  }
+
+  /**
+   * @return the destination folder where the result will be written.
+   * @VisibleForTesting
+   */
+  protected File getDestinationFolder() {
+    return contextFolder;
+  }
+
+  /**
+   * @param args
+   */
+  protected void doMain(final String[] args) {
+    LOG.debug("arguments: " + Arrays.toString(args));
+    final CmdLineParser parser = new CmdLineParser(this);
+    parser.setUsageWidth(100);
+    final StopWatch watch = new StopWatch();
+    watch.start("processing");
+    try {
+      parser.parseArgument(args);
+      LOG.debug("Options: {}", this);
+      process();
+    } catch (final Exception e) {
+      e.printStackTrace();
+      System.err.println(e.getMessage() + "\n\n");
+      System.err.println("=======================================");
+      System.err.println("USAGE");
+      System.err.println("=======================================");
+      parser.printUsage(System.err);
+      onRunnerException(e);
+    } finally {
+      watch.stop();
+      LOG.debug(watch.prettyPrint());
+      LOG.info("Processing took: {}ms", watch.getLastTaskTimeMillis());
+    }
+  }
+
+  /**
+   * Exception handler.
+   */
+  protected void onRunnerException(final Exception e) {
+    System.out.println(e.getMessage());
+    System.exit(1); // non-zero exit code indicates there was an error
+  }
+
+  private void process() {
+    try {
+      Context.set(Context.standaloneContext());
+      // create destinationFolder if needed
+      if (!destinationFolder.exists()) {
+        destinationFolder.mkdirs();
+      }
+      final Collection<String> groupsAsList = getTargetGroupsAsList();
+      for (final String group : groupsAsList) {
+        for (final ResourceType resourceType : ResourceType.values()) {
+          final String groupWithExtension = group + "." + resourceType.name().toLowerCase();
+          processGroup(groupWithExtension, destinationFolder);
+        }
+      }
+    } catch (final IOException e) {
+      System.err.println(e.getMessage());
+    }
+  }
+
+  /**
+   * @return a list containing all groups needs to be processed.
+   */
+  private List<String> getTargetGroupsAsList()
+      throws IOException {
+    if (targetGroups == null) {
+      final WroModel model = getManagerFactory().create().getModelFactory().create();
+      return new WroModelInspector(model).getGroupNames();
+    }
+    return Arrays.asList(targetGroups.split(","));
+  }
+
+  /**
+   * Process a single group.
+   *
+   * @throws IOException
+   *           if any IO related exception occurs.
+   */
+  private void processGroup(final String group, final File parentFoder)
+      throws IOException {
+    final ByteArrayOutputStream resultOutputStream = new ByteArrayOutputStream();
+    InputStream resultInputStream = null;
+    try {
+      LOG.info("processing group: " + group);
+      initContext(group, resultOutputStream);
+      doProcess();
+
+      // encode version & write result to file
+      resultInputStream = new UnclosableBufferedInputStream(resultOutputStream.toByteArray());
+      final File destinationFile = new File(parentFoder, rename(group, resultInputStream));
+      destinationFile.createNewFile();
+      // allow the same stream to be read again
+      resultInputStream.reset();
+      LOG.debug("Created file: {}", destinationFile.getName());
+
+      final OutputStream fos = new FileOutputStream(destinationFile);
+      // use reader to detect encoding
+      IOUtils.copy(resultInputStream, fos);
+      fos.close();
+      // delete empty files
+      if (destinationFile.length() == 0) {
+        LOG.debug("No content found for group: {}", group);
+        destinationFile.delete();
+      } else {
+        LOG.info("file size: {} -> {}bytes", destinationFile.getName(), destinationFile.length());
+        LOG.info("{} ({}bytes) has been created!", destinationFile.getAbsolutePath(), destinationFile.length());
+      }
+    } finally {
+      if (resultOutputStream != null) {
+        resultOutputStream.close();
+      }
+      if (resultInputStream != null) {
+        resultInputStream.close();
+      }
+    }
+  }
+
+  /**
+   * Initialize the context for standalone execution.
+   */
+  private void initContext(final String group, final ByteArrayOutputStream resultOutputStream)
+      throws IOException {
+    // mock request
+    final HttpServletRequest request = Mockito.mock(HttpServletRequest.class);
+    Mockito.when(request.getRequestURI()).thenReturn(group);
+    // mock response
+    final HttpServletResponse response = Mockito.mock(HttpServletResponse.class);
+    Mockito.when(response.getOutputStream()).thenReturn(new DelegatingServletOutputStream(resultOutputStream));
+
+    // init context
+    Context.set(Context.webContext(request, response, Mockito.mock(FilterConfig.class)), initWroConfiguration());
+    Context.get().setAggregatedFolderPath(computeAggregatedFolderPath());
+  }
+
+  /**
+   * Perform actual processing by delegating the process call to {@link WroManager}.
+   *
+   * @throws IOException
+   * @VisibleForTesting
+   */
+  void doProcess()
+      throws IOException {
+    // perform processing
+    getManagerFactory().create().process();
+  }
+
+  private WroConfiguration initWroConfiguration()
+      throws IOException {
+    final PropertyWroConfigurationFactory factory = new PropertyWroConfigurationFactory(getWroConfigurationProperties());
+    final WroConfiguration config = factory.create();
+    // keep backward compatibility configuration of some config properties
+    config.setParallelPreprocessing(parallelPreprocessing);
+    return config;
+  }
+
+  /**
+   * @return {@link Properties} object loaded from wro.properties file located in current user directory. This location
+   *         is configurable. If the wro.properties file does not exist, the returned value will be an empty
+   *         {@link Properties} object, equivalent to no config properties.
+   * @throws IOException
+   *           if loaded file is corrupt.
+   */
+  private Properties getWroConfigurationProperties()
+      throws IOException {
+    if (wroConfigurationAsProperties == null) {
+      try {
+        wroConfigurationAsProperties = new Properties();
+        if (wroConfigurationFile != null && wroConfigurationFile.exists()) {
+          LOG.debug("Using {} to load WroConfiguration.", wroConfigurationFile.getPath());
+          wroConfigurationAsProperties.load(new FileInputStream(wroConfigurationFile));
+        } else {
+          LOG.warn("Configuration file: '{}' does not exist. Using default configuration.", wroConfigurationFile);
+        }
+      } catch (final IOException e) {
+        LOG.error("Problem while loading WroConfiguration", e);
+        throw e;
+      }
+    }
+    return wroConfigurationAsProperties;
+  }
+
+  /**
+   * This implementation is similar to the one from Wro4jMojo. TODO: reuse if possible.
+   */
+  private String computeAggregatedFolderPath() {
+    Validate.notNull(destinationFolder, "DestinationFolder cannot be null!");
+    Validate.notNull(getContextFolder(), "ContextFolder cannot be null!");
+    final File cssTargetFolder = destinationFolder;
+    File rootFolder = null;
+    if (cssTargetFolder.getPath().startsWith(getContextFolder().getPath())) {
+      rootFolder = getContextFolder();
+    }
+    // compute aggregatedFolderPath
+    String aggregatedFolderPath = null;
+    if (rootFolder != null) {
+      aggregatedFolderPath = StringUtils.removeStart(cssTargetFolder.getPath(), rootFolder.getPath());
+    }
+    LOG.debug("aggregatedFolderPath: {}", aggregatedFolderPath);
+    return aggregatedFolderPath;
+  }
+
+  /**
+   * Encodes a version using some logic.
+   *
+   * @param group
+   *          the name of the resource to encode.
+   * @param input
+   *          the stream of the result content.
+   * @return the name of the resource with the version encoded.
+   */
+  private String rename(final String group, final InputStream input)
+      throws IOException {
+    return getManagerFactory().create().getNamingStrategy().rename(group, input);
+  }
+
+  /**
+   * This method will ensure that you have a right and initialized instance of {@link StandaloneContextAware}.
+   */
+  private WroManagerFactory getManagerFactory()
+      throws IOException {
+    final DefaultStandaloneContextAwareManagerFactory managerFactory = new DefaultStandaloneContextAwareManagerFactory();
+    managerFactory.setProcessorsFactory(createProcessorsFactory());
+    managerFactory.setNamingStrategy(createNamingStrategy());
+    managerFactory.setModelFactory(createWroModelFactory());
+    managerFactory.initialize(createStandaloneContext());
+    // allow created manager to get injected immediately after creation
+    return managerFactory;
+  }
+
+  private NamingStrategy createNamingStrategy() throws IOException {
+    final ConfigurableNamingStrategy namingStrategy = new ConfigurableNamingStrategy();
+    namingStrategy.setProperties(getWroConfigurationProperties());
+    return namingStrategy;
+  }
+
+  private WroModelFactory createWroModelFactory() {
+    // autodetect if user didn't specify explicitly the wro file path (aka default is used).
+    notNull(defaultWroFile, "default wroFile cannot be null!");
+    final boolean autoDetectWroFile = defaultWroFile.getPath().equals(wroFile.getPath());
+    return new SmartWroModelFactory().setWroFile(wroFile).setAutoDetectWroFile(autoDetectWroFile);
+  }
+
+  private ProcessorsFactory createProcessorsFactory()
+      throws IOException {
+    final Properties props = getWroConfigurationProperties();
+    if (preProcessorsList != null) {
+      props.setProperty(ConfigurableProcessorsFactory.PARAM_PRE_PROCESSORS, preProcessorsList);
+    }
+    if (postProcessorsList != null) {
+      props.setProperty(ConfigurableProcessorsFactory.PARAM_POST_PROCESSORS, postProcessorsList);
+    }
+    return new ConfigurableProcessorsFactory() {
+      @Override
+      protected Map<String, ResourcePreProcessor> newPreProcessorsMap() {
+        final Map<String, ResourcePreProcessor> map = super.newPreProcessorsMap();
+        // override csslint & jsHint aliases
+        map.put(CssLintProcessor.ALIAS, new RunnerCssLintProcessor());
+        map.put(JsHintProcessor.ALIAS, new RunnerJsHintProcessor());
+        return map;
+      }
+
+      @Override
+      protected Map<String, ResourcePostProcessor> newPostProcessorsMap() {
+        final Map<String, ResourcePostProcessor> map = super.newPostProcessorsMap();
+        // override csslint & jsHint aliases
+        map.put(CssLintProcessor.ALIAS, new RunnerCssLintProcessor());
+        map.put(JsHintProcessor.ALIAS, new RunnerJsHintProcessor());
+        return map;
+      }
+    }.setProperties(props);
+  }
+
+  /**
+   * Creates a {@link StandaloneContext} by setting properties passed after mojo is initialized.
+   */
+  private StandaloneContext createStandaloneContext() {
+    final StandaloneContext runContext = new StandaloneContext();
+    runContext.setContextFoldersAsCSV(getContextFolder().getPath());
+    runContext.setMinimize(minimize);
+    runContext.setWroFile(wroFile);
+    runContext.setIgnoreMissingResourcesAsString(Boolean.toString(ignoreMissingResources));
+    return runContext;
+  }
+
+  /**
+   * @param destinationFolder
+   *          the destinationFolder to set
+   * @VisibleForTestOnly
+   */
+  void setDestinationFolder(final File destinationFolder) {
+    this.destinationFolder = destinationFolder;
+  }
+}