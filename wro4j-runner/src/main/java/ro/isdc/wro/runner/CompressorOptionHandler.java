--- conflicted
+++ resolved
@@ -1,136 +1,131 @@
-/**
- * Copyright Alex Objelean
- */
-package ro.isdc.wro.runner;
-
-import java.util.HashMap;
-import java.util.Map;
-
-import org.kohsuke.args4j.CmdLineException;
-import org.kohsuke.args4j.CmdLineParser;
-import org.kohsuke.args4j.OptionDef;
-import org.kohsuke.args4j.spi.OptionHandler;
-import org.kohsuke.args4j.spi.Parameters;
-import org.kohsuke.args4j.spi.Setter;
-import org.slf4j.Logger;
-import org.slf4j.LoggerFactory;
-
-import ro.isdc.wro.extensions.processor.algorithm.csslint.CssLintException;
-import ro.isdc.wro.extensions.processor.algorithm.jshint.JsHintException;
-import ro.isdc.wro.extensions.processor.css.CssLintProcessor;
-import ro.isdc.wro.extensions.processor.css.LessCssProcessor;
-import ro.isdc.wro.extensions.processor.css.SassCssProcessor;
-import ro.isdc.wro.extensions.processor.css.YUICssCompressorProcessor;
-import ro.isdc.wro.extensions.processor.js.BeautifyJsProcessor;
-import ro.isdc.wro.extensions.processor.js.CJsonProcessor;
-import ro.isdc.wro.extensions.processor.js.CoffeeScriptProcessor;
-import ro.isdc.wro.extensions.processor.js.DojoShrinksafeCompressorProcessor;
-import ro.isdc.wro.extensions.processor.js.GoogleClosureCompressorProcessor;
-import ro.isdc.wro.extensions.processor.js.JsHintProcessor;
-import ro.isdc.wro.extensions.processor.js.JsonHPackProcessor;
-import ro.isdc.wro.extensions.processor.js.PackerJsProcessor;
-import ro.isdc.wro.extensions.processor.js.UglifyJsProcessor;
-import ro.isdc.wro.extensions.processor.js.YUIJsCompressorProcessor;
-<<<<<<< HEAD
-import ro.isdc.wro.model.resource.processor.ResourceProcessor;
-=======
-import ro.isdc.wro.model.resource.Resource;
-import ro.isdc.wro.model.resource.processor.ResourcePreProcessor;
->>>>>>> b5e82b00
-import ro.isdc.wro.model.resource.processor.impl.css.ConformColorsCssProcessor;
-import ro.isdc.wro.model.resource.processor.impl.css.CssCompressorProcessor;
-import ro.isdc.wro.model.resource.processor.impl.css.CssDataUriPreProcessor;
-import ro.isdc.wro.model.resource.processor.impl.css.CssMinProcessor;
-import ro.isdc.wro.model.resource.processor.impl.css.CssVariablesProcessor;
-import ro.isdc.wro.model.resource.processor.impl.css.JawrCssMinifierProcessor;
-import ro.isdc.wro.model.resource.processor.impl.css.VariablizeColorsCssProcessor;
-import ro.isdc.wro.model.resource.processor.impl.js.JSMinProcessor;
-
-import com.google.javascript.jscomp.CompilationLevel;
-
-
-/**
- * Handles -c or --compressor argument by checking if the value has an associated compressor.
- *
- * @author Alex Objelean
- */
-public class CompressorOptionHandler extends OptionHandler<ResourceProcessor> {
-  private static final Logger LOG = LoggerFactory.getLogger(CompressorOptionHandler.class);
-
-  private final Map<String, ResourceProcessor> map = new HashMap<String, ResourceProcessor>();
-
-  public CompressorOptionHandler(final CmdLineParser parser, final OptionDef option,
-    final Setter<? super ResourceProcessor> setter) {
-    super(parser, option, setter);
-    initMap();
-  }
-
-  private void initMap() {
-    map.put(GoogleClosureCompressorProcessor.ALIAS_SIMPLE, new GoogleClosureCompressorProcessor(CompilationLevel.SIMPLE_OPTIMIZATIONS));
-    map.put(GoogleClosureCompressorProcessor.ALIAS_ADVANCED, new GoogleClosureCompressorProcessor(CompilationLevel.ADVANCED_OPTIMIZATIONS));
-    map.put(JSMinProcessor.ALIAS, new JSMinProcessor());
-    map.put(YUIJsCompressorProcessor.ALIAS_NO_MUNGE, YUIJsCompressorProcessor.noMungeCompressor());
-    map.put(YUIJsCompressorProcessor.ALIAS_MUNGE, YUIJsCompressorProcessor.doMungeCompressor());
-    map.put(YUICssCompressorProcessor.ALIAS, new YUICssCompressorProcessor());
-    map.put(JawrCssMinifierProcessor.ALIAS, new JawrCssMinifierProcessor());
-    map.put(CssMinProcessor.ALIAS, new CssMinProcessor());
-    map.put(CssCompressorProcessor.ALIAS, new CssCompressorProcessor());
-    map.put(UglifyJsProcessor.ALIAS_UGLIFY, new UglifyJsProcessor());
-    map.put(BeautifyJsProcessor.ALIAS_BEAUTIFY, new BeautifyJsProcessor());
-    map.put(PackerJsProcessor.ALIAS, new PackerJsProcessor());
-    map.put(DojoShrinksafeCompressorProcessor.ALIAS, new DojoShrinksafeCompressorProcessor());
-    map.put(CssLintProcessor.ALIAS, new CssLintProcessor() {
-      /**
-       * {@inheritDoc}
-       */
-      @Override
-      protected void onCssLintException(final CssLintException e, final Resource resource)
-          throws Exception {
-        super.onCssLintException(e, resource);
-        System.err.println("The following resource: " + resource + " has " + e.getErrors().size() + " errors.");
-        System.err.println(e.getErrors());
-      }
-    });
-    map.put(JsHintProcessor.ALIAS, new JsHintProcessor() {
-      @Override
-      protected void onJsHintException(final JsHintException e, final Resource resource)
-          throws Exception {
-        super.onJsHintException(e, resource);
-        System.err.println("The following resource: " + resource + " has " + e.getErrors().size() + " errors.");
-        System.err.println(e.getErrors());
-      }
-    });
-    map.put(CssDataUriPreProcessor.ALIAS, new CssDataUriPreProcessor());
-    map.put(CJsonProcessor.ALIAS_PACK, CJsonProcessor.packProcessor());
-    map.put(CJsonProcessor.ALIAS_UNPACK, CJsonProcessor.unpackProcessor());
-    map.put(JsonHPackProcessor.ALIAS_PACK, JsonHPackProcessor.packProcessor());
-    map.put(JsonHPackProcessor.ALIAS_UNPACK, JsonHPackProcessor.unpackProcessor());
-    map.put(LessCssProcessor.ALIAS, new LessCssProcessor());
-    map.put(SassCssProcessor.ALIAS, new SassCssProcessor());
-    map.put(CoffeeScriptProcessor.ALIAS, new CoffeeScriptProcessor());
-    map.put(VariablizeColorsCssProcessor.ALIAS, new VariablizeColorsCssProcessor());
-    map.put(ConformColorsCssProcessor.ALIAS, new ConformColorsCssProcessor());
-    map.put(CssVariablesProcessor.ALIAS, new CssVariablesProcessor());
-  }
-
-
-  @Override
-  public String getDefaultMetaVariable() {
-    return null;
-  }
-
-
-  @Override
-  public int parseArguments(final Parameters params)
-    throws CmdLineException {
-    final String value = params.getParameter(0);
-    LOG.debug("compressor argument: " + value);
-    final ResourceProcessor processor = map.get(value);
-    if (processor == null) {
-      throw new CmdLineException("No processor defined for alias: " + value + ". Available alias are: " + map.keySet());
-    }
-    setter.addValue(processor);
-    return 1;
-  }
-
+/**
+ * Copyright Alex Objelean
+ */
+package ro.isdc.wro.runner;
+
+import java.util.HashMap;
+import java.util.Map;
+
+import org.kohsuke.args4j.CmdLineException;
+import org.kohsuke.args4j.CmdLineParser;
+import org.kohsuke.args4j.OptionDef;
+import org.kohsuke.args4j.spi.OptionHandler;
+import org.kohsuke.args4j.spi.Parameters;
+import org.kohsuke.args4j.spi.Setter;
+import org.slf4j.Logger;
+import org.slf4j.LoggerFactory;
+
+import ro.isdc.wro.extensions.processor.algorithm.csslint.CssLintException;
+import ro.isdc.wro.extensions.processor.algorithm.jshint.JsHintException;
+import ro.isdc.wro.extensions.processor.css.CssLintProcessor;
+import ro.isdc.wro.extensions.processor.css.LessCssProcessor;
+import ro.isdc.wro.extensions.processor.css.SassCssProcessor;
+import ro.isdc.wro.extensions.processor.css.YUICssCompressorProcessor;
+import ro.isdc.wro.extensions.processor.js.BeautifyJsProcessor;
+import ro.isdc.wro.extensions.processor.js.CJsonProcessor;
+import ro.isdc.wro.extensions.processor.js.CoffeeScriptProcessor;
+import ro.isdc.wro.extensions.processor.js.DojoShrinksafeCompressorProcessor;
+import ro.isdc.wro.extensions.processor.js.GoogleClosureCompressorProcessor;
+import ro.isdc.wro.extensions.processor.js.JsHintProcessor;
+import ro.isdc.wro.extensions.processor.js.JsonHPackProcessor;
+import ro.isdc.wro.extensions.processor.js.PackerJsProcessor;
+import ro.isdc.wro.extensions.processor.js.UglifyJsProcessor;
+import ro.isdc.wro.extensions.processor.js.YUIJsCompressorProcessor;
+import ro.isdc.wro.model.resource.processor.ResourceProcessor;
+import ro.isdc.wro.model.resource.processor.impl.css.ConformColorsCssProcessor;
+import ro.isdc.wro.model.resource.processor.impl.css.CssCompressorProcessor;
+import ro.isdc.wro.model.resource.processor.impl.css.CssDataUriPreProcessor;
+import ro.isdc.wro.model.resource.processor.impl.css.CssMinProcessor;
+import ro.isdc.wro.model.resource.processor.impl.css.CssVariablesProcessor;
+import ro.isdc.wro.model.resource.processor.impl.css.JawrCssMinifierProcessor;
+import ro.isdc.wro.model.resource.processor.impl.css.VariablizeColorsCssProcessor;
+import ro.isdc.wro.model.resource.processor.impl.js.JSMinProcessor;
+
+import com.google.javascript.jscomp.CompilationLevel;
+
+
+/**
+ * Handles -c or --compressor argument by checking if the value has an associated compressor.
+ *
+ * @author Alex Objelean
+ */
+public class CompressorOptionHandler extends OptionHandler<ResourceProcessor> {
+  private static final Logger LOG = LoggerFactory.getLogger(CompressorOptionHandler.class);
+
+  private final Map<String, ResourceProcessor> map = new HashMap<String, ResourceProcessor>();
+
+  public CompressorOptionHandler(final CmdLineParser parser, final OptionDef option,
+    final Setter<? super ResourceProcessor> setter) {
+    super(parser, option, setter);
+    initMap();
+  }
+
+  private void initMap() {
+    map.put(GoogleClosureCompressorProcessor.ALIAS_SIMPLE, new GoogleClosureCompressorProcessor(CompilationLevel.SIMPLE_OPTIMIZATIONS));
+    map.put(GoogleClosureCompressorProcessor.ALIAS_ADVANCED, new GoogleClosureCompressorProcessor(CompilationLevel.ADVANCED_OPTIMIZATIONS));
+    map.put(JSMinProcessor.ALIAS, new JSMinProcessor());
+    map.put(YUIJsCompressorProcessor.ALIAS_NO_MUNGE, YUIJsCompressorProcessor.noMungeCompressor());
+    map.put(YUIJsCompressorProcessor.ALIAS_MUNGE, YUIJsCompressorProcessor.doMungeCompressor());
+    map.put(YUICssCompressorProcessor.ALIAS, new YUICssCompressorProcessor());
+    map.put(JawrCssMinifierProcessor.ALIAS, new JawrCssMinifierProcessor());
+    map.put(CssMinProcessor.ALIAS, new CssMinProcessor());
+    map.put(CssCompressorProcessor.ALIAS, new CssCompressorProcessor());
+    map.put(UglifyJsProcessor.ALIAS_UGLIFY, new UglifyJsProcessor());
+    map.put(BeautifyJsProcessor.ALIAS_BEAUTIFY, new BeautifyJsProcessor());
+    map.put(PackerJsProcessor.ALIAS, new PackerJsProcessor());
+    map.put(DojoShrinksafeCompressorProcessor.ALIAS, new DojoShrinksafeCompressorProcessor());
+    map.put(CssLintProcessor.ALIAS, new CssLintProcessor() {
+      /**
+       * {@inheritDoc}
+       */
+      @Override
+      protected void onCssLintException(final CssLintException e, final Resource resource)
+          throws Exception {
+        super.onCssLintException(e, resource);
+        System.err.println("The following resource: " + resource + " has " + e.getErrors().size() + " errors.");
+        System.err.println(e.getErrors());
+      }
+    });
+    map.put(JsHintProcessor.ALIAS, new JsHintProcessor() {
+      @Override
+      protected void onJsHintException(final JsHintException e, final Resource resource)
+          throws Exception {
+        super.onJsHintException(e, resource);
+        System.err.println("The following resource: " + resource + " has " + e.getErrors().size() + " errors.");
+        System.err.println(e.getErrors());
+      }
+    });
+    map.put(CssDataUriPreProcessor.ALIAS, new CssDataUriPreProcessor());
+    map.put(CJsonProcessor.ALIAS_PACK, CJsonProcessor.packProcessor());
+    map.put(CJsonProcessor.ALIAS_UNPACK, CJsonProcessor.unpackProcessor());
+    map.put(JsonHPackProcessor.ALIAS_PACK, JsonHPackProcessor.packProcessor());
+    map.put(JsonHPackProcessor.ALIAS_UNPACK, JsonHPackProcessor.unpackProcessor());
+    map.put(LessCssProcessor.ALIAS, new LessCssProcessor());
+    map.put(SassCssProcessor.ALIAS, new SassCssProcessor());
+    map.put(CoffeeScriptProcessor.ALIAS, new CoffeeScriptProcessor());
+    map.put(VariablizeColorsCssProcessor.ALIAS, new VariablizeColorsCssProcessor());
+    map.put(ConformColorsCssProcessor.ALIAS, new ConformColorsCssProcessor());
+    map.put(CssVariablesProcessor.ALIAS, new CssVariablesProcessor());
+  }
+
+
+  @Override
+  public String getDefaultMetaVariable() {
+    return null;
+  }
+
+
+  @Override
+  public int parseArguments(final Parameters params)
+    throws CmdLineException {
+    final String value = params.getParameter(0);
+    LOG.debug("compressor argument: " + value);
+    final ResourceProcessor processor = map.get(value);
+    if (processor == null) {
+      throw new CmdLineException("No processor defined for alias: " + value + ". Available alias are: " + map.keySet());
+    }
+    setter.addValue(processor);
+    return 1;
+  }
+
 }