/**
 * Copyright Alex Objelean
 */
package ro.isdc.wro.maven.plugin;

import java.io.File;
import java.io.FileInputStream;
import java.io.FileNotFoundException;
import java.io.FileOutputStream;
import java.io.IOException;
import java.io.InputStream;
import java.io.OutputStream;
import java.util.ArrayList;
import java.util.Collection;
import java.util.Properties;
import java.util.concurrent.Callable;

import javax.servlet.FilterConfig;
import javax.servlet.http.HttpServletRequest;
import javax.servlet.http.HttpServletResponse;

import org.apache.commons.io.IOUtils;
import org.apache.commons.io.output.ByteArrayOutputStream;
import org.apache.commons.lang3.StringUtils;
import org.apache.commons.lang3.Validate;
import org.apache.maven.plugin.MojoExecutionException;
import org.mockito.Mockito;

import ro.isdc.wro.config.Context;
import ro.isdc.wro.config.jmx.WroConfiguration;
import ro.isdc.wro.http.support.DelegatingServletOutputStream;
import ro.isdc.wro.model.resource.ResourceType;
import ro.isdc.wro.util.StopWatch;
import ro.isdc.wro.util.io.UnclosableBufferedInputStream;


/**
 * A build-time solution for organizing and minimizing static resources. By default uses the same configuration as the
 * run-time solution. Additionally, allows you to change the processors used by changing the wroManagerFactory
 * implementation used by the plugin.
 * 
 * @goal run
 * @phase compile
 * @requiresDependencyResolution runtime
 * @author Alex Objelean
 */
public class Wro4jMojo
    extends AbstractWro4jMojo {
  /**
   * The path to the destination directory where the files are stored at the end of the process.
   * 
   * @parameter default-value="${project.build.directory}/wro/" expression="${destinationFolder}"
   * @optional
   */
  private File destinationFolder;
  /**
   * @parameter expression="${cssDestinationFolder}"
   * @optional
   */
  private File cssDestinationFolder;
  /**
   * @parameter expression="${jsDestinationFolder}"
   * @optional
   */
  private File jsDestinationFolder;
  /**
   * This parameter is not meant to be used. The only purpose is to hold project build directory
<<<<<<< HEAD
   * 
   * @parameter default-value="${project.build.directory}
=======
   *
   * @parameter default-value="${project.build.directory}"
>>>>>>> d72611f7
   * @optional
   */
  private File buildDirectory;
  /**
<<<<<<< HEAD
   * This parameter is not meant to be used. The only purpose is to hold the final build name of the artifacty
   * 
   * @parameter default-value="${project.build.directory}/${project.build.finalName}
=======
   * This parameter is not meant to be used. The only purpose is to hold the final build name of the artifact
   *
   * @parameter default-value="${project.build.directory}/${project.build.finalName}"
>>>>>>> d72611f7
   * @optional
   */
  private File buildFinalName;
  /**
   * @parameter expression="${groupNameMappingFile}"
   * @optional
   */
  private File groupNameMappingFile;
  /**
   * Holds a mapping between original group name file & renamed one.
   */
  private final Properties groupNames = new Properties();

  /**
   * {@inheritDoc}
   */
  @Override
  protected void validate()
      throws MojoExecutionException {
    super.validate();
    // additional validation requirements
    if (destinationFolder == null) {
      throw new MojoExecutionException("destinationFolder was not set!");
    }
  }

<<<<<<< HEAD
=======
  /**
   * {@inheritDoc}
   */
  @Override
  protected void onBeforeExecute() {
    groupNames.clear();
    if (groupNameMappingFile != null && isIncrementalBuild()) {
      try {
        //reuse stored properties for incremental build
        groupNames.load(new FileInputStream(groupNameMappingFile));
      } catch(final IOException e) {
        getLog().debug("Cannot load " + groupNameMappingFile.getPath());
      }
    }
  }

>>>>>>> d72611f7
  /**
   * {@inheritDoc}
   */
  @Override
  protected void doExecute()
      throws Exception {
    getLog().info("destinationFolder: " + destinationFolder);
    getLog().info("jsDestinationFolder: " + jsDestinationFolder);
    getLog().info("cssDestinationFolder: " + cssDestinationFolder);
    getLog().info("groupNameMappingFile: " + groupNameMappingFile);
    boolean parallel = true;
    final Collection<String> groupsAsList = getTargetGroupsAsList();
    StopWatch watch = new StopWatch();
    watch.start("processGroups: " + groupsAsList);
    
    final Collection<Callable<Void>> callables = new ArrayList<Callable<Void>>();

    for (final String group : groupsAsList) {
      for (final ResourceType resourceType : ResourceType.values()) {
        final File destinationFolder = computeDestinationFolder(resourceType);
        final String groupWithExtension = group + "." + resourceType.name().toLowerCase();
        if (parallel) {
          callables.add(Context.decorate(new Callable<Void>() {
            public Void call()
                throws Exception {
              processGroup(groupWithExtension, destinationFolder);
              return null;
            }
          }));
        } else {
          processGroup(groupWithExtension, destinationFolder);
        }
      }
    }
    if (parallel) {
      getTaskExecutor().submit(callables);
    }
    watch.stop();
    System.out.println(watch.prettyPrint());
    writeGroupNameMap();
  }

  /**
   * {@inheritDoc}
   */
  @Override
  protected boolean isIncrementalCheckRequired() {
    return super.isIncrementalCheckRequired() && destinationFolder.exists();
  }

  private void writeGroupNameMap()
      throws Exception {
    if (groupNameMappingFile != null) {
      FileOutputStream outputStream = null;
      try {
        outputStream = new FileOutputStream(groupNameMappingFile);
        groupNames.store(outputStream, "Mapping of defined group name to renamed group name");
      } catch (final FileNotFoundException ex) {
        throw new MojoExecutionException("Unable to save group name mapping file", ex);
      } finally {
        IOUtils.closeQuietly(outputStream);
      }
    }
  }

  /**
   * Encodes a version using some logic.
   * 
   * @param group
   *          the name of the resource to encode.
   * @param input
   *          the stream of the result content.
   * @return the name of the resource with the version encoded.
   */
  private String rename(final String group, final InputStream input)
      throws Exception {
    try {
      final String newName = getManagerFactory().create().getNamingStrategy().rename(group, input);
      groupNames.setProperty(group, newName);
      return newName;
    } catch (final IOException e) {
      throw new MojoExecutionException("Error occured during renaming", e);
    }
  }

  /**
   * Computes the destination folder based on resource type.
   * 
   * @param resourceType
   *          {@link ResourceType} to process.
   * @return destinationFoder where the result of resourceType will be copied.
   * @throws MojoExecutionException
   *           if computed folder is null.
   */
  private File computeDestinationFolder(final ResourceType resourceType)
      throws MojoExecutionException {
    File folder = destinationFolder;
    if (resourceType == ResourceType.JS) {
      if (jsDestinationFolder != null) {
        folder = jsDestinationFolder;
      }
    }
    if (resourceType == ResourceType.CSS) {
      if (cssDestinationFolder != null) {
        folder = cssDestinationFolder;
      }
    }
    getLog().info("folder: " + folder);
    if (folder == null) {
      throw new MojoExecutionException("Couldn't compute destination folder for resourceType: " + resourceType
          + ". That means that you didn't define one of the following parameters: "
          + "destinationFolder, cssDestinationFolder, jsDestinationFolder");
    }
    if (!folder.exists()) {
      folder.mkdirs();
    }
    return folder;
  }

  /**
   * Process a single group.
   */
  private void processGroup(final String group, final File parentFoder)
      throws Exception {
    ByteArrayOutputStream resultOutputStream = null;
    InputStream resultInputStream = null;
    try {
      getLog().info("processing group: " + group);

      // mock request
      final HttpServletRequest request = Mockito.mock(HttpServletRequest.class);
      Mockito.when(request.getRequestURI()).thenReturn(group);
      // mock response
      final HttpServletResponse response = Mockito.mock(HttpServletResponse.class);
      resultOutputStream = new ByteArrayOutputStream();
      Mockito.when(response.getOutputStream()).thenReturn(new DelegatingServletOutputStream(resultOutputStream));

      // init context
      final WroConfiguration config = Context.get().getConfig();
      Context.set(Context.webContext(request, response, Mockito.mock(FilterConfig.class)), config);

      Context.get().setAggregatedFolderPath(computeAggregatedFolderPath());
      // perform processing
      getManagerFactory().create().process();
      // encode version & write result to file
      resultInputStream = new UnclosableBufferedInputStream(resultOutputStream.toByteArray());
      final File destinationFile = new File(parentFoder, rename(group, resultInputStream));
      final File parentFolder = destinationFile.getParentFile();
      if (!parentFolder.exists()) {
        // make directories if required
        parentFolder.mkdirs();
      }
      destinationFile.createNewFile();
      // allow the same stream to be read again
      resultInputStream.reset();
      getLog().debug("Created file: " + destinationFile.getName());

      final OutputStream fos = new FileOutputStream(destinationFile);
      // use reader to detect encoding
      IOUtils.copy(resultInputStream, fos);
      fos.close();
      // delete empty files
      if (destinationFile.length() == 0) {
        getLog().debug("No content found for group: " + group);
        destinationFile.delete();
      } else {
        getLog().info("file size: " + destinationFile.getName() + " -> " + destinationFile.length() + " bytes");
        getLog().info(destinationFile.getAbsolutePath() + " (" + destinationFile.length() + " bytes" + ")");
      }
    } finally {
      if (resultOutputStream != null) {
        resultOutputStream.close();
      }
      if (resultInputStream != null) {
        resultInputStream.close();
      }
    }
  }

  /**
   * The idea is to compute the aggregatedFolderPath based on a root folder. The root folder is determined by comparing
   * the cssTargetFolder (the folder where aggregated css files are located) with build directory or contextFolder. If
   * rootFolder is null, then the result is also null (equivalent to using the cssTargetFolder the same as the root
   * folder.
   * 
   * @return the aggregated folder path, based on the cssDestinationFolder (if set) and the build folder or the
   *         contextFolder.
   */
  private String computeAggregatedFolderPath() {
    Validate.notNull(buildDirectory, "Build directory cannot be null!");
    String result = null;
    final File cssTargetFolder = cssDestinationFolder == null ? destinationFolder : cssDestinationFolder;
    File rootFolder = null;
    Validate.notNull(cssTargetFolder, "cssTargetFolder cannot be null!");

    if (buildFinalName != null && cssTargetFolder.getPath().startsWith(buildFinalName.getPath())) {
      rootFolder = buildFinalName;
    } else if (cssTargetFolder.getPath().startsWith(buildDirectory.getPath())) {
      rootFolder = buildDirectory;
    } else if (cssTargetFolder.getPath().startsWith(getContextFolder().getPath())) {
      rootFolder = getContextFolder();
    }
    getLog().debug("buildDirectory: " + buildDirectory);
    getLog().debug("contextFolder: " + getContextFolder());
    getLog().debug("cssTargetFolder: " + cssTargetFolder);
    getLog().debug("rootFolder: " + rootFolder);
    if (rootFolder != null) {
      result = StringUtils.removeStart(cssTargetFolder.getPath(), rootFolder.getPath());
    }
    getLog().debug("computedAggregatedFolderPath: " + result);
    return result;
  }

  /**
<<<<<<< HEAD
   * @param destinationFolder
   *          the destinationFolder to set
=======
   * @param destinationFolder the destinationFolder to set
   * @VisibleForTesting
>>>>>>> d72611f7
   */
  void setDestinationFolder(final File destinationFolder) {
    this.destinationFolder = destinationFolder;
  }

  /**
<<<<<<< HEAD
   * @param cssDestinationFolder
   *          the cssDestinationFolder to set
=======
   * @param cssDestinationFolder the cssDestinationFolder to set
   * @VisibleForTesting
>>>>>>> d72611f7
   */
  void setCssDestinationFolder(final File cssDestinationFolder) {
    this.cssDestinationFolder = cssDestinationFolder;
  }

  /**
<<<<<<< HEAD
   * @param jsDestinationFolder
   *          the jsDestinationFolder to set
=======
   * @param jsDestinationFolder the jsDestinationFolder to set
   * @VisibleForTesting
>>>>>>> d72611f7
   */
  void setJsDestinationFolder(final File jsDestinationFolder) {
    this.jsDestinationFolder = jsDestinationFolder;
  }

  /**
   * The folder where the project is built.
<<<<<<< HEAD
   * 
   * @param buildDirectory
   *          the buildDirectory to set
=======
   *
   * @param buildDirectory the buildDirectory to set
   * @VisibleForTesting
>>>>>>> d72611f7
   */
  void setBuildDirectory(final File buildDirectory) {
    this.buildDirectory = buildDirectory;
  }

  /**
<<<<<<< HEAD
   * @param buildFinalName
   *          the buildFinalName to set
   */
  public void setBuildFinalName(final File buildFinalName) {
    this.buildFinalName = buildFinalName;
  }

  /**
   * @param groupNameMappingFile
   *          the groupNameMappingFile to set
=======
   * @param groupNameMappingFile the groupNameMappingFile to set
   * @VisibleForTesting
>>>>>>> d72611f7
   */
  void setGroupNameMappingFile(final File groupNameMappingFile) {
    this.groupNameMappingFile = groupNameMappingFile;
  }
}
<|MERGE_RESOLUTION|>--- conflicted
+++ resolved
@@ -65,26 +65,15 @@
   private File jsDestinationFolder;
   /**
    * This parameter is not meant to be used. The only purpose is to hold project build directory
-<<<<<<< HEAD
-   * 
-   * @parameter default-value="${project.build.directory}
-=======
-   *
+   * 
    * @parameter default-value="${project.build.directory}"
->>>>>>> d72611f7
    * @optional
    */
   private File buildDirectory;
   /**
-<<<<<<< HEAD
-   * This parameter is not meant to be used. The only purpose is to hold the final build name of the artifacty
-   * 
-   * @parameter default-value="${project.build.directory}/${project.build.finalName}
-=======
    * This parameter is not meant to be used. The only purpose is to hold the final build name of the artifact
-   *
+   * 
    * @parameter default-value="${project.build.directory}/${project.build.finalName}"
->>>>>>> d72611f7
    * @optional
    */
   private File buildFinalName;
@@ -111,29 +100,26 @@
     }
   }
 
-<<<<<<< HEAD
-=======
   /**
    * {@inheritDoc}
    */
   @Override
-  protected void onBeforeExecute() {
-    groupNames.clear();
-    if (groupNameMappingFile != null && isIncrementalBuild()) {
-      try {
-        //reuse stored properties for incremental build
-        groupNames.load(new FileInputStream(groupNameMappingFile));
-      } catch(final IOException e) {
-        getLog().debug("Cannot load " + groupNameMappingFile.getPath());
-      }
-    }
-  }
-
->>>>>>> d72611f7
-  /**
-   * {@inheritDoc}
-   */
-  @Override
+  protected void onBeforeExecute() {
+    groupNames.clear();
+    if (groupNameMappingFile != null && isIncrementalBuild()) {
+      try {
+        //reuse stored properties for incremental build
+        groupNames.load(new FileInputStream(groupNameMappingFile));
+      } catch(final IOException e) {
+        getLog().debug("Cannot load " + groupNameMappingFile.getPath());
+      }
+    }
+  }
+
+  /**
+   * {@inheritDoc}
+   */
+  @Override
   protected void doExecute()
       throws Exception {
     getLog().info("destinationFolder: " + destinationFolder);
@@ -344,39 +330,27 @@
   }
 
   /**
-<<<<<<< HEAD
    * @param destinationFolder
    *          the destinationFolder to set
-=======
-   * @param destinationFolder the destinationFolder to set
-   * @VisibleForTesting
->>>>>>> d72611f7
+   * @VisibleForTesting
    */
   void setDestinationFolder(final File destinationFolder) {
     this.destinationFolder = destinationFolder;
   }
 
   /**
-<<<<<<< HEAD
    * @param cssDestinationFolder
    *          the cssDestinationFolder to set
-=======
-   * @param cssDestinationFolder the cssDestinationFolder to set
-   * @VisibleForTesting
->>>>>>> d72611f7
+   * @VisibleForTesting
    */
   void setCssDestinationFolder(final File cssDestinationFolder) {
     this.cssDestinationFolder = cssDestinationFolder;
   }
 
   /**
-<<<<<<< HEAD
    * @param jsDestinationFolder
    *          the jsDestinationFolder to set
-=======
-   * @param jsDestinationFolder the jsDestinationFolder to set
-   * @VisibleForTesting
->>>>>>> d72611f7
+   * @VisibleForTesting
    */
   void setJsDestinationFolder(final File jsDestinationFolder) {
     this.jsDestinationFolder = jsDestinationFolder;
@@ -384,38 +358,29 @@
 
   /**
    * The folder where the project is built.
-<<<<<<< HEAD
    * 
    * @param buildDirectory
    *          the buildDirectory to set
-=======
-   *
-   * @param buildDirectory the buildDirectory to set
-   * @VisibleForTesting
->>>>>>> d72611f7
+   * @VisibleForTesting
    */
   void setBuildDirectory(final File buildDirectory) {
     this.buildDirectory = buildDirectory;
   }
 
   /**
-<<<<<<< HEAD
-   * @param buildFinalName
-   *          the buildFinalName to set
+   * @param buildFinalName the buildFinalName to set
    */
   public void setBuildFinalName(final File buildFinalName) {
     this.buildFinalName = buildFinalName;
   }
 
+
   /**
    * @param groupNameMappingFile
    *          the groupNameMappingFile to set
-=======
-   * @param groupNameMappingFile the groupNameMappingFile to set
-   * @VisibleForTesting
->>>>>>> d72611f7
+   * @VisibleForTesting
    */
   void setGroupNameMappingFile(final File groupNameMappingFile) {
     this.groupNameMappingFile = groupNameMappingFile;
   }
-}
+}