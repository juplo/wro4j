/*
 * Copyright (C) 2011.
 * All rights reserved.
 */
package ro.isdc.wro.maven.plugin.manager.factory;

import java.io.File;
import java.io.FileInputStream;
import java.io.IOException;
import java.util.Properties;

import ro.isdc.wro.WroRuntimeException;
import ro.isdc.wro.extensions.model.factory.SmartWroModelFactory;
import ro.isdc.wro.manager.factory.standalone.ConfigurableStandaloneContextAwareManagerFactory;
import ro.isdc.wro.manager.factory.standalone.StandaloneContext;
import ro.isdc.wro.maven.plugin.support.ExtraConfigFileAware;
import ro.isdc.wro.model.factory.WroModelFactory;
<<<<<<< HEAD
import ro.isdc.wro.model.resource.processor.ProcessorsUtils;
import ro.isdc.wro.model.resource.processor.ResourceProcessor;
=======
>>>>>>> 109d7094

/**
 * Default implementaiton which use a property file to read the pre & post processors to be used during processing.
 *
 * @author Alex Objelean
 * @created 2 Aug 2011
 * @since 1.4.0
 */
public class ConfigurableWroManagerFactory
    extends ConfigurableStandaloneContextAwareManagerFactory implements ExtraConfigFileAware {
  private StandaloneContext standaloneContext;
  private File configProperties;
  /**
   * {@inheritDoc}
   */
  @Override
  public void initialize(final StandaloneContext standaloneContext) {
    super.initialize(standaloneContext);
    this.standaloneContext = standaloneContext;
  }

  /**
   * {@inheritDoc}
   */
  @Override
  protected WroModelFactory newModelFactory() {
    return SmartWroModelFactory.createFromStandaloneContext(standaloneContext);
  }
<<<<<<< HEAD

  /**
   * @return a map of preProcessors.
   */
  @Override
  protected Map<String, ResourceProcessor> createPreProcessorsMap() {
    final Map<String, ResourceProcessor> map = ProcessorsUtils.createProcessorsMap();
    ExtensionsConfigurableWroManagerFactory.populateMapWithExtensionsProcessors(map);
    return map;
  }

  /**
   * @return a map of postProcessors.
   */
  @Override
  protected Map<String, ResourceProcessor> createPostProcessorsMap() {
    final Map<String, ResourceProcessor> map = ProcessorsUtils.createProcessorsMap();
    ExtensionsConfigurableWroManagerFactory.populateMapWithExtensionsProcessors(map);
    return map;
  }
=======
>>>>>>> 109d7094
  /**
   * {@inheritDoc}
   */
  @Override
  protected Properties createProperties() {
    try {
      final Properties properties = new Properties();
      properties.load(new FileInputStream(configProperties));
      return properties;
    } catch (final IOException e) {
      throw new WroRuntimeException(
          "Exception while loading properties file from " + configProperties.getAbsolutePath(), e);
    }
  }

  /**
   * {@inheritDoc}
   */
  public void setExtraConfigFile(final File extraProperties) {
    this.configProperties = extraProperties;
  }
}<|MERGE_RESOLUTION|>--- conflicted
+++ resolved
@@ -15,11 +15,6 @@
 import ro.isdc.wro.manager.factory.standalone.StandaloneContext;
 import ro.isdc.wro.maven.plugin.support.ExtraConfigFileAware;
 import ro.isdc.wro.model.factory.WroModelFactory;
-<<<<<<< HEAD
-import ro.isdc.wro.model.resource.processor.ProcessorsUtils;
-import ro.isdc.wro.model.resource.processor.ResourceProcessor;
-=======
->>>>>>> 109d7094
 
 /**
  * Default implementaiton which use a property file to read the pre & post processors to be used during processing.
@@ -48,29 +43,6 @@
   protected WroModelFactory newModelFactory() {
     return SmartWroModelFactory.createFromStandaloneContext(standaloneContext);
   }
-<<<<<<< HEAD
-
-  /**
-   * @return a map of preProcessors.
-   */
-  @Override
-  protected Map<String, ResourceProcessor> createPreProcessorsMap() {
-    final Map<String, ResourceProcessor> map = ProcessorsUtils.createProcessorsMap();
-    ExtensionsConfigurableWroManagerFactory.populateMapWithExtensionsProcessors(map);
-    return map;
-  }
-
-  /**
-   * @return a map of postProcessors.
-   */
-  @Override
-  protected Map<String, ResourceProcessor> createPostProcessorsMap() {
-    final Map<String, ResourceProcessor> map = ProcessorsUtils.createProcessorsMap();
-    ExtensionsConfigurableWroManagerFactory.populateMapWithExtensionsProcessors(map);
-    return map;
-  }
-=======
->>>>>>> 109d7094
   /**
    * {@inheritDoc}
    */
