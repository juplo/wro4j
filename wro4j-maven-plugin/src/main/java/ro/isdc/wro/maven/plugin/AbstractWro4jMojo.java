--- conflicted
+++ resolved
@@ -32,17 +32,6 @@
 import ro.isdc.wro.model.WroModelInspector;
 import ro.isdc.wro.model.group.Group;
 import ro.isdc.wro.model.resource.Resource;
-<<<<<<< HEAD
-import ro.isdc.wro.model.resource.ResourceType;
-import ro.isdc.wro.model.resource.locator.factory.ResourceLocatorFactory;
-import ro.isdc.wro.model.resource.processor.ResourceProcessor;
-import ro.isdc.wro.model.resource.processor.decorator.ExceptionHandlingProcessorDecorator;
-import ro.isdc.wro.model.resource.processor.impl.css.AbstractCssImportPreProcessor;
-import ro.isdc.wro.model.resource.processor.impl.css.CssImportPreProcessor;
-import ro.isdc.wro.model.resource.support.hash.HashStrategy;
-import ro.isdc.wro.util.Function;
-=======
->>>>>>> 0b44cbb8
 import ro.isdc.wro.util.concurrent.TaskExecutor;
 
 import com.google.common.annotations.VisibleForTesting;
@@ -320,100 +309,6 @@
     }
   }
 
-<<<<<<< HEAD
-  private void persistResourceFingerprints(final Resource resource) {
-    final WroManager manager = getWroManager();
-    final HashStrategy hashStrategy = manager.getHashStrategy();
-    final ResourceLocatorFactory locatorFactory = manager.getResourceLocatorFactory();
-    try {
-      final String fingerprint = hashStrategy.getHash(locatorFactory.locate(resource.getUri()));
-      getBuildContextHolder().setValue(resource.getUri(), fingerprint);
-      getLog().debug("Persist fingerprint for resource '" + resource.getUri() + "' : " + fingerprint);
-      if (resource.getType() == ResourceType.CSS) {
-        final Reader reader = new InputStreamReader(locatorFactory.locate(resource.getUri()));
-        getLog().debug("Check @import directive from " + resource);
-        // persist fingerprints in imported resources.
-        persistFingerprintsForCssImports(resource, reader);
-      }
-    } catch (final IOException e) {
-      getLog().debug("could not check fingerprint of resource: " + resource);
-    }
-  }
-
-  /**
-   * Invokes the provided function for each detected css import.
-   *
-   * @param func
-   *          a function (closure) invoked for each found import. It will be provided as argument the uri of imported
-   *          css.
-   */
-  private void forEachCssImportApply(final Function<String, Void> func, final Resource resource, final Reader reader)
-      throws IOException {
-    final ResourceProcessor cssImportProcessor = new AbstractCssImportPreProcessor() {
-      @Override
-      protected void onImportDetected(final String importedUri) {
-        getLog().debug("Found @import " + importedUri);
-        try {
-          func.apply(importedUri);
-        } catch (final Exception e) {
-          getLog().error("Cannot apply a function on @import resource: " + importedUri + ". Ignoring it.", e);
-        }
-        persistResourceFingerprints(Resource.create(importedUri, ResourceType.CSS));
-      }
-
-      @Override
-      protected String doTransform(final String cssContent, final List<Resource> foundImports)
-          throws IOException {
-        // no need to build the content, since we are interested in finding imported resources only
-        return "";
-      }
-
-      @Override
-      public String toString() {
-        return CssImportPreProcessor.class.getSimpleName();
-      }
-    };
-    final ResourceProcessor processor = new ExceptionHandlingProcessorDecorator(cssImportProcessor) {
-      @Override
-      protected boolean isIgnoreFailingProcessor() {
-        return true;
-      }
-    };
-    InjectorBuilder.create(getManagerFactory()).build().inject(processor);
-    processor.process(resource, reader, new StringWriter());
-  }
-
-  private void persistFingerprintsForCssImports(final Resource resource, final Reader reader)
-      throws IOException {
-    forEachCssImportApply(new Function<String, Void>() {
-      public Void apply(final String importedUri)
-          throws Exception {
-        persistResourceFingerprints(Resource.create(importedUri, ResourceType.CSS));
-        return null;
-      }
-    }, resource, reader);
-  }
-
-  private void detectChangeForCssImports(final Resource resource, final Reader reader,
-      final AtomicBoolean changeDetected)
-      throws IOException {
-    forEachCssImportApply(new Function<String, Void>() {
-      public Void apply(final String importedUri)
-          throws Exception {
-        final boolean isImportChanged = isResourceChanged(Resource.create(importedUri, ResourceType.CSS));
-        getLog().debug("\tisImportChanged: " + isImportChanged);
-        if (isImportChanged) {
-          changeDetected.set(true);
-          // no need to continue
-          throw new WroRuntimeException("Change detected. No need to continue processing");
-        }
-        return null;
-      }
-    }, resource, reader);
-  }
-
-=======
->>>>>>> 0b44cbb8
   /**
    * @return a list of groups changed by incremental builds.
    */
@@ -447,58 +342,6 @@
     return targetGroups == null || targetGroups.contains(group.getName());
   }
 
-<<<<<<< HEAD
-  private boolean isResourceChanged(final Resource resource) {
-    final WroManager manager = getWroManager();
-    final HashStrategy hashStrategy = manager.getHashStrategy();
-    final ResourceLocatorFactory locatorFactory = manager.getResourceLocatorFactory();
-    // using AtomicBoolean because we need to mutate this variable inside an anonymous class.
-    final AtomicBoolean changeDetected = new AtomicBoolean(false);
-    try {
-      final String fingerprint = hashStrategy.getHash(locatorFactory.locate(resource.getUri()));
-      final String previousFingerprint = getBuildContextHolder().getValue(resource.getUri());
-      getLog().debug("fingerprint <current, prev>: <" + fingerprint + ", " + previousFingerprint + ">");
-
-      changeDetected.set(fingerprint != null && !fingerprint.equals(previousFingerprint));
-
-      if (!changeDetected.get() && resource.getType() == ResourceType.CSS) {
-        final Reader reader = new InputStreamReader(locatorFactory.locate(resource.getUri()));
-        getLog().debug("Check @import directive from " + resource);
-        // detect changes in imported resources.
-        detectChangeForCssImports(resource, reader, changeDetected);
-      }
-      return changeDetected.get();
-    } catch (final IOException e) {
-      getLog().debug("failed to check for delta resource: " + resource);
-    }
-    return false;
-  }
-
-  /**
-   * @return true if the build was triggered by an incremental change.
-   */
-  protected final boolean isIncrementalBuild() {
-    return getBuildContextHolder().isIncrementalBuild();
-  }
-
-  private List<String> getAllModelGroupNames() {
-    return new WroModelInspector(getModel()).getGroupNames();
-  }
-
-  private WroModel getModel() {
-    return getWroManager().getModelFactory().create();
-  }
-
-  private WroManager getWroManager() {
-    try {
-      return getManagerFactory().create();
-    } catch (final Exception e) {
-      throw WroRuntimeException.wrap(e);
-    }
-  }
-
-=======
->>>>>>> 0b44cbb8
   /**
    * Checks if all required fields are configured.
    */
@@ -563,13 +406,6 @@
     return taskExecutor;
   }
 
-<<<<<<< HEAD
-  private BuildContextHolder getBuildContextHolder() {
-    if (buildContextHolder == null) {
-      //new File(mavenProject.getBuild().getOutputDirectory())
-      buildContextHolder = new BuildContextHolder(buildContext, buildDirectory);
-      buildContextHolder.setIncrementalBuildEnabled(incrementalBuildEnabled);
-=======
   /**
    * @return true if the only incremental changed group should be used as target groups for next processing.
    */
@@ -609,7 +445,6 @@
       return getManagerFactory().create();
     } catch (final Exception e) {
       throw WroRuntimeException.wrap(e);
->>>>>>> 0b44cbb8
     }
   }
 
