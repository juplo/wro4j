--- conflicted
+++ resolved
@@ -3,11 +3,7 @@
  */
 package ro.isdc.wro.maven.plugin;
 
-<<<<<<< HEAD
-import java.io.ByteArrayOutputStream;
 import java.util.ArrayList;
-=======
->>>>>>> d72611f7
 import java.util.Collection;
 import java.util.concurrent.Callable;
 
@@ -31,13 +27,8 @@
 
 
 /**
-<<<<<<< HEAD
- * Maven plugin which use a singe processor.
+ * Maven plugin which use a single processor.
  * 
-=======
- * Maven plugin which use a single processor.
- *
->>>>>>> d72611f7
  * @author Alex Objelean
  */
 public abstract class AbstractSingleProcessorMojo
@@ -49,7 +40,6 @@
    * @optional
    */
   private String options;
-<<<<<<< HEAD
   /**
    * When true, all the plugin won't stop its execution and will log all found errors.
    * 
@@ -57,9 +47,6 @@
    * @optional
    */
   private boolean failNever;
-=======
-
->>>>>>> d72611f7
 
   /**
    * {@inheritDoc}
@@ -108,15 +95,9 @@
     Mockito.when(request.getRequestURI()).thenReturn(group);
     // mock response
     final HttpServletResponse response = Mockito.mock(HttpServletResponse.class);
-<<<<<<< HEAD
-    Mockito.when(response.getOutputStream()).thenReturn(new DelegatingServletOutputStream(new ByteArrayOutputStream()));
+    Mockito.when(response.getOutputStream()).thenReturn(new DelegatingServletOutputStream(new NullOutputStream()));
     
     // init context
-=======
-    Mockito.when(response.getOutputStream()).thenReturn(new DelegatingServletOutputStream(new NullOutputStream()));
-
-    //init context
->>>>>>> d72611f7
     final WroConfiguration config = Context.get().getConfig();
     Context.set(Context.webContext(request, response, Mockito.mock(FilterConfig.class)), config);
     // perform processing
@@ -129,13 +110,6 @@
    * {@inheritDoc}
    */
   @Override
-<<<<<<< HEAD
-  protected StandaloneContextAwareManagerFactory getManagerFactory()
-      throws Exception {
-    final StandaloneContextAwareManagerFactory factory = super.getManagerFactory();
-    factory.setProcessorsFactory(createSingleProcessorsFactory());
-    return factory;
-=======
   protected WroManagerFactory getManagerFactory() {
     return new WroManagerFactoryDecorator(super.getManagerFactory()) {
       @Override
@@ -143,7 +117,6 @@
         builder.setProcessorsFactory(createSingleProcessorsFactory());
       }
     };
->>>>>>> d72611f7
   }
 
   private ProcessorsFactory createSingleProcessorsFactory() {
@@ -175,7 +148,6 @@
   void setOptions(final String options) {
     this.options = options;
   }
-<<<<<<< HEAD
 
   /**
    * @param failNever
@@ -191,6 +163,4 @@
   public boolean isFailNever() {
     return failNever;
   }
-=======
->>>>>>> d72611f7
 }