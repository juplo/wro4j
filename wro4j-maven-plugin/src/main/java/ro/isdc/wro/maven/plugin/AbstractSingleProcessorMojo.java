/**
 * Copyright Alex Objelean
 */
package ro.isdc.wro.maven.plugin;

import java.util.ArrayList;
import java.util.Collection;
import java.util.concurrent.Callable;

import javax.servlet.FilterConfig;
import javax.servlet.http.HttpServletRequest;
import javax.servlet.http.HttpServletResponse;

import org.mockito.Mockito;

import ro.isdc.wro.config.Context;
import ro.isdc.wro.config.jmx.WroConfiguration;
import ro.isdc.wro.http.support.DelegatingServletOutputStream;
import ro.isdc.wro.manager.WroManager.Builder;
import ro.isdc.wro.manager.factory.WroManagerFactory;
import ro.isdc.wro.manager.factory.WroManagerFactoryDecorator;
import ro.isdc.wro.model.resource.ResourceType;
import ro.isdc.wro.model.resource.processor.ResourceProcessor;
import ro.isdc.wro.model.resource.processor.factory.ProcessorsFactory;
import ro.isdc.wro.model.resource.processor.factory.SimpleProcessorsFactory;
import ro.isdc.wro.util.io.NullOutputStream;


/**
 * Maven plugin which use a single processor.
 *
 * @author Alex Objelean
 * @since 1.3.8
 * @created 20 Jun 2011
 */
public abstract class AbstractSingleProcessorMojo
    extends AbstractWro4jMojo {
  /**
   * Comma separated options. This field is optional. If no value is provided, no options will be used..
   *
   * @parameter expression="${options}"
   * @optional
   */
  private String options;
  /**
   * When true, all the plugin won't stop its execution and will log all found errors.
   *
   * @parameter default-value="false" expression="${failNever}"
   * @optional
   */
  private boolean failNever;

  /**
   * {@inheritDoc}
   */
  @Override
  public final void doExecute()
      throws Exception {
    getLog().info("options: " + options);
    getLog().info("failNever: " + failNever);

    final Collection<Callable<Void>> callables = new ArrayList<Callable<Void>>();

    final Collection<String> groupsAsList = getTargetGroupsAsList();
    for (final String group : groupsAsList) {
      for (final ResourceType resourceType : ResourceType.values()) {
        final String groupWithExtension = group + "." + resourceType.name().toLowerCase();

        if (isParallelPostprocessing()) {
          callables.add(Context.decorate(new Callable<Void>() {
            public Void call()
                throws Exception {
              processGroup(groupWithExtension);
              return null;
            }
          }));
        } else {
          processGroup(groupWithExtension);
        }
      }
    }
    if (isParallelPostprocessing()) {
      getTaskExecutor().submit(callables);
    }
  }

  /**
   * @param group
   *          the name of the group to process.
   */
  private void processGroup(final String group)
      throws Exception {
    getLog().info("processing group: " + group);

    // mock request
    final HttpServletRequest request = Mockito.mock(HttpServletRequest.class);
    Mockito.when(request.getRequestURI()).thenReturn(group);
    // mock response
    final HttpServletResponse response = Mockito.mock(HttpServletResponse.class);
    Mockito.when(response.getOutputStream()).thenReturn(new DelegatingServletOutputStream(new NullOutputStream()));

    // init context
    final WroConfiguration config = Context.get().getConfig();
    Context.set(Context.webContext(request, response, Mockito.mock(FilterConfig.class)), config);
    // perform processing
    getManagerFactory().create().process();

    getLog().debug("Processing group: " + group + " [OK]");
  }

  /**
   * {@inheritDoc}
   */
  @Override
  protected WroManagerFactory getManagerFactory() {
    return new WroManagerFactoryDecorator(super.getManagerFactory()) {
      @Override
      protected void onBeforeBuild(final Builder builder) {
        builder.setProcessorsFactory(createSingleProcessorsFactory());
      }
    };
  }

  private ProcessorsFactory createSingleProcessorsFactory() {
    final SimpleProcessorsFactory factory = new SimpleProcessorsFactory();
    final ResourceProcessor processor = createResourceProcessor();
    factory.addPreProcessor(processor);
    return factory;
  }

  /**
   * Factory method responsible for creating the processor which will be applied for this build.
   */
  protected abstract ResourceProcessor createResourceProcessor();

  /**
   * @return raw representation of the option value.
   */
  protected String getOptions() {
    return options;
  }

  /**
   * Used for tests only.
   *
   * @param options
   *          the options to set
   */
  void setOptions(final String options) {
    this.options = options;
  }

  /**
<<<<<<< HEAD
   * @param failNever the failFast to set
   * @VisibleForTesting
   */
  void setFailNever(final boolean failNever) {
=======
   * @param failNever
   *          the failFast to set
   */
  public void setFailNever(final boolean failNever) {
>>>>>>> e8b80e44
    this.failNever = failNever;
  }

  /**
   * @return the failNever
<<<<<<< HEAD
   * @VisibleForTesting
   */
  boolean isFailNever() {
=======
   */
  public boolean isFailNever() {
>>>>>>> e8b80e44
    return failNever;
  }
}<|MERGE_RESOLUTION|>--- conflicted
+++ resolved
@@ -151,30 +151,17 @@
   }
 
   /**
-<<<<<<< HEAD
-   * @param failNever the failFast to set
-   * @VisibleForTesting
-   */
-  void setFailNever(final boolean failNever) {
-=======
    * @param failNever
    *          the failFast to set
    */
   public void setFailNever(final boolean failNever) {
->>>>>>> e8b80e44
     this.failNever = failNever;
   }
 
   /**
    * @return the failNever
-<<<<<<< HEAD
-   * @VisibleForTesting
-   */
-  boolean isFailNever() {
-=======
    */
   public boolean isFailNever() {
->>>>>>> e8b80e44
     return failNever;
   }
 }