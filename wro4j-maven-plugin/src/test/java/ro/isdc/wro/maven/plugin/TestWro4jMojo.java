--- conflicted
+++ resolved
@@ -5,10 +5,8 @@
 
 import java.io.File;
 import java.io.FileInputStream;
-import java.io.FileOutputStream;
 import java.io.IOException;
 import java.io.InputStream;
-import java.io.OutputStream;
 import java.io.PrintStream;
 import java.io.Reader;
 import java.io.Writer;
@@ -321,12 +319,7 @@
   @Test
   public void shouldUseConfiguredNamingStrategy()
     throws Exception {
-<<<<<<< HEAD
     Context.unset();
-    FileUtils.deleteDirectory(destinationFolder);
-    FileUtils.deleteDirectory(cssDestinationFolder);
-    FileUtils.deleteDirectory(jsDestinationFolder);
-=======
     setWroWithValidResources();
 
     final File extraConfigFile = new File(FileUtils.getTempDirectory(), "groupMapping-" + new Date().getTime());
@@ -341,7 +334,6 @@
     mojo.setIgnoreMissingResources(true);
     mojo.execute();
 
->>>>>>> 451a4411
     FileUtils.deleteQuietly(extraConfigFile);
   }
 
@@ -397,4 +389,4 @@
     FileUtils.deleteDirectory(jsDestinationFolder);
     FileUtils.deleteQuietly(extraConfigFile);
   }
-}
+}