<<<<<<< HEAD
/**
 * Copyright Alex Objelean
 */
package ro.isdc.wro.maven.plugin;

import static junit.framework.Assert.assertEquals;
import static junit.framework.Assert.assertFalse;
import static junit.framework.Assert.assertTrue;
import static org.mockito.Mockito.spy;
import static org.mockito.Mockito.when;

import java.io.ByteArrayInputStream;
import java.io.File;
import java.io.FileInputStream;
import java.io.IOException;
import java.io.InputStream;
import java.io.PrintStream;
import java.io.Reader;
import java.io.Writer;
import java.net.URISyntaxException;
import java.net.URL;
import java.util.Date;
import java.util.Properties;

import junit.framework.Assert;

import org.apache.commons.io.FileUtils;
import org.apache.maven.plugin.MojoExecutionException;
import org.apache.maven.project.MavenProject;
import org.junit.After;
import org.junit.Before;
import org.junit.Test;
import org.mockito.Mock;
import org.mockito.Mockito;
import org.mockito.MockitoAnnotations;
import org.mockito.invocation.InvocationOnMock;
import org.mockito.stubbing.Answer;
import org.slf4j.Logger;
import org.slf4j.LoggerFactory;
import org.sonatype.plexus.build.incremental.BuildContext;

import ro.isdc.wro.config.Context;
import ro.isdc.wro.manager.WroManager.Builder;
import ro.isdc.wro.manager.factory.WroManagerFactory;
import ro.isdc.wro.manager.factory.WroManagerFactoryDecorator;
import ro.isdc.wro.manager.factory.standalone.DefaultStandaloneContextAwareManagerFactory;
import ro.isdc.wro.maven.plugin.manager.factory.ConfigurableWroManagerFactory;
import ro.isdc.wro.model.WroModel;
import ro.isdc.wro.model.group.Group;
import ro.isdc.wro.model.resource.Resource;
import ro.isdc.wro.model.resource.locator.ResourceLocator;
import ro.isdc.wro.model.resource.locator.factory.ResourceLocatorFactory;
import ro.isdc.wro.model.resource.processor.ResourceProcessor;
import ro.isdc.wro.model.resource.processor.factory.ConfigurableProcessorsFactory;
import ro.isdc.wro.model.resource.processor.factory.ProcessorsFactory;
import ro.isdc.wro.model.resource.processor.factory.SimpleProcessorsFactory;
import ro.isdc.wro.model.resource.processor.impl.css.CssUrlRewritingProcessor;
import ro.isdc.wro.model.resource.support.hash.HashStrategy;
import ro.isdc.wro.model.resource.support.naming.ConfigurableNamingStrategy;
import ro.isdc.wro.model.resource.support.naming.DefaultHashEncoderNamingStrategy;
import ro.isdc.wro.model.resource.support.naming.FolderHashEncoderNamingStrategy;
import ro.isdc.wro.model.resource.support.naming.NamingStrategy;
import ro.isdc.wro.util.WroTestUtils;
import ro.isdc.wro.util.WroUtil;


/**
 * Test class for {@link Wro4jMojo}
 *
 * @author Alex Objelean
 */
public class TestWro4jMojo {
  private static final Logger LOG = LoggerFactory.getLogger(TestWro4jMojo.class);
  @Mock
  private BuildContext mockBuildContext;
  @Mock
  private HashStrategy mockHashStrategy;
  @Mock
  private ResourceLocatorFactory mockLocatorFactory;
  @Mock
  private ResourceLocator mockLocator;
  private File cssDestinationFolder;
  private File jsDestinationFolder;
  private File destinationFolder;
  private File extraConfigFile;
  private Wro4jMojo mojo;

  @Before
  public void setUp()
      throws Exception {
    MockitoAnnotations.initMocks(this);
    when(mockLocator.getInputStream()).thenAnswer(answerWithContent(""));
    Context.set(Context.standaloneContext());
    mojo = new Wro4jMojo();
    setUpMojo(mojo);
  }

  /**
   * Perform basic initialization with valid values of the provided mojo.
   */
  private void setUpMojo(final Wro4jMojo mojo)
      throws Exception {
    mojo.setIgnoreMissingResources(false);
    mojo.setMinimize(true);
    setWroWithValidResources();
    destinationFolder = new File(FileUtils.getTempDirectory(), "wroTemp-" + new Date().getTime());
    destinationFolder.mkdir();
    cssDestinationFolder = new File(FileUtils.getTempDirectory(), "wroTemp-css-" + new Date().getTime());
    destinationFolder.mkdir();
    jsDestinationFolder = new File(FileUtils.getTempDirectory(), "wroTemp-js-" + new Date().getTime());
    destinationFolder.mkdir();
    extraConfigFile = new File(FileUtils.getTempDirectory(), "extraConfig-" + new Date().getTime());
    extraConfigFile.createNewFile();
    mojo.setBuildDirectory(destinationFolder);
    mojo.setExtraConfigFile(extraConfigFile);
    mojo.setDestinationFolder(destinationFolder);
    mojo.setMavenProject(Mockito.mock(MavenProject.class));
  }

  private void setWroFile(final String classpathResourceName)
      throws URISyntaxException {
    final URL url = getClass().getClassLoader().getResource(classpathResourceName);
    final File wroFile = new File(url.toURI());
    mojo.setWroFile(wroFile);
    mojo.setContextFolder(wroFile.getParentFile().getParentFile());
  }

  private void setWroWithValidResources()
      throws Exception {
    setWroFile("wro.xml");
  }

  private void setWroWithInvalidResources()
      throws Exception {
    setWroFile("wroWithInvalidResources.xml");
  }

  @Test
  public void testMojoWithPropertiesSetAndOneTargetGroup()
      throws Exception {
    mojo.setTargetGroups("g1");
    mojo.setIgnoreMissingResources(true);
    mojo.execute();
  }

  @Test(expected = MojoExecutionException.class)
  public void shouldFailWhenInvalidResourcesAreUsed()
      throws Exception {
    mojo.setIgnoreMissingResources(false);
    mojo.execute();
  }

  @Test(expected = MojoExecutionException.class)
  public void testNoDestinationFolderSet()
      throws Exception {
    mojo.setDestinationFolder(null);
    mojo.execute();
  }

  @Test(expected = MojoExecutionException.class)
  public void testOnlyCssDestinationFolderSet()
      throws Exception {
    mojo.setCssDestinationFolder(cssDestinationFolder);
    mojo.setDestinationFolder(null);
    mojo.execute();
  }

  @Test(expected = MojoExecutionException.class)
  public void testOnlyJsDestinationFolderSet()
      throws Exception {
    mojo.setJsDestinationFolder(jsDestinationFolder);
    mojo.setDestinationFolder(null);
    mojo.execute();
  }

  @Test
  public void testJsAndCssDestinationFolderSet()
      throws Exception {
    mojo.setIgnoreMissingResources(true);
    mojo.setJsDestinationFolder(jsDestinationFolder);
    mojo.setCssDestinationFolder(cssDestinationFolder);
    mojo.execute();
  }

  @Test(expected = MojoExecutionException.class)
  public void cannotExecuteWhenInvalidResourcesPresentAndDoNotIgnoreMissingResources()
      throws Exception {
    setWroWithInvalidResources();
    mojo.setIgnoreMissingResources(false);
    mojo.execute();
  }

  @Test
  public void testWroXmlWithInvalidResourcesAndIgnoreMissingResourcesTrue()
      throws Exception {
    setWroWithInvalidResources();
    mojo.setIgnoreMissingResources(true);
    mojo.execute();
  }

  @Test(expected = MojoExecutionException.class)
  public void testMojoWithWroManagerFactorySet()
      throws Exception {
    mojo.setWroManagerFactory(ExceptionThrowingWroManagerFactory.class.getName());
    mojo.execute();
  }

  @Test(expected = MojoExecutionException.class)
  public void testInvalidMojoWithWroManagerFactorySet()
      throws Exception {
    mojo.setWroManagerFactory("INVALID_CLASS_NAME");
    mojo.execute();
  }

  @Test
  public void executeWithNullTargetGroupsProperty()
      throws Exception {
    mojo.setIgnoreMissingResources(true);
    mojo.setTargetGroups(null);
    mojo.execute();
  }

  @Test(expected = MojoExecutionException.class)
  public void testMojoWithCustomManagerFactoryWithInvalidResourceAndNotIgnoreMissingResources()
      throws Exception {
    setWroWithInvalidResources();
    mojo.setIgnoreMissingResources(false);
    mojo.setWroManagerFactory(CustomManagerFactory.class.getName());
    mojo.execute();
  }

  @Test
  public void testMojoWithCustomManagerFactoryWithInvalidResourceAndIgnoreMissingResources()
      throws Exception {
    setWroWithInvalidResources();
    mojo.setIgnoreMissingResources(true);
    mojo.setWroManagerFactory(CustomManagerFactory.class.getName());
    mojo.execute();
  }

  @Test(expected = MojoExecutionException.class)
  public void testMojoWithConfigurableWroManagerFactory()
      throws Exception {
    setWroWithValidResources();
    mojo.setIgnoreMissingResources(true);
    // by default a valid file is used, set null explicitly
    mojo.setExtraConfigFile(null);
    mojo.setWroManagerFactory(ConfigurableWroManagerFactory.class.getName());
    mojo.execute();
  }

  @Test
  public void testMojoWithConfigurableWroManagerFactoryWithValidAndEmptyConfigFileSet()
      throws Exception {
    setWroWithValidResources();
    mojo.setIgnoreMissingResources(true);
    mojo.setWroManagerFactory(ConfigurableWroManagerFactory.class.getName());
    mojo.execute();
  }

  @Test
  public void testMojoWithConfigurableWroManagerFactoryWithValidConfigFileSet()
      throws Exception {
    setWroWithValidResources();
    final String preProcessors = ConfigurableProcessorsFactory.PARAM_PRE_PROCESSORS + "=cssMin";
    FileUtils.write(extraConfigFile, preProcessors);

    mojo.setIgnoreMissingResources(true);
    mojo.setWroManagerFactory(ConfigurableWroManagerFactory.class.getName());
    mojo.execute();
  }

  @Test
  public void testComputedAggregatedFolder()
      throws Exception {
    setWroWithValidResources();
    mojo.setWroManagerFactory(CssUrlRewriterWroManagerFactory.class.getName());
    mojo.setIgnoreMissingResources(true);
    final File cssDestinationFolder = new File(this.destinationFolder, "subfolder");
    cssDestinationFolder.mkdir();
    mojo.setCssDestinationFolder(cssDestinationFolder);
    mojo.execute();
  }

  @Test(expected = MojoExecutionException.class)
  public void testMojoWithConfigurableWroManagerFactoryWithInvalidPreProcessor()
      throws Exception {
    setWroWithValidResources();
    final String preProcessors = ConfigurableProcessorsFactory.PARAM_PRE_PROCESSORS + "=INVALID";
    FileUtils.write(extraConfigFile, preProcessors);

    mojo.setIgnoreMissingResources(true);
    mojo.setWroManagerFactory(ConfigurableWroManagerFactory.class.getName());
    mojo.execute();
  }

  @Test
  public void shouldGenerateGroupMappingUsingNoOpNamingStrategy()
      throws Exception {
    setWroWithValidResources();

    final File groupNameMappingFile = new File(FileUtils.getTempDirectory(), "groupMapping-" + new Date().getTime());

    mojo.setGroupNameMappingFile(groupNameMappingFile);
    mojo.setIgnoreMissingResources(true);
    mojo.execute();

    // verify
    final Properties groupNames = new Properties();
    groupNames.load(new FileInputStream(groupNameMappingFile));
    LOG.debug("groupNames: {}", groupNames);
    Assert.assertEquals("g1.js", groupNames.get("g1.js"));

    FileUtils.deleteQuietly(groupNameMappingFile);
  }

  @Test
  public void shouldGenerateGroupMappingUsingCustomNamingStrategy()
      throws Exception {
    setWroWithValidResources();

    final File groupNameMappingFile = new File(FileUtils.getTempDirectory(), "groupMapping-" + new Date().getTime());

    mojo.setWroManagerFactory(CustomNamingStrategyWroManagerFactory.class.getName());
    mojo.setGroupNameMappingFile(groupNameMappingFile);
    mojo.setIgnoreMissingResources(true);
    mojo.execute();

    // verify
    final Properties groupNames = new Properties();
    groupNames.load(new FileInputStream(groupNameMappingFile));
    LOG.debug("groupNames: {}", groupNames);
    Assert.assertEquals(CustomNamingStrategyWroManagerFactory.PREFIX + "g1.js", groupNames.get("g1.js"));

    FileUtils.deleteQuietly(groupNameMappingFile);
  }

  @Test
  public void shouldUseConfiguredNamingStrategy()
      throws Exception {
    setWroWithValidResources();

    final File extraConfigFile = new File(FileUtils.getTempDirectory(), "groupMapping-" + new Date().getTime());

    final Properties props = new Properties();
    // TODO create a properties builder
    props.setProperty(ConfigurableNamingStrategy.KEY, FolderHashEncoderNamingStrategy.ALIAS);
    props.list(new PrintStream(extraConfigFile));

    mojo.setWroManagerFactory(ConfigurableWroManagerFactory.class.getName());
    mojo.setExtraConfigFile(extraConfigFile);
    mojo.setIgnoreMissingResources(true);
    mojo.execute();

    FileUtils.deleteQuietly(extraConfigFile);
  }

  public static final class ExceptionThrowingWroManagerFactory
      extends DefaultStandaloneContextAwareManagerFactory {
    @Override
    protected ProcessorsFactory newProcessorsFactory() {
      final SimpleProcessorsFactory factory = new SimpleProcessorsFactory();
      final ResourceProcessor postProcessor = Mockito.mock(ResourceProcessor.class);
      try {
        Mockito.doThrow(new RuntimeException()).when(postProcessor).process(Mockito.any(Resource.class),
            Mockito.any(Reader.class), Mockito.any(Writer.class));
      } catch (final IOException e) {
        Assert.fail("never happen");
      }
      factory.addPostProcessor(postProcessor);
      return factory;
    }
  }

  public static class CustomManagerFactory
      extends DefaultStandaloneContextAwareManagerFactory {
  }

  public static final class CustomNamingStrategyWroManagerFactory
      extends DefaultStandaloneContextAwareManagerFactory {
    public static final String PREFIX = "renamed";
    {
      setNamingStrategy(new NamingStrategy() {
        public String rename(final String originalName, final InputStream inputStream)
            throws IOException {
          return PREFIX + originalName;
        }
      });
    }
  }

  public static final class CssUrlRewriterWroManagerFactory
      extends DefaultStandaloneContextAwareManagerFactory {
    @Override
    protected ProcessorsFactory newProcessorsFactory() {
      final SimpleProcessorsFactory factory = new SimpleProcessorsFactory();
      factory.addPreProcessor(new CssUrlRewritingProcessor());
      return factory;
    }
  }

  @Test
  public void testIncrementalChange()
      throws Exception {
    mojo = new Wro4jMojo() {
      @Override
      protected WroManagerFactory getManagerFactory() {
        return new WroManagerFactoryDecorator(super.getManagerFactory()) {
          @Override
          protected void onBeforeBuild(final Builder builder) {
            builder.setHashStrategy(mockHashStrategy);
          }
        };
      }
    };
    setUpMojo(mojo);
    final String hashValue = "SomeHashValue";
    when(mockHashStrategy.getHash(Mockito.any(InputStream.class))).thenReturn(hashValue);
    when(mockBuildContext.isIncremental()).thenReturn(true);
    when(mockBuildContext.getValue(Mockito.anyString())).thenReturn(hashValue);
    mojo.setIgnoreMissingResources(true);
    mojo.setBuildContext(mockBuildContext);
    // incremental build detects no change
    assertTrue(mojo.getTargetGroupsAsList().isEmpty());

    // incremental change detects change for all resources
    when(mockHashStrategy.getHash(Mockito.any(InputStream.class))).thenReturn("TotallyDifferentValue");
    assertFalse(mojo.getTargetGroupsAsList().isEmpty());
  }

  @Test
  public void shouldDetectIncrementalChangeOfImportedCss()
      throws Exception {
    final String parentResource = "parent.css";
    final String importResource = "imported.css";

    final WroModel model = new WroModel();
    model.addGroup(new Group("g1").addResource(Resource.create(parentResource)));

    when(mockLocatorFactory.locate(Mockito.anyString())).thenAnswer(answerWithContent(""));

    final String parentContent = String.format("@import url(%s)", importResource);

    when(mockLocatorFactory.locate(Mockito.eq(parentResource))).thenAnswer(answerWithContent(parentContent));

    mojo = new Wro4jMojo() {
      @Override
      protected WroManagerFactory newWroManagerFactory()
          throws MojoExecutionException {
        final DefaultStandaloneContextAwareManagerFactory managerFactory = new DefaultStandaloneContextAwareManagerFactory();
        managerFactory.setLocatorFactory(mockLocatorFactory);
        managerFactory.setModelFactory(WroTestUtils.simpleModelFactory(model));
        return managerFactory;
      }
    };
    final HashStrategy hashStrategy = mojo.getManagerFactory().create().getHashStrategy();
    setUpMojo(mojo);

    final String importedInitialContent = "initial";

    when(mockLocatorFactory.locate(Mockito.eq(importResource))).thenAnswer(answerWithContent(importedInitialContent));

    when(mockBuildContext.isIncremental()).thenReturn(true);
    when(mockBuildContext.getValue(Mockito.eq(parentResource))).thenReturn(
        hashStrategy.getHash(new ByteArrayInputStream(parentContent.getBytes())));
    when(mockBuildContext.getValue(Mockito.eq(importResource))).thenReturn(
        hashStrategy.getHash(new ByteArrayInputStream(importedInitialContent.getBytes())));
    mojo.setIgnoreMissingResources(true);
    mojo.setBuildContext(mockBuildContext);

    // incremental build detects no change
    assertTrue(mojo.getTargetGroupsAsList().isEmpty());

    when(mockLocatorFactory.locate(Mockito.eq(importResource))).thenAnswer(answerWithContent("Changed"));

    assertFalse(mojo.getTargetGroupsAsList().isEmpty());
  }

  @Test
  public void shouldReuseGroupNameMappingFileWithIncrementalBuild()
      throws Exception {
    final File groupNameMappingFile = WroUtil.createTempFile();

    final Resource g1Resource = spy(Resource.create("1.js"));
    try {
      final WroModel model = new WroModel();
      model.addGroup(new Group("g1").addResource(g1Resource));
      model.addGroup(new Group("g2").addResource(Resource.create("2.js")));
      mojo = new Wro4jMojo() {
        @Override
        protected WroManagerFactory newWroManagerFactory()
            throws MojoExecutionException {
          final DefaultStandaloneContextAwareManagerFactory managerFactory = new DefaultStandaloneContextAwareManagerFactory();
          managerFactory.setLocatorFactory(WroTestUtils.createResourceMockingLocatorFactory());
          managerFactory.setModelFactory(WroTestUtils.simpleModelFactory(model));
          managerFactory.setNamingStrategy(new DefaultHashEncoderNamingStrategy());
          return managerFactory;
        }
      };
      setUpMojo(mojo);
      mojo.setBuildContext(mockBuildContext);

      mojo.setGroupNameMappingFile(groupNameMappingFile);
      when(mockBuildContext.isIncremental()).thenReturn(true);

      assertEquals(2, mojo.getTargetGroupsAsList().size());
      mojo.execute();
      final Properties groupNames = new Properties();
      groupNames.load(new FileInputStream(groupNameMappingFile));
      assertEquals(4, groupNames.entrySet().size());

      //change the uri of the resource from group a (equivalent to changing its content.
      when(g1Resource.getUri()).thenReturn("1a.js");
      when(mockBuildContext.getValue(Mockito.eq("1a.js"))).thenAnswer(new Answer<Object>() {
        public Object answer(final InvocationOnMock invocation)
            throws Throwable {
          final String key = (String) invocation.getArguments()[0];
          return mojo.getManagerFactory().create().getHashStrategy().getHash(new ByteArrayInputStream(key.getBytes()));
        }
      });


      assertEquals(1, mojo.getTargetGroupsAsList().size());
      mojo.execute();

      groupNames.load(new FileInputStream(groupNameMappingFile));
      // The number of persisted groupNames should still be unchanged, even though only a single group has been changed
      // after incremental build.
      assertEquals(4, groupNames.entrySet().size());
    } finally {
      FileUtils.deleteQuietly(groupNameMappingFile);
    }
  }

  private Answer<InputStream> answerWithContent(final String content) {
    return new Answer<InputStream>() {
      public InputStream answer(final InvocationOnMock invocation)
          throws Throwable {
        return new ByteArrayInputStream(content.getBytes());
      }
    };
  }

  @After
  public void tearDown()
      throws Exception {
    FileUtils.deleteDirectory(destinationFolder);
    FileUtils.deleteDirectory(cssDestinationFolder);
    FileUtils.deleteDirectory(jsDestinationFolder);
    FileUtils.deleteQuietly(extraConfigFile);
  }
}
=======
/**
 * Copyright Alex Objelean
 */
package ro.isdc.wro.maven.plugin;

import static org.junit.Assert.assertEquals;
import static org.junit.Assert.assertFalse;
import static org.junit.Assert.assertTrue;
import static org.mockito.Mockito.spy;
import static org.mockito.Mockito.when;

import java.io.ByteArrayInputStream;
import java.io.File;
import java.io.FileInputStream;
import java.io.IOException;
import java.io.InputStream;
import java.io.PrintStream;
import java.io.Reader;
import java.io.Writer;
import java.net.URISyntaxException;
import java.net.URL;
import java.util.Date;
import java.util.Properties;

import org.apache.commons.io.FileUtils;
import org.apache.maven.plugin.MojoExecutionException;
import org.apache.maven.project.MavenProject;
import org.junit.After;
import org.junit.Assert;
import org.junit.Before;
import org.junit.Test;
import org.mockito.Mock;
import org.mockito.Mockito;
import org.mockito.MockitoAnnotations;
import org.mockito.invocation.InvocationOnMock;
import org.mockito.stubbing.Answer;
import org.slf4j.Logger;
import org.slf4j.LoggerFactory;
import org.sonatype.plexus.build.incremental.BuildContext;

import ro.isdc.wro.config.Context;
import ro.isdc.wro.manager.WroManager.Builder;
import ro.isdc.wro.manager.factory.WroManagerFactory;
import ro.isdc.wro.manager.factory.WroManagerFactoryDecorator;
import ro.isdc.wro.manager.factory.standalone.DefaultStandaloneContextAwareManagerFactory;
import ro.isdc.wro.maven.plugin.manager.factory.ConfigurableWroManagerFactory;
import ro.isdc.wro.model.WroModel;
import ro.isdc.wro.model.group.Group;
import ro.isdc.wro.model.resource.Resource;
import ro.isdc.wro.model.resource.locator.UriLocator;
import ro.isdc.wro.model.resource.locator.factory.UriLocatorFactory;
import ro.isdc.wro.model.resource.processor.ResourcePostProcessor;
import ro.isdc.wro.model.resource.processor.factory.ConfigurableProcessorsFactory;
import ro.isdc.wro.model.resource.processor.factory.ProcessorsFactory;
import ro.isdc.wro.model.resource.processor.factory.SimpleProcessorsFactory;
import ro.isdc.wro.model.resource.processor.impl.css.CssUrlRewritingProcessor;
import ro.isdc.wro.model.resource.support.hash.HashStrategy;
import ro.isdc.wro.model.resource.support.naming.ConfigurableNamingStrategy;
import ro.isdc.wro.model.resource.support.naming.DefaultHashEncoderNamingStrategy;
import ro.isdc.wro.model.resource.support.naming.FolderHashEncoderNamingStrategy;
import ro.isdc.wro.model.resource.support.naming.NamingStrategy;
import ro.isdc.wro.util.WroTestUtils;
import ro.isdc.wro.util.WroUtil;


/**
 * Test class for {@link Wro4jMojo}
 *
 * @author Alex Objelean
 */
public class TestWro4jMojo {
  private static final Logger LOG = LoggerFactory.getLogger(TestWro4jMojo.class);
  @Mock
  private BuildContext mockBuildContext;
  @Mock
  private HashStrategy mockHashStrategy;
  private UriLocatorFactory mockLocatorFactory;
  @Mock
  private UriLocator mockLocator;
  private File cssDestinationFolder;
  private File jsDestinationFolder;
  private File destinationFolder;
  private File extraConfigFile;
  private Wro4jMojo mojo;

  @Before
  public void setUp()
      throws Exception {
    MockitoAnnotations.initMocks(this);
    mockLocatorFactory = new UriLocatorFactory() {
      public InputStream locate(final String uri)
          throws IOException {
        return mockLocator.locate(uri);
      }

      public UriLocator getInstance(final String uri) {
        return mockLocator;
      }
    };
    Context.set(Context.standaloneContext());
    mojo = new Wro4jMojo();
    setUpMojo(mojo);
  }

  /**
   * Perform basic initialization with valid values of the provided mojo.
   */
  private void setUpMojo(final Wro4jMojo mojo)
      throws Exception {
    mojo.setIgnoreMissingResources(false);
    mojo.setMinimize(true);
    setWroWithValidResources();
    destinationFolder = new File(FileUtils.getTempDirectory(), "wroTemp-" + new Date().getTime());
    destinationFolder.mkdir();
    cssDestinationFolder = new File(FileUtils.getTempDirectory(), "wroTemp-css-" + new Date().getTime());
    destinationFolder.mkdir();
    jsDestinationFolder = new File(FileUtils.getTempDirectory(), "wroTemp-js-" + new Date().getTime());
    destinationFolder.mkdir();
    extraConfigFile = new File(FileUtils.getTempDirectory(), "extraConfig-" + new Date().getTime());
    extraConfigFile.createNewFile();
    mojo.setBuildDirectory(destinationFolder);
    mojo.setExtraConfigFile(extraConfigFile);
    mojo.setDestinationFolder(destinationFolder);
    mojo.setMavenProject(Mockito.mock(MavenProject.class));
  }

  private void setWroFile(final String classpathResourceName)
      throws URISyntaxException {
    final URL url = getClass().getClassLoader().getResource(classpathResourceName);
    final File wroFile = new File(url.toURI());
    mojo.setWroFile(wroFile);
    mojo.setContextFolder(wroFile.getParentFile().getParentFile());
  }

  private void setWroWithValidResources()
      throws Exception {
    setWroFile("wro.xml");
  }

  private void setWroWithInvalidResources()
      throws Exception {
    setWroFile("wroWithInvalidResources.xml");
  }

  @Test
  public void testMojoWithPropertiesSetAndOneTargetGroup()
      throws Exception {
    mojo.setTargetGroups("g1");
    mojo.setIgnoreMissingResources(true);
    mojo.execute();
  }

  @Test(expected = MojoExecutionException.class)
  public void shouldFailWhenInvalidResourcesAreUsed()
      throws Exception {
    mojo.setIgnoreMissingResources(false);
    mojo.execute();
  }

  @Test(expected = MojoExecutionException.class)
  public void testNoDestinationFolderSet()
      throws Exception {
    mojo.setDestinationFolder(null);
    mojo.execute();
  }

  @Test(expected = MojoExecutionException.class)
  public void testOnlyCssDestinationFolderSet()
      throws Exception {
    mojo.setCssDestinationFolder(cssDestinationFolder);
    mojo.setDestinationFolder(null);
    mojo.execute();
  }

  @Test(expected = MojoExecutionException.class)
  public void testOnlyJsDestinationFolderSet()
      throws Exception {
    mojo.setJsDestinationFolder(jsDestinationFolder);
    mojo.setDestinationFolder(null);
    mojo.execute();
  }

  @Test
  public void testJsAndCssDestinationFolderSet()
      throws Exception {
    mojo.setIgnoreMissingResources(true);
    mojo.setJsDestinationFolder(jsDestinationFolder);
    mojo.setCssDestinationFolder(cssDestinationFolder);
    mojo.execute();
  }

  @Test(expected = MojoExecutionException.class)
  public void cannotExecuteWhenInvalidResourcesPresentAndDoNotIgnoreMissingResources()
      throws Exception {
    setWroWithInvalidResources();
    mojo.setIgnoreMissingResources(false);
    mojo.execute();
  }

  @Test
  public void testWroXmlWithInvalidResourcesAndIgnoreMissingResourcesTrue()
      throws Exception {
    setWroWithInvalidResources();
    mojo.setIgnoreMissingResources(true);
    mojo.execute();
  }

  @Test(expected = MojoExecutionException.class)
  public void testMojoWithWroManagerFactorySet()
      throws Exception {
    mojo.setWroManagerFactory(ExceptionThrowingWroManagerFactory.class.getName());
    mojo.execute();
  }

  @Test(expected = MojoExecutionException.class)
  public void testInvalidMojoWithWroManagerFactorySet()
      throws Exception {
    mojo.setWroManagerFactory("INVALID_CLASS_NAME");
    mojo.execute();
  }

  @Test
  public void executeWithNullTargetGroupsProperty()
      throws Exception {
    mojo.setIgnoreMissingResources(true);
    mojo.setTargetGroups(null);
    mojo.execute();
  }

  @Test(expected = MojoExecutionException.class)
  public void testMojoWithCustomManagerFactoryWithInvalidResourceAndNotIgnoreMissingResources()
      throws Exception {
    setWroWithInvalidResources();
    mojo.setIgnoreMissingResources(false);
    mojo.setWroManagerFactory(CustomManagerFactory.class.getName());
    mojo.execute();
  }

  @Test
  public void testMojoWithCustomManagerFactoryWithInvalidResourceAndIgnoreMissingResources()
      throws Exception {
    setWroWithInvalidResources();
    mojo.setIgnoreMissingResources(true);
    mojo.setWroManagerFactory(CustomManagerFactory.class.getName());
    mojo.execute();
  }

  @Test(expected = MojoExecutionException.class)
  public void testMojoWithConfigurableWroManagerFactory()
      throws Exception {
    setWroWithValidResources();
    mojo.setIgnoreMissingResources(true);
    // by default a valid file is used, set null explicitly
    mojo.setExtraConfigFile(null);
    mojo.setWroManagerFactory(ConfigurableWroManagerFactory.class.getName());
    mojo.execute();
  }

  @Test
  public void testMojoWithConfigurableWroManagerFactoryWithValidAndEmptyConfigFileSet()
      throws Exception {
    setWroWithValidResources();
    mojo.setIgnoreMissingResources(true);
    mojo.setWroManagerFactory(ConfigurableWroManagerFactory.class.getName());
    mojo.execute();
  }

  @Test
  public void testMojoWithConfigurableWroManagerFactoryWithValidConfigFileSet()
      throws Exception {
    setWroWithValidResources();
    final String preProcessors = ConfigurableProcessorsFactory.PARAM_PRE_PROCESSORS + "=cssMin";
    FileUtils.write(extraConfigFile, preProcessors);

    mojo.setIgnoreMissingResources(true);
    mojo.setWroManagerFactory(ConfigurableWroManagerFactory.class.getName());
    mojo.execute();
  }

  @Test
  public void testComputedAggregatedFolder()
      throws Exception {
    setWroWithValidResources();
    mojo.setWroManagerFactory(CssUrlRewriterWroManagerFactory.class.getName());
    mojo.setIgnoreMissingResources(true);
    final File cssDestinationFolder = new File(this.destinationFolder, "subfolder");
    cssDestinationFolder.mkdir();
    mojo.setCssDestinationFolder(cssDestinationFolder);
    mojo.execute();
  }

  @Test(expected = MojoExecutionException.class)
  public void testMojoWithConfigurableWroManagerFactoryWithInvalidPreProcessor()
      throws Exception {
    setWroWithValidResources();
    final String preProcessors = ConfigurableProcessorsFactory.PARAM_PRE_PROCESSORS + "=INVALID";
    FileUtils.write(extraConfigFile, preProcessors);

    mojo.setIgnoreMissingResources(true);
    mojo.setWroManagerFactory(ConfigurableWroManagerFactory.class.getName());
    mojo.execute();
  }

  @Test
  public void shouldGenerateGroupMappingUsingNoOpNamingStrategy()
      throws Exception {
    setWroWithValidResources();

    final File groupNameMappingFile = new File(FileUtils.getTempDirectory(), "groupMapping-" + new Date().getTime());

    mojo.setGroupNameMappingFile(groupNameMappingFile);
    mojo.setIgnoreMissingResources(true);
    mojo.execute();

    // verify
    final Properties groupNames = new Properties();
    groupNames.load(new FileInputStream(groupNameMappingFile));
    LOG.debug("groupNames: {}", groupNames);
    Assert.assertEquals("g1.js", groupNames.get("g1.js"));

    FileUtils.deleteQuietly(groupNameMappingFile);
  }

  @Test
  public void shouldGenerateGroupMappingUsingCustomNamingStrategy()
      throws Exception {
    setWroWithValidResources();

    final File groupNameMappingFile = new File(FileUtils.getTempDirectory(), "groupMapping-" + new Date().getTime());

    mojo.setWroManagerFactory(CustomNamingStrategyWroManagerFactory.class.getName());
    mojo.setGroupNameMappingFile(groupNameMappingFile);
    mojo.setIgnoreMissingResources(true);
    mojo.execute();

    // verify
    final Properties groupNames = new Properties();
    groupNames.load(new FileInputStream(groupNameMappingFile));
    LOG.debug("groupNames: {}", groupNames);
    Assert.assertEquals(CustomNamingStrategyWroManagerFactory.PREFIX + "g1.js", groupNames.get("g1.js"));

    FileUtils.deleteQuietly(groupNameMappingFile);
  }

  @Test
  public void shouldUseConfiguredNamingStrategy()
      throws Exception {
    setWroWithValidResources();

    final File extraConfigFile = new File(FileUtils.getTempDirectory(), "groupMapping-" + new Date().getTime());

    final Properties props = new Properties();
    // TODO create a properties builder
    props.setProperty(ConfigurableNamingStrategy.KEY, FolderHashEncoderNamingStrategy.ALIAS);
    props.list(new PrintStream(extraConfigFile));

    mojo.setWroManagerFactory(ConfigurableWroManagerFactory.class.getName());
    mojo.setExtraConfigFile(extraConfigFile);
    mojo.setIgnoreMissingResources(true);
    mojo.execute();

    FileUtils.deleteQuietly(extraConfigFile);
  }

  public static final class ExceptionThrowingWroManagerFactory
      extends DefaultStandaloneContextAwareManagerFactory {
    @Override
    protected ProcessorsFactory newProcessorsFactory() {
      final SimpleProcessorsFactory factory = new SimpleProcessorsFactory();
      final ResourcePostProcessor postProcessor = Mockito.mock(ResourcePostProcessor.class);
      try {
        Mockito.doThrow(new RuntimeException()).when(postProcessor).process(Mockito.any(Reader.class),
            Mockito.any(Writer.class));
      } catch (final IOException e) {
        Assert.fail("never happen");
      }
      factory.addPostProcessor(postProcessor);
      return factory;
    }
  }

  public static class CustomManagerFactory
      extends DefaultStandaloneContextAwareManagerFactory {
  }

  public static final class CustomNamingStrategyWroManagerFactory
      extends DefaultStandaloneContextAwareManagerFactory {
    public static final String PREFIX = "renamed";
    {
      setNamingStrategy(new NamingStrategy() {
        public String rename(final String originalName, final InputStream inputStream)
            throws IOException {
          return PREFIX + originalName;
        }
      });
    }
  }

  public static final class CssUrlRewriterWroManagerFactory
      extends DefaultStandaloneContextAwareManagerFactory {
    @Override
    protected ProcessorsFactory newProcessorsFactory() {
      final SimpleProcessorsFactory factory = new SimpleProcessorsFactory();
      factory.addPreProcessor(new CssUrlRewritingProcessor());
      return factory;
    }
  }

  @Test
  public void shouldDetectIncrementalChange()
      throws Exception {
    mojo = new Wro4jMojo() {
      @Override
      protected WroManagerFactory getManagerFactory() {
        return new WroManagerFactoryDecorator(super.getManagerFactory()) {
          @Override
          protected void onBeforeBuild(final Builder builder) {
            builder.setHashStrategy(mockHashStrategy);
          }
        };
      }
    };
    setUpMojo(mojo);
    final String hashValue = "SomeHashValue";
    when(mockHashStrategy.getHash(Mockito.any(InputStream.class))).thenReturn(hashValue);
    when(mockBuildContext.isIncremental()).thenReturn(true);
    when(mockBuildContext.getValue(Mockito.anyString())).thenReturn(hashValue);
    mojo.setIgnoreMissingResources(true);
    mojo.setBuildContext(mockBuildContext);
    // incremental build detects no change
    assertTrue(mojo.getTargetGroupsAsList().isEmpty());

    // incremental change detects change for all resources
    when(mockHashStrategy.getHash(Mockito.any(InputStream.class))).thenReturn("TotallyDifferentValue");
    assertFalse(mojo.getTargetGroupsAsList().isEmpty());
  }

  @Test
  public void shouldDetectIncrementalChangeOfImportedCss()
      throws Exception {
    final String importResource = "imported.css";

    configureMojoForModelWithImportedCssResource(importResource);
    // incremental build detects no change
    assertTrue(mojo.getTargetGroupsAsList().isEmpty());

    when(mockLocator.locate(Mockito.eq(importResource))).thenAnswer(answerWithContent("Changed"));
    assertFalse(mojo.getTargetGroupsAsList().isEmpty());
  }

  private void configureMojoForModelWithImportedCssResource(final String importResource) throws Exception {
    final String parentResource = "parent.css";

    final WroModel model = new WroModel();
    model.addGroup(new Group("g1").addResource(Resource.create(parentResource)));
    when(mockLocator.locate(Mockito.anyString())).thenAnswer(answerWithContent(""));
    final String parentContent = String.format("@import url(%s)", importResource);
    when(mockLocator.locate(Mockito.eq(parentResource))).thenAnswer(answerWithContent(parentContent));

    mojo = new Wro4jMojo() {
      @Override
      protected WroManagerFactory newWroManagerFactory()
          throws MojoExecutionException {
        final DefaultStandaloneContextAwareManagerFactory managerFactory = new DefaultStandaloneContextAwareManagerFactory();
        managerFactory.setUriLocatorFactory(mockLocatorFactory);
        managerFactory.setModelFactory(WroTestUtils.simpleModelFactory(model));
        return managerFactory;
      }
    };
    final HashStrategy hashStrategy = mojo.getManagerFactory().create().getHashStrategy();
    setUpMojo(mojo);

    final String importedInitialContent = "initial";

    when(mockLocator.locate(Mockito.eq(importResource))).thenAnswer(answerWithContent(importedInitialContent));
    when(mockBuildContext.isIncremental()).thenReturn(true);
    when(mockBuildContext.getValue(Mockito.eq(parentResource))).thenReturn(
        hashStrategy.getHash(new ByteArrayInputStream(parentContent.getBytes())));
    when(mockBuildContext.getValue(Mockito.eq(importResource))).thenReturn(
        hashStrategy.getHash(new ByteArrayInputStream(importedInitialContent.getBytes())));
    mojo.setIgnoreMissingResources(true);
    mojo.setBuildContext(mockBuildContext);
  }

  @Test
  public void shouldIgnoreChangesOfGroupsWhichAreNotPartOfTargetGroups() throws Exception {
    final String importResource = "imported.css";

    configureMojoForModelWithImportedCssResource(importResource);
    mojo.setTargetGroups("g2");

    // incremental build detects no change
    assertTrue(mojo.getTargetGroupsAsList().isEmpty());

    when(mockLocator.locate(Mockito.eq(importResource))).thenAnswer(answerWithContent("Changed"));
    assertTrue(mojo.getTargetGroupsAsList().isEmpty());
  }

  @Test
  public void shouldReuseGroupNameMappingFileWithIncrementalBuild()
      throws Exception {
    final File groupNameMappingFile = WroUtil.createTempFile();

    final Resource g1Resource = spy(Resource.create("1.js"));
    try {
      final WroModel model = new WroModel();
      model.addGroup(new Group("g1").addResource(g1Resource));
      model.addGroup(new Group("g2").addResource(Resource.create("2.js")));
      mojo = new Wro4jMojo() {
        @Override
        protected WroManagerFactory newWroManagerFactory()
            throws MojoExecutionException {
          final DefaultStandaloneContextAwareManagerFactory managerFactory = new DefaultStandaloneContextAwareManagerFactory();
          managerFactory.setUriLocatorFactory(WroTestUtils.createResourceMockingLocatorFactory());
          managerFactory.setModelFactory(WroTestUtils.simpleModelFactory(model));
          managerFactory.setNamingStrategy(new DefaultHashEncoderNamingStrategy());
          return managerFactory;
        }
      };
      setUpMojo(mojo);
      mojo.setBuildContext(mockBuildContext);

      mojo.setGroupNameMappingFile(groupNameMappingFile);
      when(mockBuildContext.isIncremental()).thenReturn(true);

      assertEquals(2, mojo.getTargetGroupsAsList().size());
      mojo.execute();
      final Properties groupNames = new Properties();
      groupNames.load(new FileInputStream(groupNameMappingFile));
      assertEquals(4, groupNames.entrySet().size());

      //change the uri of the resource from group a (equivalent to changing its content.
      when(g1Resource.getUri()).thenReturn("1a.js");
      when(mockBuildContext.getValue(Mockito.eq("1a.js"))).thenAnswer(new Answer<Object>() {
        public Object answer(final InvocationOnMock invocation)
            throws Throwable {
          final String key = (String) invocation.getArguments()[0];
          return mojo.getManagerFactory().create().getHashStrategy().getHash(new ByteArrayInputStream(key.getBytes()));
        }
      });


      assertEquals(1, mojo.getTargetGroupsAsList().size());
      mojo.execute();

      groupNames.load(new FileInputStream(groupNameMappingFile));
      // The number of persisted groupNames should still be unchanged, even though only a single group has been changed
      // after incremental build.
      assertEquals(4, groupNames.entrySet().size());
    } finally {
      FileUtils.deleteQuietly(groupNameMappingFile);
    }
  }

  private Answer<InputStream> answerWithContent(final String content) {
    return new Answer<InputStream>() {
      public InputStream answer(final InvocationOnMock invocation)
          throws Throwable {
        return new ByteArrayInputStream(content.getBytes());
      }
    };
  }

  @After
  public void tearDown()
      throws Exception {
    FileUtils.deleteDirectory(destinationFolder);
    FileUtils.deleteDirectory(cssDestinationFolder);
    FileUtils.deleteDirectory(jsDestinationFolder);
    FileUtils.deleteQuietly(extraConfigFile);
  }
}
>>>>>>> aa81abea
<|MERGE_RESOLUTION|>--- conflicted
+++ resolved
@@ -1,1127 +1,566 @@
-<<<<<<< HEAD
-/**
- * Copyright Alex Objelean
- */
-package ro.isdc.wro.maven.plugin;
-
-import static junit.framework.Assert.assertEquals;
-import static junit.framework.Assert.assertFalse;
-import static junit.framework.Assert.assertTrue;
-import static org.mockito.Mockito.spy;
-import static org.mockito.Mockito.when;
-
-import java.io.ByteArrayInputStream;
-import java.io.File;
-import java.io.FileInputStream;
-import java.io.IOException;
-import java.io.InputStream;
-import java.io.PrintStream;
-import java.io.Reader;
-import java.io.Writer;
-import java.net.URISyntaxException;
-import java.net.URL;
-import java.util.Date;
-import java.util.Properties;
-
-import junit.framework.Assert;
-
-import org.apache.commons.io.FileUtils;
-import org.apache.maven.plugin.MojoExecutionException;
-import org.apache.maven.project.MavenProject;
-import org.junit.After;
-import org.junit.Before;
-import org.junit.Test;
-import org.mockito.Mock;
-import org.mockito.Mockito;
-import org.mockito.MockitoAnnotations;
-import org.mockito.invocation.InvocationOnMock;
-import org.mockito.stubbing.Answer;
-import org.slf4j.Logger;
-import org.slf4j.LoggerFactory;
-import org.sonatype.plexus.build.incremental.BuildContext;
-
-import ro.isdc.wro.config.Context;
-import ro.isdc.wro.manager.WroManager.Builder;
-import ro.isdc.wro.manager.factory.WroManagerFactory;
-import ro.isdc.wro.manager.factory.WroManagerFactoryDecorator;
-import ro.isdc.wro.manager.factory.standalone.DefaultStandaloneContextAwareManagerFactory;
-import ro.isdc.wro.maven.plugin.manager.factory.ConfigurableWroManagerFactory;
-import ro.isdc.wro.model.WroModel;
-import ro.isdc.wro.model.group.Group;
-import ro.isdc.wro.model.resource.Resource;
-import ro.isdc.wro.model.resource.locator.ResourceLocator;
-import ro.isdc.wro.model.resource.locator.factory.ResourceLocatorFactory;
-import ro.isdc.wro.model.resource.processor.ResourceProcessor;
-import ro.isdc.wro.model.resource.processor.factory.ConfigurableProcessorsFactory;
-import ro.isdc.wro.model.resource.processor.factory.ProcessorsFactory;
-import ro.isdc.wro.model.resource.processor.factory.SimpleProcessorsFactory;
-import ro.isdc.wro.model.resource.processor.impl.css.CssUrlRewritingProcessor;
-import ro.isdc.wro.model.resource.support.hash.HashStrategy;
-import ro.isdc.wro.model.resource.support.naming.ConfigurableNamingStrategy;
-import ro.isdc.wro.model.resource.support.naming.DefaultHashEncoderNamingStrategy;
-import ro.isdc.wro.model.resource.support.naming.FolderHashEncoderNamingStrategy;
-import ro.isdc.wro.model.resource.support.naming.NamingStrategy;
-import ro.isdc.wro.util.WroTestUtils;
-import ro.isdc.wro.util.WroUtil;
-
-
-/**
- * Test class for {@link Wro4jMojo}
- *
- * @author Alex Objelean
- */
-public class TestWro4jMojo {
-  private static final Logger LOG = LoggerFactory.getLogger(TestWro4jMojo.class);
-  @Mock
-  private BuildContext mockBuildContext;
-  @Mock
-  private HashStrategy mockHashStrategy;
-  @Mock
+/**
+ * Copyright Alex Objelean
+ */
+package ro.isdc.wro.maven.plugin;
+
+import static org.junit.Assert.assertEquals;
+import static org.junit.Assert.assertFalse;
+import static org.junit.Assert.assertTrue;
+import static org.mockito.Mockito.spy;
+import static org.mockito.Mockito.when;
+
+import java.io.ByteArrayInputStream;
+import java.io.File;
+import java.io.FileInputStream;
+import java.io.IOException;
+import java.io.InputStream;
+import java.io.PrintStream;
+import java.io.Reader;
+import java.io.Writer;
+import java.net.URISyntaxException;
+import java.net.URL;
+import java.util.Date;
+import java.util.Properties;
+
+import org.apache.commons.io.FileUtils;
+import org.apache.maven.plugin.MojoExecutionException;
+import org.apache.maven.project.MavenProject;
+import org.junit.After;
+import org.junit.Assert;
+import org.junit.Before;
+import org.junit.Test;
+import org.mockito.Mock;
+import org.mockito.Mockito;
+import org.mockito.MockitoAnnotations;
+import org.mockito.invocation.InvocationOnMock;
+import org.mockito.stubbing.Answer;
+import org.slf4j.Logger;
+import org.slf4j.LoggerFactory;
+import org.sonatype.plexus.build.incremental.BuildContext;
+
+import ro.isdc.wro.config.Context;
+import ro.isdc.wro.manager.WroManager.Builder;
+import ro.isdc.wro.manager.factory.WroManagerFactory;
+import ro.isdc.wro.manager.factory.WroManagerFactoryDecorator;
+import ro.isdc.wro.manager.factory.standalone.DefaultStandaloneContextAwareManagerFactory;
+import ro.isdc.wro.maven.plugin.manager.factory.ConfigurableWroManagerFactory;
+import ro.isdc.wro.model.WroModel;
+import ro.isdc.wro.model.group.Group;
+import ro.isdc.wro.model.resource.Resource;
+import ro.isdc.wro.model.resource.locator.ResourceLocator;
+import ro.isdc.wro.model.resource.locator.factory.ResourceLocatorFactory;
+import ro.isdc.wro.model.resource.processor.ResourceProcessor;
+import ro.isdc.wro.model.resource.processor.factory.ConfigurableProcessorsFactory;
+import ro.isdc.wro.model.resource.processor.factory.ProcessorsFactory;
+import ro.isdc.wro.model.resource.processor.factory.SimpleProcessorsFactory;
+import ro.isdc.wro.model.resource.processor.impl.css.CssUrlRewritingProcessor;
+import ro.isdc.wro.model.resource.support.hash.HashStrategy;
+import ro.isdc.wro.model.resource.support.naming.ConfigurableNamingStrategy;
+import ro.isdc.wro.model.resource.support.naming.DefaultHashEncoderNamingStrategy;
+import ro.isdc.wro.model.resource.support.naming.FolderHashEncoderNamingStrategy;
+import ro.isdc.wro.model.resource.support.naming.NamingStrategy;
+import ro.isdc.wro.util.WroTestUtils;
+import ro.isdc.wro.util.WroUtil;
+
+
+/**
+ * Test class for {@link Wro4jMojo}
+ *
+ * @author Alex Objelean
+ */
+public class TestWro4jMojo {
+  private static final Logger LOG = LoggerFactory.getLogger(TestWro4jMojo.class);
+  @Mock
+  private BuildContext mockBuildContext;
+  @Mock
+  private HashStrategy mockHashStrategy;
+  @Mock
   private ResourceLocatorFactory mockLocatorFactory;
   @Mock
   private ResourceLocator mockLocator;
-  private File cssDestinationFolder;
-  private File jsDestinationFolder;
-  private File destinationFolder;
-  private File extraConfigFile;
-  private Wro4jMojo mojo;
-
-  @Before
-  public void setUp()
-      throws Exception {
-    MockitoAnnotations.initMocks(this);
+  private File cssDestinationFolder;
+  private File jsDestinationFolder;
+  private File destinationFolder;
+  private File extraConfigFile;
+  private Wro4jMojo mojo;
+
+  @Before
+  public void setUp()
+      throws Exception {
+    MockitoAnnotations.initMocks(this);
     when(mockLocator.getInputStream()).thenAnswer(answerWithContent(""));
-    Context.set(Context.standaloneContext());
-    mojo = new Wro4jMojo();
-    setUpMojo(mojo);
-  }
-
-  /**
-   * Perform basic initialization with valid values of the provided mojo.
-   */
-  private void setUpMojo(final Wro4jMojo mojo)
-      throws Exception {
-    mojo.setIgnoreMissingResources(false);
-    mojo.setMinimize(true);
-    setWroWithValidResources();
-    destinationFolder = new File(FileUtils.getTempDirectory(), "wroTemp-" + new Date().getTime());
-    destinationFolder.mkdir();
-    cssDestinationFolder = new File(FileUtils.getTempDirectory(), "wroTemp-css-" + new Date().getTime());
-    destinationFolder.mkdir();
-    jsDestinationFolder = new File(FileUtils.getTempDirectory(), "wroTemp-js-" + new Date().getTime());
-    destinationFolder.mkdir();
-    extraConfigFile = new File(FileUtils.getTempDirectory(), "extraConfig-" + new Date().getTime());
-    extraConfigFile.createNewFile();
-    mojo.setBuildDirectory(destinationFolder);
-    mojo.setExtraConfigFile(extraConfigFile);
-    mojo.setDestinationFolder(destinationFolder);
-    mojo.setMavenProject(Mockito.mock(MavenProject.class));
-  }
-
-  private void setWroFile(final String classpathResourceName)
-      throws URISyntaxException {
-    final URL url = getClass().getClassLoader().getResource(classpathResourceName);
-    final File wroFile = new File(url.toURI());
-    mojo.setWroFile(wroFile);
-    mojo.setContextFolder(wroFile.getParentFile().getParentFile());
-  }
-
-  private void setWroWithValidResources()
-      throws Exception {
-    setWroFile("wro.xml");
-  }
-
-  private void setWroWithInvalidResources()
-      throws Exception {
-    setWroFile("wroWithInvalidResources.xml");
-  }
-
-  @Test
-  public void testMojoWithPropertiesSetAndOneTargetGroup()
-      throws Exception {
-    mojo.setTargetGroups("g1");
-    mojo.setIgnoreMissingResources(true);
-    mojo.execute();
-  }
-
-  @Test(expected = MojoExecutionException.class)
-  public void shouldFailWhenInvalidResourcesAreUsed()
-      throws Exception {
-    mojo.setIgnoreMissingResources(false);
-    mojo.execute();
-  }
-
-  @Test(expected = MojoExecutionException.class)
-  public void testNoDestinationFolderSet()
-      throws Exception {
-    mojo.setDestinationFolder(null);
-    mojo.execute();
-  }
-
-  @Test(expected = MojoExecutionException.class)
-  public void testOnlyCssDestinationFolderSet()
-      throws Exception {
-    mojo.setCssDestinationFolder(cssDestinationFolder);
-    mojo.setDestinationFolder(null);
-    mojo.execute();
-  }
-
-  @Test(expected = MojoExecutionException.class)
-  public void testOnlyJsDestinationFolderSet()
-      throws Exception {
-    mojo.setJsDestinationFolder(jsDestinationFolder);
-    mojo.setDestinationFolder(null);
-    mojo.execute();
-  }
-
-  @Test
-  public void testJsAndCssDestinationFolderSet()
-      throws Exception {
-    mojo.setIgnoreMissingResources(true);
-    mojo.setJsDestinationFolder(jsDestinationFolder);
-    mojo.setCssDestinationFolder(cssDestinationFolder);
-    mojo.execute();
-  }
-
-  @Test(expected = MojoExecutionException.class)
-  public void cannotExecuteWhenInvalidResourcesPresentAndDoNotIgnoreMissingResources()
-      throws Exception {
-    setWroWithInvalidResources();
-    mojo.setIgnoreMissingResources(false);
-    mojo.execute();
-  }
-
-  @Test
-  public void testWroXmlWithInvalidResourcesAndIgnoreMissingResourcesTrue()
-      throws Exception {
-    setWroWithInvalidResources();
-    mojo.setIgnoreMissingResources(true);
-    mojo.execute();
-  }
-
-  @Test(expected = MojoExecutionException.class)
-  public void testMojoWithWroManagerFactorySet()
-      throws Exception {
-    mojo.setWroManagerFactory(ExceptionThrowingWroManagerFactory.class.getName());
-    mojo.execute();
-  }
-
-  @Test(expected = MojoExecutionException.class)
-  public void testInvalidMojoWithWroManagerFactorySet()
-      throws Exception {
-    mojo.setWroManagerFactory("INVALID_CLASS_NAME");
-    mojo.execute();
-  }
-
-  @Test
-  public void executeWithNullTargetGroupsProperty()
-      throws Exception {
-    mojo.setIgnoreMissingResources(true);
-    mojo.setTargetGroups(null);
-    mojo.execute();
-  }
-
-  @Test(expected = MojoExecutionException.class)
-  public void testMojoWithCustomManagerFactoryWithInvalidResourceAndNotIgnoreMissingResources()
-      throws Exception {
-    setWroWithInvalidResources();
-    mojo.setIgnoreMissingResources(false);
-    mojo.setWroManagerFactory(CustomManagerFactory.class.getName());
-    mojo.execute();
-  }
-
-  @Test
-  public void testMojoWithCustomManagerFactoryWithInvalidResourceAndIgnoreMissingResources()
-      throws Exception {
-    setWroWithInvalidResources();
-    mojo.setIgnoreMissingResources(true);
-    mojo.setWroManagerFactory(CustomManagerFactory.class.getName());
-    mojo.execute();
-  }
-
-  @Test(expected = MojoExecutionException.class)
-  public void testMojoWithConfigurableWroManagerFactory()
-      throws Exception {
-    setWroWithValidResources();
-    mojo.setIgnoreMissingResources(true);
-    // by default a valid file is used, set null explicitly
-    mojo.setExtraConfigFile(null);
-    mojo.setWroManagerFactory(ConfigurableWroManagerFactory.class.getName());
-    mojo.execute();
-  }
-
-  @Test
-  public void testMojoWithConfigurableWroManagerFactoryWithValidAndEmptyConfigFileSet()
-      throws Exception {
-    setWroWithValidResources();
-    mojo.setIgnoreMissingResources(true);
-    mojo.setWroManagerFactory(ConfigurableWroManagerFactory.class.getName());
-    mojo.execute();
-  }
-
-  @Test
-  public void testMojoWithConfigurableWroManagerFactoryWithValidConfigFileSet()
-      throws Exception {
-    setWroWithValidResources();
-    final String preProcessors = ConfigurableProcessorsFactory.PARAM_PRE_PROCESSORS + "=cssMin";
-    FileUtils.write(extraConfigFile, preProcessors);
-
-    mojo.setIgnoreMissingResources(true);
-    mojo.setWroManagerFactory(ConfigurableWroManagerFactory.class.getName());
-    mojo.execute();
-  }
-
-  @Test
-  public void testComputedAggregatedFolder()
-      throws Exception {
-    setWroWithValidResources();
-    mojo.setWroManagerFactory(CssUrlRewriterWroManagerFactory.class.getName());
-    mojo.setIgnoreMissingResources(true);
-    final File cssDestinationFolder = new File(this.destinationFolder, "subfolder");
-    cssDestinationFolder.mkdir();
-    mojo.setCssDestinationFolder(cssDestinationFolder);
-    mojo.execute();
-  }
-
-  @Test(expected = MojoExecutionException.class)
-  public void testMojoWithConfigurableWroManagerFactoryWithInvalidPreProcessor()
-      throws Exception {
-    setWroWithValidResources();
-    final String preProcessors = ConfigurableProcessorsFactory.PARAM_PRE_PROCESSORS + "=INVALID";
-    FileUtils.write(extraConfigFile, preProcessors);
-
-    mojo.setIgnoreMissingResources(true);
-    mojo.setWroManagerFactory(ConfigurableWroManagerFactory.class.getName());
-    mojo.execute();
-  }
-
-  @Test
-  public void shouldGenerateGroupMappingUsingNoOpNamingStrategy()
-      throws Exception {
-    setWroWithValidResources();
-
-    final File groupNameMappingFile = new File(FileUtils.getTempDirectory(), "groupMapping-" + new Date().getTime());
-
-    mojo.setGroupNameMappingFile(groupNameMappingFile);
-    mojo.setIgnoreMissingResources(true);
-    mojo.execute();
-
-    // verify
-    final Properties groupNames = new Properties();
-    groupNames.load(new FileInputStream(groupNameMappingFile));
-    LOG.debug("groupNames: {}", groupNames);
-    Assert.assertEquals("g1.js", groupNames.get("g1.js"));
-
-    FileUtils.deleteQuietly(groupNameMappingFile);
-  }
-
-  @Test
-  public void shouldGenerateGroupMappingUsingCustomNamingStrategy()
-      throws Exception {
-    setWroWithValidResources();
-
-    final File groupNameMappingFile = new File(FileUtils.getTempDirectory(), "groupMapping-" + new Date().getTime());
-
-    mojo.setWroManagerFactory(CustomNamingStrategyWroManagerFactory.class.getName());
-    mojo.setGroupNameMappingFile(groupNameMappingFile);
-    mojo.setIgnoreMissingResources(true);
-    mojo.execute();
-
-    // verify
-    final Properties groupNames = new Properties();
-    groupNames.load(new FileInputStream(groupNameMappingFile));
-    LOG.debug("groupNames: {}", groupNames);
-    Assert.assertEquals(CustomNamingStrategyWroManagerFactory.PREFIX + "g1.js", groupNames.get("g1.js"));
-
-    FileUtils.deleteQuietly(groupNameMappingFile);
-  }
-
-  @Test
-  public void shouldUseConfiguredNamingStrategy()
-      throws Exception {
-    setWroWithValidResources();
-
-    final File extraConfigFile = new File(FileUtils.getTempDirectory(), "groupMapping-" + new Date().getTime());
-
-    final Properties props = new Properties();
-    // TODO create a properties builder
-    props.setProperty(ConfigurableNamingStrategy.KEY, FolderHashEncoderNamingStrategy.ALIAS);
-    props.list(new PrintStream(extraConfigFile));
-
-    mojo.setWroManagerFactory(ConfigurableWroManagerFactory.class.getName());
-    mojo.setExtraConfigFile(extraConfigFile);
-    mojo.setIgnoreMissingResources(true);
-    mojo.execute();
-
-    FileUtils.deleteQuietly(extraConfigFile);
-  }
-
-  public static final class ExceptionThrowingWroManagerFactory
-      extends DefaultStandaloneContextAwareManagerFactory {
-    @Override
-    protected ProcessorsFactory newProcessorsFactory() {
-      final SimpleProcessorsFactory factory = new SimpleProcessorsFactory();
+    Context.set(Context.standaloneContext());
+    mojo = new Wro4jMojo();
+    setUpMojo(mojo);
+  }
+
+  /**
+   * Perform basic initialization with valid values of the provided mojo.
+   */
+  private void setUpMojo(final Wro4jMojo mojo)
+      throws Exception {
+    mojo.setIgnoreMissingResources(false);
+    mojo.setMinimize(true);
+    setWroWithValidResources();
+    destinationFolder = new File(FileUtils.getTempDirectory(), "wroTemp-" + new Date().getTime());
+    destinationFolder.mkdir();
+    cssDestinationFolder = new File(FileUtils.getTempDirectory(), "wroTemp-css-" + new Date().getTime());
+    destinationFolder.mkdir();
+    jsDestinationFolder = new File(FileUtils.getTempDirectory(), "wroTemp-js-" + new Date().getTime());
+    destinationFolder.mkdir();
+    extraConfigFile = new File(FileUtils.getTempDirectory(), "extraConfig-" + new Date().getTime());
+    extraConfigFile.createNewFile();
+    mojo.setBuildDirectory(destinationFolder);
+    mojo.setExtraConfigFile(extraConfigFile);
+    mojo.setDestinationFolder(destinationFolder);
+    mojo.setMavenProject(Mockito.mock(MavenProject.class));
+  }
+
+  private void setWroFile(final String classpathResourceName)
+      throws URISyntaxException {
+    final URL url = getClass().getClassLoader().getResource(classpathResourceName);
+    final File wroFile = new File(url.toURI());
+    mojo.setWroFile(wroFile);
+    mojo.setContextFolder(wroFile.getParentFile().getParentFile());
+  }
+
+  private void setWroWithValidResources()
+      throws Exception {
+    setWroFile("wro.xml");
+  }
+
+  private void setWroWithInvalidResources()
+      throws Exception {
+    setWroFile("wroWithInvalidResources.xml");
+  }
+
+  @Test
+  public void testMojoWithPropertiesSetAndOneTargetGroup()
+      throws Exception {
+    mojo.setTargetGroups("g1");
+    mojo.setIgnoreMissingResources(true);
+    mojo.execute();
+  }
+
+  @Test(expected = MojoExecutionException.class)
+  public void shouldFailWhenInvalidResourcesAreUsed()
+      throws Exception {
+    mojo.setIgnoreMissingResources(false);
+    mojo.execute();
+  }
+
+  @Test(expected = MojoExecutionException.class)
+  public void testNoDestinationFolderSet()
+      throws Exception {
+    mojo.setDestinationFolder(null);
+    mojo.execute();
+  }
+
+  @Test(expected = MojoExecutionException.class)
+  public void testOnlyCssDestinationFolderSet()
+      throws Exception {
+    mojo.setCssDestinationFolder(cssDestinationFolder);
+    mojo.setDestinationFolder(null);
+    mojo.execute();
+  }
+
+  @Test(expected = MojoExecutionException.class)
+  public void testOnlyJsDestinationFolderSet()
+      throws Exception {
+    mojo.setJsDestinationFolder(jsDestinationFolder);
+    mojo.setDestinationFolder(null);
+    mojo.execute();
+  }
+
+  @Test
+  public void testJsAndCssDestinationFolderSet()
+      throws Exception {
+    mojo.setIgnoreMissingResources(true);
+    mojo.setJsDestinationFolder(jsDestinationFolder);
+    mojo.setCssDestinationFolder(cssDestinationFolder);
+    mojo.execute();
+  }
+
+  @Test(expected = MojoExecutionException.class)
+  public void cannotExecuteWhenInvalidResourcesPresentAndDoNotIgnoreMissingResources()
+      throws Exception {
+    setWroWithInvalidResources();
+    mojo.setIgnoreMissingResources(false);
+    mojo.execute();
+  }
+
+  @Test
+  public void testWroXmlWithInvalidResourcesAndIgnoreMissingResourcesTrue()
+      throws Exception {
+    setWroWithInvalidResources();
+    mojo.setIgnoreMissingResources(true);
+    mojo.execute();
+  }
+
+  @Test(expected = MojoExecutionException.class)
+  public void testMojoWithWroManagerFactorySet()
+      throws Exception {
+    mojo.setWroManagerFactory(ExceptionThrowingWroManagerFactory.class.getName());
+    mojo.execute();
+  }
+
+  @Test(expected = MojoExecutionException.class)
+  public void testInvalidMojoWithWroManagerFactorySet()
+      throws Exception {
+    mojo.setWroManagerFactory("INVALID_CLASS_NAME");
+    mojo.execute();
+  }
+
+  @Test
+  public void executeWithNullTargetGroupsProperty()
+      throws Exception {
+    mojo.setIgnoreMissingResources(true);
+    mojo.setTargetGroups(null);
+    mojo.execute();
+  }
+
+  @Test(expected = MojoExecutionException.class)
+  public void testMojoWithCustomManagerFactoryWithInvalidResourceAndNotIgnoreMissingResources()
+      throws Exception {
+    setWroWithInvalidResources();
+    mojo.setIgnoreMissingResources(false);
+    mojo.setWroManagerFactory(CustomManagerFactory.class.getName());
+    mojo.execute();
+  }
+
+  @Test
+  public void testMojoWithCustomManagerFactoryWithInvalidResourceAndIgnoreMissingResources()
+      throws Exception {
+    setWroWithInvalidResources();
+    mojo.setIgnoreMissingResources(true);
+    mojo.setWroManagerFactory(CustomManagerFactory.class.getName());
+    mojo.execute();
+  }
+
+  @Test(expected = MojoExecutionException.class)
+  public void testMojoWithConfigurableWroManagerFactory()
+      throws Exception {
+    setWroWithValidResources();
+    mojo.setIgnoreMissingResources(true);
+    // by default a valid file is used, set null explicitly
+    mojo.setExtraConfigFile(null);
+    mojo.setWroManagerFactory(ConfigurableWroManagerFactory.class.getName());
+    mojo.execute();
+  }
+
+  @Test
+  public void testMojoWithConfigurableWroManagerFactoryWithValidAndEmptyConfigFileSet()
+      throws Exception {
+    setWroWithValidResources();
+    mojo.setIgnoreMissingResources(true);
+    mojo.setWroManagerFactory(ConfigurableWroManagerFactory.class.getName());
+    mojo.execute();
+  }
+
+  @Test
+  public void testMojoWithConfigurableWroManagerFactoryWithValidConfigFileSet()
+      throws Exception {
+    setWroWithValidResources();
+    final String preProcessors = ConfigurableProcessorsFactory.PARAM_PRE_PROCESSORS + "=cssMin";
+    FileUtils.write(extraConfigFile, preProcessors);
+
+    mojo.setIgnoreMissingResources(true);
+    mojo.setWroManagerFactory(ConfigurableWroManagerFactory.class.getName());
+    mojo.execute();
+  }
+
+  @Test
+  public void testComputedAggregatedFolder()
+      throws Exception {
+    setWroWithValidResources();
+    mojo.setWroManagerFactory(CssUrlRewriterWroManagerFactory.class.getName());
+    mojo.setIgnoreMissingResources(true);
+    final File cssDestinationFolder = new File(this.destinationFolder, "subfolder");
+    cssDestinationFolder.mkdir();
+    mojo.setCssDestinationFolder(cssDestinationFolder);
+    mojo.execute();
+  }
+
+  @Test(expected = MojoExecutionException.class)
+  public void testMojoWithConfigurableWroManagerFactoryWithInvalidPreProcessor()
+      throws Exception {
+    setWroWithValidResources();
+    final String preProcessors = ConfigurableProcessorsFactory.PARAM_PRE_PROCESSORS + "=INVALID";
+    FileUtils.write(extraConfigFile, preProcessors);
+
+    mojo.setIgnoreMissingResources(true);
+    mojo.setWroManagerFactory(ConfigurableWroManagerFactory.class.getName());
+    mojo.execute();
+  }
+
+  @Test
+  public void shouldGenerateGroupMappingUsingNoOpNamingStrategy()
+      throws Exception {
+    setWroWithValidResources();
+
+    final File groupNameMappingFile = new File(FileUtils.getTempDirectory(), "groupMapping-" + new Date().getTime());
+
+    mojo.setGroupNameMappingFile(groupNameMappingFile);
+    mojo.setIgnoreMissingResources(true);
+    mojo.execute();
+
+    // verify
+    final Properties groupNames = new Properties();
+    groupNames.load(new FileInputStream(groupNameMappingFile));
+    LOG.debug("groupNames: {}", groupNames);
+    Assert.assertEquals("g1.js", groupNames.get("g1.js"));
+
+    FileUtils.deleteQuietly(groupNameMappingFile);
+  }
+
+  @Test
+  public void shouldGenerateGroupMappingUsingCustomNamingStrategy()
+      throws Exception {
+    setWroWithValidResources();
+
+    final File groupNameMappingFile = new File(FileUtils.getTempDirectory(), "groupMapping-" + new Date().getTime());
+
+    mojo.setWroManagerFactory(CustomNamingStrategyWroManagerFactory.class.getName());
+    mojo.setGroupNameMappingFile(groupNameMappingFile);
+    mojo.setIgnoreMissingResources(true);
+    mojo.execute();
+
+    // verify
+    final Properties groupNames = new Properties();
+    groupNames.load(new FileInputStream(groupNameMappingFile));
+    LOG.debug("groupNames: {}", groupNames);
+    Assert.assertEquals(CustomNamingStrategyWroManagerFactory.PREFIX + "g1.js", groupNames.get("g1.js"));
+
+    FileUtils.deleteQuietly(groupNameMappingFile);
+  }
+
+  @Test
+  public void shouldUseConfiguredNamingStrategy()
+      throws Exception {
+    setWroWithValidResources();
+
+    final File extraConfigFile = new File(FileUtils.getTempDirectory(), "groupMapping-" + new Date().getTime());
+
+    final Properties props = new Properties();
+    // TODO create a properties builder
+    props.setProperty(ConfigurableNamingStrategy.KEY, FolderHashEncoderNamingStrategy.ALIAS);
+    props.list(new PrintStream(extraConfigFile));
+
+    mojo.setWroManagerFactory(ConfigurableWroManagerFactory.class.getName());
+    mojo.setExtraConfigFile(extraConfigFile);
+    mojo.setIgnoreMissingResources(true);
+    mojo.execute();
+
+    FileUtils.deleteQuietly(extraConfigFile);
+  }
+
+  public static final class ExceptionThrowingWroManagerFactory
+      extends DefaultStandaloneContextAwareManagerFactory {
+    @Override
+    protected ProcessorsFactory newProcessorsFactory() {
+      final SimpleProcessorsFactory factory = new SimpleProcessorsFactory();
       final ResourceProcessor postProcessor = Mockito.mock(ResourceProcessor.class);
-      try {
+      try {
         Mockito.doThrow(new RuntimeException()).when(postProcessor).process(Mockito.any(Resource.class),
             Mockito.any(Reader.class), Mockito.any(Writer.class));
-      } catch (final IOException e) {
-        Assert.fail("never happen");
-      }
-      factory.addPostProcessor(postProcessor);
-      return factory;
-    }
-  }
-
-  public static class CustomManagerFactory
-      extends DefaultStandaloneContextAwareManagerFactory {
-  }
-
-  public static final class CustomNamingStrategyWroManagerFactory
-      extends DefaultStandaloneContextAwareManagerFactory {
-    public static final String PREFIX = "renamed";
-    {
-      setNamingStrategy(new NamingStrategy() {
-        public String rename(final String originalName, final InputStream inputStream)
-            throws IOException {
-          return PREFIX + originalName;
-        }
-      });
-    }
-  }
-
-  public static final class CssUrlRewriterWroManagerFactory
-      extends DefaultStandaloneContextAwareManagerFactory {
-    @Override
-    protected ProcessorsFactory newProcessorsFactory() {
-      final SimpleProcessorsFactory factory = new SimpleProcessorsFactory();
-      factory.addPreProcessor(new CssUrlRewritingProcessor());
-      return factory;
-    }
-  }
-
-  @Test
-  public void testIncrementalChange()
-      throws Exception {
-    mojo = new Wro4jMojo() {
-      @Override
-      protected WroManagerFactory getManagerFactory() {
-        return new WroManagerFactoryDecorator(super.getManagerFactory()) {
-          @Override
-          protected void onBeforeBuild(final Builder builder) {
-            builder.setHashStrategy(mockHashStrategy);
-          }
-        };
-      }
-    };
-    setUpMojo(mojo);
-    final String hashValue = "SomeHashValue";
-    when(mockHashStrategy.getHash(Mockito.any(InputStream.class))).thenReturn(hashValue);
-    when(mockBuildContext.isIncremental()).thenReturn(true);
-    when(mockBuildContext.getValue(Mockito.anyString())).thenReturn(hashValue);
-    mojo.setIgnoreMissingResources(true);
-    mojo.setBuildContext(mockBuildContext);
-    // incremental build detects no change
-    assertTrue(mojo.getTargetGroupsAsList().isEmpty());
-
-    // incremental change detects change for all resources
-    when(mockHashStrategy.getHash(Mockito.any(InputStream.class))).thenReturn("TotallyDifferentValue");
-    assertFalse(mojo.getTargetGroupsAsList().isEmpty());
-  }
-
-  @Test
-  public void shouldDetectIncrementalChangeOfImportedCss()
-      throws Exception {
-    final String parentResource = "parent.css";
-    final String importResource = "imported.css";
-
-    final WroModel model = new WroModel();
-    model.addGroup(new Group("g1").addResource(Resource.create(parentResource)));
-
-    when(mockLocatorFactory.locate(Mockito.anyString())).thenAnswer(answerWithContent(""));
-
-    final String parentContent = String.format("@import url(%s)", importResource);
-
-    when(mockLocatorFactory.locate(Mockito.eq(parentResource))).thenAnswer(answerWithContent(parentContent));
-
-    mojo = new Wro4jMojo() {
-      @Override
-      protected WroManagerFactory newWroManagerFactory()
-          throws MojoExecutionException {
-        final DefaultStandaloneContextAwareManagerFactory managerFactory = new DefaultStandaloneContextAwareManagerFactory();
+      } catch (final IOException e) {
+        Assert.fail("never happen");
+      }
+      factory.addPostProcessor(postProcessor);
+      return factory;
+    }
+  }
+
+  public static class CustomManagerFactory
+      extends DefaultStandaloneContextAwareManagerFactory {
+  }
+
+  public static final class CustomNamingStrategyWroManagerFactory
+      extends DefaultStandaloneContextAwareManagerFactory {
+    public static final String PREFIX = "renamed";
+    {
+      setNamingStrategy(new NamingStrategy() {
+        public String rename(final String originalName, final InputStream inputStream)
+            throws IOException {
+          return PREFIX + originalName;
+        }
+      });
+    }
+  }
+
+  public static final class CssUrlRewriterWroManagerFactory
+      extends DefaultStandaloneContextAwareManagerFactory {
+    @Override
+    protected ProcessorsFactory newProcessorsFactory() {
+      final SimpleProcessorsFactory factory = new SimpleProcessorsFactory();
+      factory.addPreProcessor(new CssUrlRewritingProcessor());
+      return factory;
+    }
+  }
+
+  @Test
+  public void shouldDetectIncrementalChange()
+      throws Exception {
+    mojo = new Wro4jMojo() {
+      @Override
+      protected WroManagerFactory getManagerFactory() {
+        return new WroManagerFactoryDecorator(super.getManagerFactory()) {
+          @Override
+          protected void onBeforeBuild(final Builder builder) {
+            builder.setHashStrategy(mockHashStrategy);
+          }
+        };
+      }
+    };
+    setUpMojo(mojo);
+    final String hashValue = "SomeHashValue";
+    when(mockHashStrategy.getHash(Mockito.any(InputStream.class))).thenReturn(hashValue);
+    when(mockBuildContext.isIncremental()).thenReturn(true);
+    when(mockBuildContext.getValue(Mockito.anyString())).thenReturn(hashValue);
+    mojo.setIgnoreMissingResources(true);
+    mojo.setBuildContext(mockBuildContext);
+    // incremental build detects no change
+    assertTrue(mojo.getTargetGroupsAsList().isEmpty());
+
+    // incremental change detects change for all resources
+    when(mockHashStrategy.getHash(Mockito.any(InputStream.class))).thenReturn("TotallyDifferentValue");
+    assertFalse(mojo.getTargetGroupsAsList().isEmpty());
+  }
+
+  @Test
+  public void shouldDetectIncrementalChangeOfImportedCss()
+      throws Exception {
+    final String importResource = "imported.css";
+
+    configureMojoForModelWithImportedCssResource(importResource);
+    // incremental build detects no change
+    assertTrue(mojo.getTargetGroupsAsList().isEmpty());
+
+    when(mockLocatorFactory.locate(Mockito.eq(importResource))).thenAnswer(answerWithContent("Changed"));
+
+    assertFalse(mojo.getTargetGroupsAsList().isEmpty());
+  }
+
+  private void configureMojoForModelWithImportedCssResource(final String importResource) throws Exception {
+    final String parentResource = "parent.css";
+
+    final WroModel model = new WroModel();
+    model.addGroup(new Group("g1").addResource(Resource.create(parentResource)));
+    when(mockLocatorFactory.locate(Mockito.anyString())).thenAnswer(answerWithContent(""));
+
+    final String parentContent = String.format("@import url(%s)", importResource);
+    when(mockLocatorFactory.locate(Mockito.eq(parentResource))).thenAnswer(answerWithContent(parentContent));
+
+    mojo = new Wro4jMojo() {
+      @Override
+      protected WroManagerFactory newWroManagerFactory()
+          throws MojoExecutionException {
+        final DefaultStandaloneContextAwareManagerFactory managerFactory = new DefaultStandaloneContextAwareManagerFactory();
         managerFactory.setLocatorFactory(mockLocatorFactory);
-        managerFactory.setModelFactory(WroTestUtils.simpleModelFactory(model));
-        return managerFactory;
-      }
-    };
-    final HashStrategy hashStrategy = mojo.getManagerFactory().create().getHashStrategy();
-    setUpMojo(mojo);
-
-    final String importedInitialContent = "initial";
-
-    when(mockLocatorFactory.locate(Mockito.eq(importResource))).thenAnswer(answerWithContent(importedInitialContent));
-
-    when(mockBuildContext.isIncremental()).thenReturn(true);
-    when(mockBuildContext.getValue(Mockito.eq(parentResource))).thenReturn(
-        hashStrategy.getHash(new ByteArrayInputStream(parentContent.getBytes())));
-    when(mockBuildContext.getValue(Mockito.eq(importResource))).thenReturn(
-        hashStrategy.getHash(new ByteArrayInputStream(importedInitialContent.getBytes())));
-    mojo.setIgnoreMissingResources(true);
-    mojo.setBuildContext(mockBuildContext);
-
-    // incremental build detects no change
-    assertTrue(mojo.getTargetGroupsAsList().isEmpty());
-
-    when(mockLocatorFactory.locate(Mockito.eq(importResource))).thenAnswer(answerWithContent("Changed"));
-
-    assertFalse(mojo.getTargetGroupsAsList().isEmpty());
-  }
-
-  @Test
-  public void shouldReuseGroupNameMappingFileWithIncrementalBuild()
-      throws Exception {
-    final File groupNameMappingFile = WroUtil.createTempFile();
-
-    final Resource g1Resource = spy(Resource.create("1.js"));
-    try {
-      final WroModel model = new WroModel();
-      model.addGroup(new Group("g1").addResource(g1Resource));
-      model.addGroup(new Group("g2").addResource(Resource.create("2.js")));
-      mojo = new Wro4jMojo() {
-        @Override
-        protected WroManagerFactory newWroManagerFactory()
-            throws MojoExecutionException {
-          final DefaultStandaloneContextAwareManagerFactory managerFactory = new DefaultStandaloneContextAwareManagerFactory();
+        managerFactory.setModelFactory(WroTestUtils.simpleModelFactory(model));
+        return managerFactory;
+      }
+    };
+    final HashStrategy hashStrategy = mojo.getManagerFactory().create().getHashStrategy();
+    setUpMojo(mojo);
+
+    final String importedInitialContent = "initial";
+
+    when(mockLocatorFactory.locate(Mockito.eq(importResource))).thenAnswer(answerWithContent(importedInitialContent));
+    when(mockBuildContext.isIncremental()).thenReturn(true);
+    when(mockBuildContext.getValue(Mockito.eq(parentResource))).thenReturn(
+        hashStrategy.getHash(new ByteArrayInputStream(parentContent.getBytes())));
+    when(mockBuildContext.getValue(Mockito.eq(importResource))).thenReturn(
+        hashStrategy.getHash(new ByteArrayInputStream(importedInitialContent.getBytes())));
+    mojo.setIgnoreMissingResources(true);
+    mojo.setBuildContext(mockBuildContext);
+  }
+
+  @Test
+  public void shouldIgnoreChangesOfGroupsWhichAreNotPartOfTargetGroups() throws Exception {
+    final String importResource = "imported.css";
+
+    configureMojoForModelWithImportedCssResource(importResource);
+    mojo.setTargetGroups("g2");
+
+    // incremental build detects no change
+    assertTrue(mojo.getTargetGroupsAsList().isEmpty());
+
+    when(mockLocatorFactory.locate(Mockito.eq(importResource))).thenAnswer(answerWithContent("Changed"));
+    assertTrue(mojo.getTargetGroupsAsList().isEmpty());
+  }
+
+  @Test
+  public void shouldReuseGroupNameMappingFileWithIncrementalBuild()
+      throws Exception {
+    final File groupNameMappingFile = WroUtil.createTempFile();
+
+    final Resource g1Resource = spy(Resource.create("1.js"));
+    try {
+      final WroModel model = new WroModel();
+      model.addGroup(new Group("g1").addResource(g1Resource));
+      model.addGroup(new Group("g2").addResource(Resource.create("2.js")));
+      mojo = new Wro4jMojo() {
+        @Override
+        protected WroManagerFactory newWroManagerFactory()
+            throws MojoExecutionException {
+          final DefaultStandaloneContextAwareManagerFactory managerFactory = new DefaultStandaloneContextAwareManagerFactory();
           managerFactory.setLocatorFactory(WroTestUtils.createResourceMockingLocatorFactory());
-          managerFactory.setModelFactory(WroTestUtils.simpleModelFactory(model));
-          managerFactory.setNamingStrategy(new DefaultHashEncoderNamingStrategy());
-          return managerFactory;
-        }
-      };
-      setUpMojo(mojo);
-      mojo.setBuildContext(mockBuildContext);
-
-      mojo.setGroupNameMappingFile(groupNameMappingFile);
-      when(mockBuildContext.isIncremental()).thenReturn(true);
-
-      assertEquals(2, mojo.getTargetGroupsAsList().size());
-      mojo.execute();
-      final Properties groupNames = new Properties();
-      groupNames.load(new FileInputStream(groupNameMappingFile));
-      assertEquals(4, groupNames.entrySet().size());
-
-      //change the uri of the resource from group a (equivalent to changing its content.
-      when(g1Resource.getUri()).thenReturn("1a.js");
-      when(mockBuildContext.getValue(Mockito.eq("1a.js"))).thenAnswer(new Answer<Object>() {
-        public Object answer(final InvocationOnMock invocation)
-            throws Throwable {
-          final String key = (String) invocation.getArguments()[0];
-          return mojo.getManagerFactory().create().getHashStrategy().getHash(new ByteArrayInputStream(key.getBytes()));
-        }
-      });
-
-
-      assertEquals(1, mojo.getTargetGroupsAsList().size());
-      mojo.execute();
-
-      groupNames.load(new FileInputStream(groupNameMappingFile));
-      // The number of persisted groupNames should still be unchanged, even though only a single group has been changed
-      // after incremental build.
-      assertEquals(4, groupNames.entrySet().size());
-    } finally {
-      FileUtils.deleteQuietly(groupNameMappingFile);
-    }
-  }
-
-  private Answer<InputStream> answerWithContent(final String content) {
-    return new Answer<InputStream>() {
-      public InputStream answer(final InvocationOnMock invocation)
-          throws Throwable {
-        return new ByteArrayInputStream(content.getBytes());
-      }
-    };
-  }
-
-  @After
-  public void tearDown()
-      throws Exception {
-    FileUtils.deleteDirectory(destinationFolder);
-    FileUtils.deleteDirectory(cssDestinationFolder);
-    FileUtils.deleteDirectory(jsDestinationFolder);
-    FileUtils.deleteQuietly(extraConfigFile);
-  }
-}
-=======
-/**
- * Copyright Alex Objelean
- */
-package ro.isdc.wro.maven.plugin;
-
-import static org.junit.Assert.assertEquals;
-import static org.junit.Assert.assertFalse;
-import static org.junit.Assert.assertTrue;
-import static org.mockito.Mockito.spy;
-import static org.mockito.Mockito.when;
-
-import java.io.ByteArrayInputStream;
-import java.io.File;
-import java.io.FileInputStream;
-import java.io.IOException;
-import java.io.InputStream;
-import java.io.PrintStream;
-import java.io.Reader;
-import java.io.Writer;
-import java.net.URISyntaxException;
-import java.net.URL;
-import java.util.Date;
-import java.util.Properties;
-
-import org.apache.commons.io.FileUtils;
-import org.apache.maven.plugin.MojoExecutionException;
-import org.apache.maven.project.MavenProject;
-import org.junit.After;
-import org.junit.Assert;
-import org.junit.Before;
-import org.junit.Test;
-import org.mockito.Mock;
-import org.mockito.Mockito;
-import org.mockito.MockitoAnnotations;
-import org.mockito.invocation.InvocationOnMock;
-import org.mockito.stubbing.Answer;
-import org.slf4j.Logger;
-import org.slf4j.LoggerFactory;
-import org.sonatype.plexus.build.incremental.BuildContext;
-
-import ro.isdc.wro.config.Context;
-import ro.isdc.wro.manager.WroManager.Builder;
-import ro.isdc.wro.manager.factory.WroManagerFactory;
-import ro.isdc.wro.manager.factory.WroManagerFactoryDecorator;
-import ro.isdc.wro.manager.factory.standalone.DefaultStandaloneContextAwareManagerFactory;
-import ro.isdc.wro.maven.plugin.manager.factory.ConfigurableWroManagerFactory;
-import ro.isdc.wro.model.WroModel;
-import ro.isdc.wro.model.group.Group;
-import ro.isdc.wro.model.resource.Resource;
-import ro.isdc.wro.model.resource.locator.UriLocator;
-import ro.isdc.wro.model.resource.locator.factory.UriLocatorFactory;
-import ro.isdc.wro.model.resource.processor.ResourcePostProcessor;
-import ro.isdc.wro.model.resource.processor.factory.ConfigurableProcessorsFactory;
-import ro.isdc.wro.model.resource.processor.factory.ProcessorsFactory;
-import ro.isdc.wro.model.resource.processor.factory.SimpleProcessorsFactory;
-import ro.isdc.wro.model.resource.processor.impl.css.CssUrlRewritingProcessor;
-import ro.isdc.wro.model.resource.support.hash.HashStrategy;
-import ro.isdc.wro.model.resource.support.naming.ConfigurableNamingStrategy;
-import ro.isdc.wro.model.resource.support.naming.DefaultHashEncoderNamingStrategy;
-import ro.isdc.wro.model.resource.support.naming.FolderHashEncoderNamingStrategy;
-import ro.isdc.wro.model.resource.support.naming.NamingStrategy;
-import ro.isdc.wro.util.WroTestUtils;
-import ro.isdc.wro.util.WroUtil;
-
-
-/**
- * Test class for {@link Wro4jMojo}
- *
- * @author Alex Objelean
- */
-public class TestWro4jMojo {
-  private static final Logger LOG = LoggerFactory.getLogger(TestWro4jMojo.class);
-  @Mock
-  private BuildContext mockBuildContext;
-  @Mock
-  private HashStrategy mockHashStrategy;
-  private UriLocatorFactory mockLocatorFactory;
-  @Mock
-  private UriLocator mockLocator;
-  private File cssDestinationFolder;
-  private File jsDestinationFolder;
-  private File destinationFolder;
-  private File extraConfigFile;
-  private Wro4jMojo mojo;
-
-  @Before
-  public void setUp()
-      throws Exception {
-    MockitoAnnotations.initMocks(this);
-    mockLocatorFactory = new UriLocatorFactory() {
-      public InputStream locate(final String uri)
-          throws IOException {
-        return mockLocator.locate(uri);
-      }
-
-      public UriLocator getInstance(final String uri) {
-        return mockLocator;
-      }
-    };
-    Context.set(Context.standaloneContext());
-    mojo = new Wro4jMojo();
-    setUpMojo(mojo);
-  }
-
-  /**
-   * Perform basic initialization with valid values of the provided mojo.
-   */
-  private void setUpMojo(final Wro4jMojo mojo)
-      throws Exception {
-    mojo.setIgnoreMissingResources(false);
-    mojo.setMinimize(true);
-    setWroWithValidResources();
-    destinationFolder = new File(FileUtils.getTempDirectory(), "wroTemp-" + new Date().getTime());
-    destinationFolder.mkdir();
-    cssDestinationFolder = new File(FileUtils.getTempDirectory(), "wroTemp-css-" + new Date().getTime());
-    destinationFolder.mkdir();
-    jsDestinationFolder = new File(FileUtils.getTempDirectory(), "wroTemp-js-" + new Date().getTime());
-    destinationFolder.mkdir();
-    extraConfigFile = new File(FileUtils.getTempDirectory(), "extraConfig-" + new Date().getTime());
-    extraConfigFile.createNewFile();
-    mojo.setBuildDirectory(destinationFolder);
-    mojo.setExtraConfigFile(extraConfigFile);
-    mojo.setDestinationFolder(destinationFolder);
-    mojo.setMavenProject(Mockito.mock(MavenProject.class));
-  }
-
-  private void setWroFile(final String classpathResourceName)
-      throws URISyntaxException {
-    final URL url = getClass().getClassLoader().getResource(classpathResourceName);
-    final File wroFile = new File(url.toURI());
-    mojo.setWroFile(wroFile);
-    mojo.setContextFolder(wroFile.getParentFile().getParentFile());
-  }
-
-  private void setWroWithValidResources()
-      throws Exception {
-    setWroFile("wro.xml");
-  }
-
-  private void setWroWithInvalidResources()
-      throws Exception {
-    setWroFile("wroWithInvalidResources.xml");
-  }
-
-  @Test
-  public void testMojoWithPropertiesSetAndOneTargetGroup()
-      throws Exception {
-    mojo.setTargetGroups("g1");
-    mojo.setIgnoreMissingResources(true);
-    mojo.execute();
-  }
-
-  @Test(expected = MojoExecutionException.class)
-  public void shouldFailWhenInvalidResourcesAreUsed()
-      throws Exception {
-    mojo.setIgnoreMissingResources(false);
-    mojo.execute();
-  }
-
-  @Test(expected = MojoExecutionException.class)
-  public void testNoDestinationFolderSet()
-      throws Exception {
-    mojo.setDestinationFolder(null);
-    mojo.execute();
-  }
-
-  @Test(expected = MojoExecutionException.class)
-  public void testOnlyCssDestinationFolderSet()
-      throws Exception {
-    mojo.setCssDestinationFolder(cssDestinationFolder);
-    mojo.setDestinationFolder(null);
-    mojo.execute();
-  }
-
-  @Test(expected = MojoExecutionException.class)
-  public void testOnlyJsDestinationFolderSet()
-      throws Exception {
-    mojo.setJsDestinationFolder(jsDestinationFolder);
-    mojo.setDestinationFolder(null);
-    mojo.execute();
-  }
-
-  @Test
-  public void testJsAndCssDestinationFolderSet()
-      throws Exception {
-    mojo.setIgnoreMissingResources(true);
-    mojo.setJsDestinationFolder(jsDestinationFolder);
-    mojo.setCssDestinationFolder(cssDestinationFolder);
-    mojo.execute();
-  }
-
-  @Test(expected = MojoExecutionException.class)
-  public void cannotExecuteWhenInvalidResourcesPresentAndDoNotIgnoreMissingResources()
-      throws Exception {
-    setWroWithInvalidResources();
-    mojo.setIgnoreMissingResources(false);
-    mojo.execute();
-  }
-
-  @Test
-  public void testWroXmlWithInvalidResourcesAndIgnoreMissingResourcesTrue()
-      throws Exception {
-    setWroWithInvalidResources();
-    mojo.setIgnoreMissingResources(true);
-    mojo.execute();
-  }
-
-  @Test(expected = MojoExecutionException.class)
-  public void testMojoWithWroManagerFactorySet()
-      throws Exception {
-    mojo.setWroManagerFactory(ExceptionThrowingWroManagerFactory.class.getName());
-    mojo.execute();
-  }
-
-  @Test(expected = MojoExecutionException.class)
-  public void testInvalidMojoWithWroManagerFactorySet()
-      throws Exception {
-    mojo.setWroManagerFactory("INVALID_CLASS_NAME");
-    mojo.execute();
-  }
-
-  @Test
-  public void executeWithNullTargetGroupsProperty()
-      throws Exception {
-    mojo.setIgnoreMissingResources(true);
-    mojo.setTargetGroups(null);
-    mojo.execute();
-  }
-
-  @Test(expected = MojoExecutionException.class)
-  public void testMojoWithCustomManagerFactoryWithInvalidResourceAndNotIgnoreMissingResources()
-      throws Exception {
-    setWroWithInvalidResources();
-    mojo.setIgnoreMissingResources(false);
-    mojo.setWroManagerFactory(CustomManagerFactory.class.getName());
-    mojo.execute();
-  }
-
-  @Test
-  public void testMojoWithCustomManagerFactoryWithInvalidResourceAndIgnoreMissingResources()
-      throws Exception {
-    setWroWithInvalidResources();
-    mojo.setIgnoreMissingResources(true);
-    mojo.setWroManagerFactory(CustomManagerFactory.class.getName());
-    mojo.execute();
-  }
-
-  @Test(expected = MojoExecutionException.class)
-  public void testMojoWithConfigurableWroManagerFactory()
-      throws Exception {
-    setWroWithValidResources();
-    mojo.setIgnoreMissingResources(true);
-    // by default a valid file is used, set null explicitly
-    mojo.setExtraConfigFile(null);
-    mojo.setWroManagerFactory(ConfigurableWroManagerFactory.class.getName());
-    mojo.execute();
-  }
-
-  @Test
-  public void testMojoWithConfigurableWroManagerFactoryWithValidAndEmptyConfigFileSet()
-      throws Exception {
-    setWroWithValidResources();
-    mojo.setIgnoreMissingResources(true);
-    mojo.setWroManagerFactory(ConfigurableWroManagerFactory.class.getName());
-    mojo.execute();
-  }
-
-  @Test
-  public void testMojoWithConfigurableWroManagerFactoryWithValidConfigFileSet()
-      throws Exception {
-    setWroWithValidResources();
-    final String preProcessors = ConfigurableProcessorsFactory.PARAM_PRE_PROCESSORS + "=cssMin";
-    FileUtils.write(extraConfigFile, preProcessors);
-
-    mojo.setIgnoreMissingResources(true);
-    mojo.setWroManagerFactory(ConfigurableWroManagerFactory.class.getName());
-    mojo.execute();
-  }
-
-  @Test
-  public void testComputedAggregatedFolder()
-      throws Exception {
-    setWroWithValidResources();
-    mojo.setWroManagerFactory(CssUrlRewriterWroManagerFactory.class.getName());
-    mojo.setIgnoreMissingResources(true);
-    final File cssDestinationFolder = new File(this.destinationFolder, "subfolder");
-    cssDestinationFolder.mkdir();
-    mojo.setCssDestinationFolder(cssDestinationFolder);
-    mojo.execute();
-  }
-
-  @Test(expected = MojoExecutionException.class)
-  public void testMojoWithConfigurableWroManagerFactoryWithInvalidPreProcessor()
-      throws Exception {
-    setWroWithValidResources();
-    final String preProcessors = ConfigurableProcessorsFactory.PARAM_PRE_PROCESSORS + "=INVALID";
-    FileUtils.write(extraConfigFile, preProcessors);
-
-    mojo.setIgnoreMissingResources(true);
-    mojo.setWroManagerFactory(ConfigurableWroManagerFactory.class.getName());
-    mojo.execute();
-  }
-
-  @Test
-  public void shouldGenerateGroupMappingUsingNoOpNamingStrategy()
-      throws Exception {
-    setWroWithValidResources();
-
-    final File groupNameMappingFile = new File(FileUtils.getTempDirectory(), "groupMapping-" + new Date().getTime());
-
-    mojo.setGroupNameMappingFile(groupNameMappingFile);
-    mojo.setIgnoreMissingResources(true);
-    mojo.execute();
-
-    // verify
-    final Properties groupNames = new Properties();
-    groupNames.load(new FileInputStream(groupNameMappingFile));
-    LOG.debug("groupNames: {}", groupNames);
-    Assert.assertEquals("g1.js", groupNames.get("g1.js"));
-
-    FileUtils.deleteQuietly(groupNameMappingFile);
-  }
-
-  @Test
-  public void shouldGenerateGroupMappingUsingCustomNamingStrategy()
-      throws Exception {
-    setWroWithValidResources();
-
-    final File groupNameMappingFile = new File(FileUtils.getTempDirectory(), "groupMapping-" + new Date().getTime());
-
-    mojo.setWroManagerFactory(CustomNamingStrategyWroManagerFactory.class.getName());
-    mojo.setGroupNameMappingFile(groupNameMappingFile);
-    mojo.setIgnoreMissingResources(true);
-    mojo.execute();
-
-    // verify
-    final Properties groupNames = new Properties();
-    groupNames.load(new FileInputStream(groupNameMappingFile));
-    LOG.debug("groupNames: {}", groupNames);
-    Assert.assertEquals(CustomNamingStrategyWroManagerFactory.PREFIX + "g1.js", groupNames.get("g1.js"));
-
-    FileUtils.deleteQuietly(groupNameMappingFile);
-  }
-
-  @Test
-  public void shouldUseConfiguredNamingStrategy()
-      throws Exception {
-    setWroWithValidResources();
-
-    final File extraConfigFile = new File(FileUtils.getTempDirectory(), "groupMapping-" + new Date().getTime());
-
-    final Properties props = new Properties();
-    // TODO create a properties builder
-    props.setProperty(ConfigurableNamingStrategy.KEY, FolderHashEncoderNamingStrategy.ALIAS);
-    props.list(new PrintStream(extraConfigFile));
-
-    mojo.setWroManagerFactory(ConfigurableWroManagerFactory.class.getName());
-    mojo.setExtraConfigFile(extraConfigFile);
-    mojo.setIgnoreMissingResources(true);
-    mojo.execute();
-
-    FileUtils.deleteQuietly(extraConfigFile);
-  }
-
-  public static final class ExceptionThrowingWroManagerFactory
-      extends DefaultStandaloneContextAwareManagerFactory {
-    @Override
-    protected ProcessorsFactory newProcessorsFactory() {
-      final SimpleProcessorsFactory factory = new SimpleProcessorsFactory();
-      final ResourcePostProcessor postProcessor = Mockito.mock(ResourcePostProcessor.class);
-      try {
-        Mockito.doThrow(new RuntimeException()).when(postProcessor).process(Mockito.any(Reader.class),
-            Mockito.any(Writer.class));
-      } catch (final IOException e) {
-        Assert.fail("never happen");
-      }
-      factory.addPostProcessor(postProcessor);
-      return factory;
-    }
-  }
-
-  public static class CustomManagerFactory
-      extends DefaultStandaloneContextAwareManagerFactory {
-  }
-
-  public static final class CustomNamingStrategyWroManagerFactory
-      extends DefaultStandaloneContextAwareManagerFactory {
-    public static final String PREFIX = "renamed";
-    {
-      setNamingStrategy(new NamingStrategy() {
-        public String rename(final String originalName, final InputStream inputStream)
-            throws IOException {
-          return PREFIX + originalName;
-        }
-      });
-    }
-  }
-
-  public static final class CssUrlRewriterWroManagerFactory
-      extends DefaultStandaloneContextAwareManagerFactory {
-    @Override
-    protected ProcessorsFactory newProcessorsFactory() {
-      final SimpleProcessorsFactory factory = new SimpleProcessorsFactory();
-      factory.addPreProcessor(new CssUrlRewritingProcessor());
-      return factory;
-    }
-  }
-
-  @Test
-  public void shouldDetectIncrementalChange()
-      throws Exception {
-    mojo = new Wro4jMojo() {
-      @Override
-      protected WroManagerFactory getManagerFactory() {
-        return new WroManagerFactoryDecorator(super.getManagerFactory()) {
-          @Override
-          protected void onBeforeBuild(final Builder builder) {
-            builder.setHashStrategy(mockHashStrategy);
-          }
-        };
-      }
-    };
-    setUpMojo(mojo);
-    final String hashValue = "SomeHashValue";
-    when(mockHashStrategy.getHash(Mockito.any(InputStream.class))).thenReturn(hashValue);
-    when(mockBuildContext.isIncremental()).thenReturn(true);
-    when(mockBuildContext.getValue(Mockito.anyString())).thenReturn(hashValue);
-    mojo.setIgnoreMissingResources(true);
-    mojo.setBuildContext(mockBuildContext);
-    // incremental build detects no change
-    assertTrue(mojo.getTargetGroupsAsList().isEmpty());
-
-    // incremental change detects change for all resources
-    when(mockHashStrategy.getHash(Mockito.any(InputStream.class))).thenReturn("TotallyDifferentValue");
-    assertFalse(mojo.getTargetGroupsAsList().isEmpty());
-  }
-
-  @Test
-  public void shouldDetectIncrementalChangeOfImportedCss()
-      throws Exception {
-    final String importResource = "imported.css";
-
-    configureMojoForModelWithImportedCssResource(importResource);
-    // incremental build detects no change
-    assertTrue(mojo.getTargetGroupsAsList().isEmpty());
-
-    when(mockLocator.locate(Mockito.eq(importResource))).thenAnswer(answerWithContent("Changed"));
-    assertFalse(mojo.getTargetGroupsAsList().isEmpty());
-  }
-
-  private void configureMojoForModelWithImportedCssResource(final String importResource) throws Exception {
-    final String parentResource = "parent.css";
-
-    final WroModel model = new WroModel();
-    model.addGroup(new Group("g1").addResource(Resource.create(parentResource)));
-    when(mockLocator.locate(Mockito.anyString())).thenAnswer(answerWithContent(""));
-    final String parentContent = String.format("@import url(%s)", importResource);
-    when(mockLocator.locate(Mockito.eq(parentResource))).thenAnswer(answerWithContent(parentContent));
-
-    mojo = new Wro4jMojo() {
-      @Override
-      protected WroManagerFactory newWroManagerFactory()
-          throws MojoExecutionException {
-        final DefaultStandaloneContextAwareManagerFactory managerFactory = new DefaultStandaloneContextAwareManagerFactory();
-        managerFactory.setUriLocatorFactory(mockLocatorFactory);
-        managerFactory.setModelFactory(WroTestUtils.simpleModelFactory(model));
-        return managerFactory;
-      }
-    };
-    final HashStrategy hashStrategy = mojo.getManagerFactory().create().getHashStrategy();
-    setUpMojo(mojo);
-
-    final String importedInitialContent = "initial";
-
-    when(mockLocator.locate(Mockito.eq(importResource))).thenAnswer(answerWithContent(importedInitialContent));
-    when(mockBuildContext.isIncremental()).thenReturn(true);
-    when(mockBuildContext.getValue(Mockito.eq(parentResource))).thenReturn(
-        hashStrategy.getHash(new ByteArrayInputStream(parentContent.getBytes())));
-    when(mockBuildContext.getValue(Mockito.eq(importResource))).thenReturn(
-        hashStrategy.getHash(new ByteArrayInputStream(importedInitialContent.getBytes())));
-    mojo.setIgnoreMissingResources(true);
-    mojo.setBuildContext(mockBuildContext);
-  }
-
-  @Test
-  public void shouldIgnoreChangesOfGroupsWhichAreNotPartOfTargetGroups() throws Exception {
-    final String importResource = "imported.css";
-
-    configureMojoForModelWithImportedCssResource(importResource);
-    mojo.setTargetGroups("g2");
-
-    // incremental build detects no change
-    assertTrue(mojo.getTargetGroupsAsList().isEmpty());
-
-    when(mockLocator.locate(Mockito.eq(importResource))).thenAnswer(answerWithContent("Changed"));
-    assertTrue(mojo.getTargetGroupsAsList().isEmpty());
-  }
-
-  @Test
-  public void shouldReuseGroupNameMappingFileWithIncrementalBuild()
-      throws Exception {
-    final File groupNameMappingFile = WroUtil.createTempFile();
-
-    final Resource g1Resource = spy(Resource.create("1.js"));
-    try {
-      final WroModel model = new WroModel();
-      model.addGroup(new Group("g1").addResource(g1Resource));
-      model.addGroup(new Group("g2").addResource(Resource.create("2.js")));
-      mojo = new Wro4jMojo() {
-        @Override
-        protected WroManagerFactory newWroManagerFactory()
-            throws MojoExecutionException {
-          final DefaultStandaloneContextAwareManagerFactory managerFactory = new DefaultStandaloneContextAwareManagerFactory();
-          managerFactory.setUriLocatorFactory(WroTestUtils.createResourceMockingLocatorFactory());
-          managerFactory.setModelFactory(WroTestUtils.simpleModelFactory(model));
-          managerFactory.setNamingStrategy(new DefaultHashEncoderNamingStrategy());
-          return managerFactory;
-        }
-      };
-      setUpMojo(mojo);
-      mojo.setBuildContext(mockBuildContext);
-
-      mojo.setGroupNameMappingFile(groupNameMappingFile);
-      when(mockBuildContext.isIncremental()).thenReturn(true);
-
-      assertEquals(2, mojo.getTargetGroupsAsList().size());
-      mojo.execute();
-      final Properties groupNames = new Properties();
-      groupNames.load(new FileInputStream(groupNameMappingFile));
-      assertEquals(4, groupNames.entrySet().size());
-
-      //change the uri of the resource from group a (equivalent to changing its content.
-      when(g1Resource.getUri()).thenReturn("1a.js");
-      when(mockBuildContext.getValue(Mockito.eq("1a.js"))).thenAnswer(new Answer<Object>() {
-        public Object answer(final InvocationOnMock invocation)
-            throws Throwable {
-          final String key = (String) invocation.getArguments()[0];
-          return mojo.getManagerFactory().create().getHashStrategy().getHash(new ByteArrayInputStream(key.getBytes()));
-        }
-      });
-
-
-      assertEquals(1, mojo.getTargetGroupsAsList().size());
-      mojo.execute();
-
-      groupNames.load(new FileInputStream(groupNameMappingFile));
-      // The number of persisted groupNames should still be unchanged, even though only a single group has been changed
-      // after incremental build.
-      assertEquals(4, groupNames.entrySet().size());
-    } finally {
-      FileUtils.deleteQuietly(groupNameMappingFile);
-    }
-  }
-
-  private Answer<InputStream> answerWithContent(final String content) {
-    return new Answer<InputStream>() {
-      public InputStream answer(final InvocationOnMock invocation)
-          throws Throwable {
-        return new ByteArrayInputStream(content.getBytes());
-      }
-    };
-  }
-
-  @After
-  public void tearDown()
-      throws Exception {
-    FileUtils.deleteDirectory(destinationFolder);
-    FileUtils.deleteDirectory(cssDestinationFolder);
-    FileUtils.deleteDirectory(jsDestinationFolder);
-    FileUtils.deleteQuietly(extraConfigFile);
-  }
-}
->>>>>>> aa81abea
+          managerFactory.setModelFactory(WroTestUtils.simpleModelFactory(model));
+          managerFactory.setNamingStrategy(new DefaultHashEncoderNamingStrategy());
+          return managerFactory;
+        }
+      };
+      setUpMojo(mojo);
+      mojo.setBuildContext(mockBuildContext);
+
+      mojo.setGroupNameMappingFile(groupNameMappingFile);
+      when(mockBuildContext.isIncremental()).thenReturn(true);
+
+      assertEquals(2, mojo.getTargetGroupsAsList().size());
+      mojo.execute();
+      final Properties groupNames = new Properties();
+      groupNames.load(new FileInputStream(groupNameMappingFile));
+      assertEquals(4, groupNames.entrySet().size());
+
+      //change the uri of the resource from group a (equivalent to changing its content.
+      when(g1Resource.getUri()).thenReturn("1a.js");
+      when(mockBuildContext.getValue(Mockito.eq("1a.js"))).thenAnswer(new Answer<Object>() {
+        public Object answer(final InvocationOnMock invocation)
+            throws Throwable {
+          final String key = (String) invocation.getArguments()[0];
+          return mojo.getManagerFactory().create().getHashStrategy().getHash(new ByteArrayInputStream(key.getBytes()));
+        }
+      });
+
+
+      assertEquals(1, mojo.getTargetGroupsAsList().size());
+      mojo.execute();
+
+      groupNames.load(new FileInputStream(groupNameMappingFile));
+      // The number of persisted groupNames should still be unchanged, even though only a single group has been changed
+      // after incremental build.
+      assertEquals(4, groupNames.entrySet().size());
+    } finally {
+      FileUtils.deleteQuietly(groupNameMappingFile);
+    }
+  }
+
+  private Answer<InputStream> answerWithContent(final String content) {
+    return new Answer<InputStream>() {
+      public InputStream answer(final InvocationOnMock invocation)
+          throws Throwable {
+        return new ByteArrayInputStream(content.getBytes());
+      }
+    };
+  }
+
+  @After
+  public void tearDown()
+      throws Exception {
+    FileUtils.deleteDirectory(destinationFolder);
+    FileUtils.deleteDirectory(cssDestinationFolder);
+    FileUtils.deleteDirectory(jsDestinationFolder);
+    FileUtils.deleteQuietly(extraConfigFile);
+  }
+}