--- conflicted
+++ resolved
@@ -5,11 +5,7 @@
     <parent>
         <groupId>ro.isdc.wro4j</groupId>
         <artifactId>wro4j-parent</artifactId>
-<<<<<<< HEAD
         <version>2.0.0-SNAPSHOT</version>
-=======
-        <version>1.6.4-SNAPSHOT</version>
->>>>>>> 92863d13
     </parent>
     <artifactId>wro4j-maven-plugin</artifactId>
     <packaging>maven-plugin</packaging>
@@ -51,12 +47,7 @@
             <artifactId>plexus-build-api</artifactId>
             <version>0.0.7</version>
         </dependency>
-        <dependency>
-            <groupId>org.apache.maven</groupId>
-            <artifactId>maven-embedder</artifactId>
-            <version>2.0.4</version>
-        </dependency>
-		<!-- Add explicitly compile scope, because it is by default test -->
+	     	<!-- Add explicitly compile scope, because it is by default test--> 
         <dependency>
             <groupId>org.slf4j</groupId>
             <artifactId>slf4j-log4j12</artifactId>
