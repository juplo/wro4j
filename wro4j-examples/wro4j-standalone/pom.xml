--- conflicted
+++ resolved
@@ -5,11 +5,7 @@
     <parent>
         <groupId>ro.isdc.wro4j</groupId>
         <artifactId>wro4j-examples</artifactId>
-<<<<<<< HEAD
         <version>2.0.0-SNAPSHOT</version>
-=======
-        <version>1.7.0-SNAPSHOT</version>
->>>>>>> e3ecb519
     </parent>
     <artifactId>wro4j-standalone</artifactId>
     <packaging>war</packaging>
@@ -18,7 +14,7 @@
         <project_charset>UTF-8</project_charset>
     </properties>
     <dependencies>
-    <!-- Project Dependencies -->
+        <!-- Project Dependencies -->
         <dependency>
             <groupId>${project.groupId}</groupId>
             <artifactId>wro4j-extensions</artifactId>
@@ -27,11 +23,11 @@
             <groupId>javax.servlet</groupId>
             <artifactId>servlet-api</artifactId>
         </dependency>
-    <dependency>
-        <groupId>org.webjars</groupId>
-        <artifactId>jquery</artifactId>
-        <version>2.0.0</version>
-    </dependency>
+        <dependency>
+            <groupId>org.webjars</groupId>
+            <artifactId>jquery</artifactId>
+            <version>2.0.0</version>
+        </dependency>
     </dependencies>
     <build>
         <resources>
@@ -41,7 +37,7 @@
             </resource>
         </resources>
         <plugins>
-        <!-- -->
+            <!-- -->
             <plugin>
                 <groupId>ro.isdc.wro4j</groupId>
                 <artifactId>wro4j-maven-plugin</artifactId>
@@ -58,17 +54,13 @@
                     <wroManagerFactory>ro.isdc.wro.maven.plugin.manager.factory.ConfigurableWroManagerFactory</wroManagerFactory>
                 </configuration>
             </plugin>
-             
+
             <plugin>
                 <groupId>ro.isdc.wro4j</groupId>
                 <artifactId>wro4j-maven-plugin</artifactId>
-<<<<<<< HEAD
                 <version>2.0.0-SNAPSHOT</version>
-=======
-                <version>1.7.0-SNAPSHOT</version>
->>>>>>> e3ecb519
                 <executions>
-                <!----> 
+                <!---->
                     <execution>
                         <id>csslint</id>
                         <phase>test</phase>
@@ -80,7 +72,7 @@
                             <targetGroups>cssGroup</targetGroups>
                         </configuration>
                     </execution>
-                     
+
                     <execution>
                         <id>jshint</id>
                         <phase>test</phase>
@@ -93,11 +85,7 @@
                         </configuration>
                     </execution>
                 </executions>
-                <!--  
-                <configuration>
-                    <options>undef</options>
-                </configuration>
-                -->
+                <!-- <configuration> <options>undef</options> </configuration> -->
             </plugin>
         </plugins>
     </build>
